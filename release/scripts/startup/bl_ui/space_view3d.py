--- conflicted
+++ resolved
@@ -2543,15 +2543,13 @@
         col.label()
         col.prop(mesh, "show_edge_seams", text="Seams")
         col.prop(mesh, "show_edge_sharp", text="Sharp")
-<<<<<<< HEAD
+        col.prop(mesh, "show_edge_bevel_weight", text="Weights")
+        
         if context.scene and bpy.app.build_options.freestyle:
             col.prop(mesh, "show_freestyle_edge_marks", text="Freestyle Edge Marks")
             col.prop(mesh, "show_freestyle_face_marks", text="Freestyle Face Marks")
-=======
-        col.prop(mesh, "show_edge_bevel_weight", text="Weights")
         
         col = layout.column()
->>>>>>> 4774357b
 
         col.separator()
         col.label(text="Normals:")
