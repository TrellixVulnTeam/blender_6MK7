#!/usr/bin/python
Import ('env')
import sys

SConscript(['avi/SConscript',
            'bmesh/SConscript',
            'blenkernel/SConscript',
            'blenlib/SConscript',
            'blenloader/SConscript',
            'blenpluginapi/SConscript',
            'gpu/SConscript',
            'editors/SConscript',
            'imbuf/SConscript',
            'imbuf/intern/cineon/SConscript',
            'makesdna/SConscript',
            'makesrna/SConscript',
            'radiosity/SConscript',
            'readblenfile/SConscript',
            'render/SConscript',
            'nodes/SConscript',
            'windowmanager/SConscript',
	    'blenfont/SConscript'])



if env['WITH_BF_PYTHON']:
    SConscript(['python/SConscript'])

<<<<<<< HEAD
if env['WITH_BF_YAFRAY']:
    SConscript(['yafray/SConscript'])

=======
>>>>>>> fba6a993
if env['WITH_BF_DDS']:
    SConscript (['imbuf/intern/dds/SConscript'])

if env['WITH_BF_OPENEXR']:
    SConscript (['imbuf/intern/openexr/SConscript'])

if env['WITH_BF_QUICKTIME']:
    SConscript (['quicktime/SConscript'])<|MERGE_RESOLUTION|>--- conflicted
+++ resolved
@@ -26,12 +26,6 @@
 if env['WITH_BF_PYTHON']:
     SConscript(['python/SConscript'])
 
-<<<<<<< HEAD
-if env['WITH_BF_YAFRAY']:
-    SConscript(['yafray/SConscript'])
-
-=======
->>>>>>> fba6a993
 if env['WITH_BF_DDS']:
     SConscript (['imbuf/intern/dds/SConscript'])
 
