--- conflicted
+++ resolved
@@ -1120,25 +1120,8 @@
 		}
 	}
 
-<<<<<<< HEAD
-	/* 1. */
-	switch(from){
-		case PART_FROM_VERT:
-			tot = dm->getNumVerts(dm);
-			break;
-		case PART_FROM_VOLUME:
-		case PART_FROM_FACE:
-			tot = dm->getNumTessFaces(dm);
-			break;
-		case PART_FROM_PARTICLE:
-			if(psys->target_ob)
-				tob=psys->target_ob;
-			else
-				tob=ob;
-=======
 	/* Get total number of emission elements and allocate needed arrays */
-	totelem = (from == PART_FROM_VERT) ? dm->getNumVerts(dm) : dm->getNumFaces(dm);
->>>>>>> fa63c297
+	totelem = (from == PART_FROM_VERT) ? dm->getNumVerts(dm) : dm->getNumTessFaces(dm);
 
 	if(totelem == 0){
 		distribute_invalid(scene, psys, children ? PART_FROM_CHILD : 0);
@@ -1163,13 +1146,8 @@
 		
 		orcodata= dm->getVertDataArray(dm, CD_ORCO);
 
-<<<<<<< HEAD
-		for(i=0; i<tot; i++){
+		for(i=0; i<totelem; i++){
 			MFace *mf=dm->getTessFaceData(dm,i,CD_MFACE);
-=======
-		for(i=0; i<totelem; i++){
-			MFace *mf=dm->getFaceData(dm,i,CD_MFACE);
->>>>>>> fa63c297
 
 			if(orcodata) {
 				VECCOPY(co1, orcodata[mf->v1]);
@@ -1220,17 +1198,6 @@
 	/* Calculate weights from vgroup */
 	vweight = psys_cache_vgroup(dm,psys,PSYS_VG_DENSITY);
 
-<<<<<<< HEAD
-		if(vweight){
-			if(from==PART_FROM_VERT) {
-				for(i=0;i<tot; i++)
-					weight[i]*=vweight[i];
-			}
-			else { /* PART_FROM_FACE / PART_FROM_VOLUME */
-				for(i=0;i<tot; i++){
-					MFace *mf=dm->getTessFaceData(dm,i,CD_MFACE);
-					tweight = vweight[mf->v1] + vweight[mf->v2] + vweight[mf->v3];
-=======
 	if(vweight){
 		if(from==PART_FROM_VERT) {
 			for(i=0;i<totelem; i++)
@@ -1238,9 +1205,8 @@
 		}
 		else { /* PART_FROM_FACE / PART_FROM_VOLUME */
 			for(i=0;i<totelem; i++){
-				MFace *mf=dm->getFaceData(dm,i,CD_MFACE);
+				MFace *mf=dm->getTessFaceData(dm,i,CD_MFACE);
 				tweight = vweight[mf->v1] + vweight[mf->v2] + vweight[mf->v3];
->>>>>>> fa63c297
 				
 				if(mf->v4) {
 					tweight += vweight[mf->v4];
@@ -1303,21 +1269,10 @@
 
 	MEM_freeN(element_sum);
 
-<<<<<<< HEAD
-			if(from == PART_FROM_VERT) {
-				if(dm->numVertData)
-					COMPARE_ORIG_INDEX= dm->getVertDataArray(dm, CD_ORIGINDEX);
-			}
-			else {
-				if(dm->numFaceData)
-					COMPARE_ORIG_INDEX= dm->getTessFaceDataArray(dm, CD_ORIGINDEX);
-			}
-=======
 	/* For hair, sort by origindex (allows optimizations in rendering), */
 	/* however with virtual parents the children need to be in random order. */
 	if(part->type == PART_HAIR && !(part->childtype==PART_CHILD_FACES && part->parents!=0.0f)) {
 		COMPARE_ORIG_INDEX = NULL;
->>>>>>> fa63c297
 
 		if(from == PART_FROM_VERT) {
 			if(dm->numVertData)
@@ -1325,7 +1280,7 @@
 		}
 		else {
 			if(dm->numFaceData)
-				COMPARE_ORIG_INDEX= dm->getFaceDataArray(dm, CD_ORIGINDEX);
+				COMPARE_ORIG_INDEX= dm->getTessFaceDataArray(dm, CD_ORIGINDEX);
 		}
 
 		if(COMPARE_ORIG_INDEX) {
@@ -1620,39 +1575,7 @@
 	float q_phase[4];
 	int p = pa - psys->particles;
 	part=psys->part;
-<<<<<<< HEAD
-
-#if 0 /* deprecated code */
-	if(part->from==PART_FROM_PARTICLE){
-		float speed;
-		ParticleSimulationData tsim= {0};
-		tsim.scene= sim->scene;
-		tsim.ob= psys->target_ob ? psys->target_ob : ob;
-		tsim.psys = BLI_findlink(&tsim.ob->particlesystem, sim->psys->target_psys-1);
-
-		state.time = pa->time;
-		if(pa->num == -1)
-			memset(&state, 0, sizeof(state));
-		else
-			psys_get_particle_state(&tsim, pa->num, &state, 1);
-		psys_get_from_key(&state, loc, nor, rot, 0);
-
-		mul_qt_v3(rot, vtan);
-		mul_qt_v3(rot, utan);
-
-		speed= normalize_v3_v3(p_vel, state.vel);
-		mul_v3_fl(p_vel, dot_v3v3(r_vel, p_vel));
-		VECSUB(p_vel, r_vel, p_vel);
-		normalize_v3(p_vel);
-		mul_v3_fl(p_vel, speed);
-
-		VECCOPY(pa->fuv, loc); /* abusing pa->fuv (not used for "from particle") for storing emit location */
-	}
-	else{
-#endif
-=======
-	
->>>>>>> fa63c297
+
 	/* get precise emitter matrix if particle is born */
 	if(part->type!=PART_HAIR && dtime > 0.f && pa->time < cfra && pa->time >= sim->psys->cfra) {
 		/* we have to force RECALC_ANIM here since where_is_objec_time only does drivers */
@@ -2804,20 +2727,6 @@
 {
 	collision_interpolate_element(pce, 0.f, fac, col);
 
-<<<<<<< HEAD
-	totface=dm->getNumTessFaces(dm);
-	mface=dm->getTessFaceDataArray(dm,CD_MFACE);
-	mvert=dm->getVertDataArray(dm,CD_MVERT);
-	
-	/* lets intersect the faces */
-	for(i=0; i<totface; i++,mface++){
-		if(vert_cos){
-			VECCOPY(v1,vert_cos+3*mface->v1);
-			VECCOPY(v2,vert_cos+3*mface->v2);
-			VECCOPY(v3,vert_cos+3*mface->v3);
-			if(mface->v4)
-				VECCOPY(v4,vert_cos+3*mface->v4)
-=======
 	switch(pce->tot) {
 		case 1:
 		{
@@ -2825,7 +2734,6 @@
 			normalize_v3(co);
 			madd_v3_v3v3fl(co, pce->x0, co, col->radius);
 			break;
->>>>>>> fa63c297
 		}
 		case 2:
 		{
