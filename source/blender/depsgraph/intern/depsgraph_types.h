/*
 * ***** BEGIN GPL LICENSE BLOCK *****
 *
 * This program is free software; you can redistribute it and/or
 * modify it under the terms of the GNU General Public License
 * as published by the Free Software Foundation; either version 2
 * of the License, or (at your option) any later version.
 *
 * This program is distributed in the hope that it will be useful,
 * but WITHOUT ANY WARRANTY; without even the implied warranty of
 * MERCHANTABILITY or FITNESS FOR A PARTICULAR PURPOSE.  See the
 * GNU General Public License for more details.
 *
 * You should have received a copy of the GNU General Public License
 * along with this program; if not, write to the Free Software Foundation,
 * Inc., 51 Franklin Street, Fifth Floor, Boston, MA 02110-1301, USA.
 *
 * The Original Code is Copyright (C) 2013 Blender Foundation.
 * All rights reserved.
 *
 * Original Author: Joshua Leung
 * Contributor(s): None Yet
 *
 * ***** END GPL LICENSE BLOCK *****
 */

/** \file blender/depsgraph/intern/depsgraph_types.h
 *  \ingroup depsgraph
 *
 * Datatypes for internal use in the Depsgraph
 *
 * All of these datatypes are only really used within the "core" depsgraph.
 * In particular, node types declared here form the structure of operations
 * in the graph.
 */

#pragma once

#include "util/deg_util_function.h"

/* TODO(sergey): Ideally we'll just use char* and statically allocated strings
 * to avoid any possible overhead caused by string (re)allocation/formatting.
 */
#include <string>
#include <vector>

struct bAction;
struct ChannelDriver;
struct ModifierData;
struct PointerRNA;
struct EvaluationContext;
struct FCurve;

namespace DEG {

using std::string;
using std::vector;

/* Evaluation Operation for atomic operation */
// XXX: move this to another header that can be exposed?
typedef function<void(struct EvaluationContext *)> DepsEvalOperationCb;

/* Metatype of Nodes - The general "level" in the graph structure
 * the node serves.
 */
typedef enum eDepsNode_Class {
	/* Types generally unassociated with user-visible entities,
	 * but needed for graph functioning.
	 */
	DEG_NODE_CLASS_GENERIC         = 0,
	/* [Outer Node] An "aspect" of evaluating/updating an ID-Block, requiring
	 * certain types of evaluation behavior.
	 */
	DEG_NODE_CLASS_COMPONENT       = 1,
	/* [Inner Node] A glorified function-pointer/callback for scheduling up
	 * evaluation operations for components, subject to relationship
	 * requirements.
	 */
	DEG_NODE_CLASS_OPERATION       = 2,
} eDepsNode_Class;

/* Types of Nodes */
typedef enum eDepsNode_Type {
	/* Fallback type for invalid return value */
	DEG_NODE_TYPE_UNDEFINED        = -1,
	/* Inner Node (Operation) */
	DEG_NODE_TYPE_OPERATION        = 0,

	/* **** Generic Types **** */

	/* Time-Source */
	DEG_NODE_TYPE_TIMESOURCE,
	/* ID-Block reference - used as landmarks/collection point for components,
	 * but not usually part of main graph.
	 */
	DEG_NODE_TYPE_ID_REF,

	/* **** Outer Types **** */

	/* Parameters Component - Default when nothing else fits
	 * (i.e. just SDNA property setting).
	 */
	DEG_NODE_TYPE_PARAMETERS,
	/* Generic "Proxy-Inherit" Component. */
	DEG_NODE_TYPE_PROXY,
	/* Animation Component */
	DEG_NODE_TYPE_ANIMATION,
	/* Transform Component (Parenting/Constraints) */
	DEG_NODE_TYPE_TRANSFORM,
	/* Geometry Component (DerivedMesh/Displist) */
	DEG_NODE_TYPE_GEOMETRY,
	/* Sequencer Component (Scene Only) */
	DEG_NODE_TYPE_SEQUENCER,
	/* Component which contains all operations needed for layer collections
	 * evaluation.
	 */
	DEG_NODE_TYPE_LAYER_COLLECTIONS,
	/* Entry component of majority of ID nodes: prepares CoW pointers for
	 * execution.
	 */
	DEG_NODE_TYPE_COPY_ON_WRITE,

	/* **** Evaluation-Related Outer Types (with Subdata) **** */

	/* Pose Component - Owner/Container of Bones Eval */
	DEG_NODE_TYPE_EVAL_POSE,
	/* Bone Component - Child/Subcomponent of Pose */
	DEG_NODE_TYPE_BONE,
	/* Particle Systems Component */
	DEG_NODE_TYPE_EVAL_PARTICLES,
	/* Material Shading Component */
	DEG_NODE_TYPE_SHADING,
	/* Cache Component */
	DEG_NODE_TYPE_CACHE,
} eDepsNode_Type;

/* Identifiers for common operations (as an enum). */
typedef enum eDepsOperation_Code {
	/* Generic Operations. ------------------------------ */

	/* Placeholder for operations which don't need special mention */
	DEG_OPCODE_OPERATION = 0,

	/* Generic parameters evaluation. */
	DEG_OPCODE_PARAMETERS_EVAL,

	// XXX: Placeholder while porting depsgraph code
	DEG_OPCODE_PLACEHOLDER,

	/* Animation, Drivers, etc. ------------------------ */
	/* NLA + Action */
	DEG_OPCODE_ANIMATION,
	/* Driver */
	DEG_OPCODE_DRIVER,

	/* Transform. -------------------------------------- */
	/* Transform entry point - local transforms only */
	DEG_OPCODE_TRANSFORM_LOCAL,
	/* Parenting */
	DEG_OPCODE_TRANSFORM_PARENT,
	/* Constraints */
	DEG_OPCODE_TRANSFORM_CONSTRAINTS,
	/* Transform exit point */
	DEG_OPCODE_TRANSFORM_FINAL,
	/* Handle object-level updates, mainly proxies hacks and recalc flags.  */
	DEG_OPCODE_TRANSFORM_OBJECT_UBEREVAL,

	/* Rigid body. -------------------------------------- */
	/* Perform Simulation */
	DEG_OPCODE_RIGIDBODY_REBUILD,
	DEG_OPCODE_RIGIDBODY_SIM,
	/* Copy results to object */
	DEG_OPCODE_RIGIDBODY_TRANSFORM_COPY,

	/* Geometry. ---------------------------------------- */
	/* Evaluate the whole geometry, including modifiers. */
	DEG_OPCODE_GEOMETRY_UBEREVAL,
<<<<<<< HEAD
	/* Curve Objects - Path Calculation (used for path-following tools, */
	DEG_OPCODE_GEOMETRY_PATH,

	/* Pose. -------------------------------------------- */
=======

	/* Pose -------------------------------------------- */

>>>>>>> 9f401530
	/* Init IK Trees, etc. */
	DEG_OPCODE_POSE_INIT,
	/* Free IK Trees + Compute Deform Matrices */
	DEG_OPCODE_POSE_DONE,
	/* IK/Spline Solvers */
	DEG_OPCODE_POSE_IK_SOLVER,
	DEG_OPCODE_POSE_SPLINE_IK_SOLVER,

	/* Bone. -------------------------------------------- */
	/* Bone local transforms - entry point */
	DEG_OPCODE_BONE_LOCAL,
	/* Pose-space conversion (includes parent + restpose, */
	DEG_OPCODE_BONE_POSE_PARENT,
	/* Constraints */
	DEG_OPCODE_BONE_CONSTRAINTS,
	/* Bone transforms are ready
	 *
	 * - "READY"  This (internal, noop is used to signal that all pre-IK
	 *            operations are done. Its role is to help mediate situations
	 *            where cyclic relations may otherwise form (i.e. one bone in
	 *            chain targetting another in same chain,
	 *
	 * - "DONE"   This noop is used to signal that the bone's final pose
	 *            transform can be read by others
	 */
	// TODO: deform mats could get calculated in the final_transform ops...
	DEG_OPCODE_BONE_READY,
	DEG_OPCODE_BONE_DONE,

	/* Particles. --------------------------------------- */
	/* Particle System evaluation. */
	DEG_OPCODE_PARTICLE_SYSTEM_EVAL_INIT,
	DEG_OPCODE_PARTICLE_SYSTEM_EVAL,
	DEG_OPCODE_PARTICLE_SETTINGS_EVAL,
	DEG_OPCODE_PARTICLE_SETTINGS_RECALC_CLEAR,

	/* Collections. ------------------------------------- */
	DEG_OPCODE_SCENE_LAYER_INIT,
	DEG_OPCODE_SCENE_LAYER_EVAL,
	DEG_OPCODE_SCENE_LAYER_DONE,

	/* Copy on Write. ------------------------------------ */
	DEG_OPCODE_COPY_ON_WRITE,

	/* Shading. ------------------------------------------- */
	DEG_OPCODE_SHADING,
	DEG_OPCODE_MATERIAL_UPDATE,
	DEG_OPCODE_WORLD_UPDATE,

	DEG_NUM_OPCODES,
} eDepsOperation_Code;

/* Some magic to stringify operation codes. */
class DepsOperationStringifier {
public:
	DepsOperationStringifier();
	const char *operator[](eDepsOperation_Code opcodex);
protected:
	const char *names_[DEG_NUM_OPCODES];
};

/* String defines for these opcodes, defined in depsgraph_type_defines.cpp */
extern DepsOperationStringifier DEG_OPNAMES;

}  // namespace DEG<|MERGE_RESOLUTION|>--- conflicted
+++ resolved
@@ -175,16 +175,8 @@
 	/* Geometry. ---------------------------------------- */
 	/* Evaluate the whole geometry, including modifiers. */
 	DEG_OPCODE_GEOMETRY_UBEREVAL,
-<<<<<<< HEAD
-	/* Curve Objects - Path Calculation (used for path-following tools, */
-	DEG_OPCODE_GEOMETRY_PATH,
 
 	/* Pose. -------------------------------------------- */
-=======
-
-	/* Pose -------------------------------------------- */
-
->>>>>>> 9f401530
 	/* Init IK Trees, etc. */
 	DEG_OPCODE_POSE_INIT,
 	/* Free IK Trees + Compute Deform Matrices */
