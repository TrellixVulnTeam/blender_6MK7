/*
 * ***** BEGIN GPL LICENSE BLOCK *****
 *
 * This program is free software; you can redistribute it and/or
 * modify it under the terms of the GNU General Public License
 * as published by the Free Software Foundation; either version 2
 * of the License, or (at your option) any later version.
 *
 * This program is distributed in the hope that it will be useful,
 * but WITHOUT ANY WARRANTY; without even the implied warranty of
 * MERCHANTABILITY or FITNESS FOR A PARTICULAR PURPOSE.  See the
 * GNU General Public License for more details.
 *
 * You should have received a copy of the GNU General Public License
 * along with this program; if not, write to the Free Software Foundation,
 * Inc., 51 Franklin Street, Fifth Floor, Boston, MA 02110-1301, USA.
 *
 * The Original Code is Copyright (C) 2008, Blender Foundation
 * This is a new part of Blender
 *
 * Contributor(s): Joshua Leung, Antonio Vazquez
 *
 * ***** END GPL LICENSE BLOCK *****
 */

/** \file blender/editors/gpencil/drawgpencil.c
 *  \ingroup edgpencil
 */


#include <stdio.h>
#include <string.h>
#include <stdlib.h>
#include <stddef.h>
#include <math.h>
#include <float.h>

#include "MEM_guardedalloc.h"

#include "BLI_sys_types.h"

#include "BLI_math.h"
#include "BLI_utildefines.h"
#include "BLI_polyfill2d.h"

#include "BLF_api.h"
#include "BLT_translation.h"

#include "DNA_gpencil_types.h"
#include "DNA_scene_types.h"
#include "DNA_screen_types.h"
#include "DNA_space_types.h"
#include "DNA_view3d_types.h"
#include "DNA_userdef_types.h"
#include "DNA_object_types.h"

#include "BKE_context.h"
#include "BKE_global.h"
#include "BKE_gpencil.h"

#include "WM_api.h"

#include "BIF_glutil.h"

#include "GPU_immediate.h"
#include "GPU_draw.h"

#include "ED_gpencil.h"
#include "ED_screen.h"
#include "ED_view3d.h"
#include "ED_space_api.h"

#include "UI_interface_icons.h"
#include "UI_resources.h"

/* ************************************************** */
/* GREASE PENCIL DRAWING */

/* ----- General Defines ------ */
/* flags for sflag */
typedef enum eDrawStrokeFlags {
	GP_DRAWDATA_NOSTATUS    = (1 << 0),   /* don't draw status info */
	GP_DRAWDATA_ONLY3D      = (1 << 1),   /* only draw 3d-strokes */
	GP_DRAWDATA_ONLYV2D     = (1 << 2),   /* only draw 'canvas' strokes */
	GP_DRAWDATA_ONLYI2D     = (1 << 3),   /* only draw 'image' strokes */
	GP_DRAWDATA_IEDITHACK   = (1 << 4),   /* special hack for drawing strokes in Image Editor (weird coordinates) */
	GP_DRAWDATA_NO_XRAY     = (1 << 5),   /* don't draw xray in 3D view (which is default) */
	GP_DRAWDATA_NO_ONIONS   = (1 << 6),	  /* no onionskins should be drawn (for animation playback) */
	GP_DRAWDATA_VOLUMETRIC	= (1 << 7),   /* draw strokes as "volumetric" circular billboards */
	GP_DRAWDATA_FILL        = (1 << 8),   /* fill insides/bounded-regions of strokes */
	GP_DRAWDATA_HQ_FILL     = (1 << 9)    /* Use high quality fill */
} eDrawStrokeFlags;



/* thickness above which we should use special drawing */
#define GP_DRAWTHICKNESS_SPECIAL    3

/* conversion utility (float --> normalized unsigned byte) */
#define F2UB(x) (unsigned char)(255.0f * x)

/* ----- Tool Buffer Drawing ------ */
/* helper functions to set color of buffer point */

static void gp_set_tpoint_varying_color(const tGPspoint *pt, const float ink[4], unsigned attrib_id)
{
	float alpha = ink[3] * pt->strength;
	CLAMP(alpha, GPENCIL_STRENGTH_MIN, 1.0f);
	immAttrib4ub(attrib_id, F2UB(ink[0]), F2UB(ink[1]), F2UB(ink[2]), F2UB(alpha));
}

static void gp_set_point_uniform_color(const bGPDspoint *pt, const float ink[4])
{
	float alpha = ink[3] * pt->strength;
	CLAMP(alpha, GPENCIL_STRENGTH_MIN, 1.0f);
	immUniform4f("color", ink[0], ink[1], ink[2], alpha);
}

static void gp_set_point_varying_color(const bGPDspoint *pt, const float ink[4], unsigned attrib_id)
{
	float alpha = ink[3] * pt->strength;
	CLAMP(alpha, GPENCIL_STRENGTH_MIN, 1.0f);
	immAttrib4ub(attrib_id, F2UB(ink[0]), F2UB(ink[1]), F2UB(ink[2]), F2UB(alpha));
}

/* draw fills for buffer stroke */
static void gp_draw_stroke_buffer_fill(const tGPspoint *points, int totpoints, float ink[4])
{
	if (totpoints < 3) {
		return;
	}
	int tot_triangles = totpoints - 2;
	/* allocate memory for temporary areas */
	unsigned int(*tmp_triangles)[3] = MEM_mallocN(sizeof(*tmp_triangles) * tot_triangles, "GP Stroke buffer temp triangulation");
	float(*points2d)[2] = MEM_mallocN(sizeof(*points2d) * totpoints, "GP Stroke buffer temp 2d points");

	/* Convert points to array and triangulate
	* Here a cache is not used because while drawing the information changes all the time, so the cache
	* would be recalculated constantly, so it is better to do direct calculation for each function call
	*/
	for (int i = 0; i < totpoints; i++) {
		const tGPspoint *pt = &points[i];
		points2d[i][0] = pt->x;
		points2d[i][1] = pt->y;
	}
	BLI_polyfill_calc((const float(*)[2])points2d, (unsigned int)totpoints, 0, (unsigned int(*)[3])tmp_triangles);

	/* draw triangulation data */
	if (tot_triangles > 0) {
		VertexFormat *format = immVertexFormat();
		unsigned pos = add_attrib(format, "pos", GL_INT, 2, CONVERT_INT_TO_FLOAT);
		unsigned color = add_attrib(format, "color", GL_UNSIGNED_BYTE, 4, NORMALIZE_INT_TO_FLOAT);

		immBindBuiltinProgram(GPU_SHADER_2D_SMOOTH_COLOR);

		/* Draw all triangles for filling the polygon */
		immBegin(GL_TRIANGLES, tot_triangles * 3);
		/* TODO: use batch instead of immediate mode, to share vertices */

		const tGPspoint *pt;
		for (int i = 0; i < tot_triangles; i++) {
			/* vertex 1 */
			pt = &points[tmp_triangles[i][0]];
			gp_set_tpoint_varying_color(pt, ink, color);
			immVertex2iv(pos, &pt->x);
			/* vertex 2 */
			pt = &points[tmp_triangles[i][1]];
			gp_set_tpoint_varying_color(pt, ink, color);
			immVertex2iv(pos, &pt->x);
			/* vertex 3 */
			pt = &points[tmp_triangles[i][2]];
			gp_set_tpoint_varying_color(pt, ink, color);
			immVertex2iv(pos, &pt->x);
		}

		immEnd();
		immUnbindProgram();
	}

	/* clear memory */
	if (tmp_triangles) {
		MEM_freeN(tmp_triangles);
	}
	if (points2d) {
		MEM_freeN(points2d);
	}
}

/* draw stroke defined in buffer (simple ogl lines/points for now, as dotted lines) */
static void gp_draw_stroke_buffer(const tGPspoint *points, int totpoints, short thickness,
                                  short dflag, short sflag, float ink[4], float fill_ink[4])
{
	int draw_points = 0;

	/* error checking */
	if ((points == NULL) || (totpoints <= 0))
		return;

	/* check if buffer can be drawn */
	if (dflag & (GP_DRAWDATA_ONLY3D | GP_DRAWDATA_ONLYV2D))
		return;

	if (sflag & GP_STROKE_ERASER) {
		/* don't draw stroke at all! */
		return;
	}

	VertexFormat *format = immVertexFormat();
	unsigned pos = add_attrib(format, "pos", GL_INT, 2, CONVERT_INT_TO_FLOAT);
	unsigned color = add_attrib(format, "color", GL_UNSIGNED_BYTE, 4, NORMALIZE_INT_TO_FLOAT);

	const tGPspoint *pt = points;

	if (totpoints == 1) {
		/* if drawing a single point, draw it larger */
		glPointSize((float)(thickness + 2) * points->pressure);
		immBindBuiltinProgram(GPU_SHADER_3D_POINT_FIXED_SIZE_VARYING_COLOR);
		immBegin(GL_POINTS, 1);
		gp_set_tpoint_varying_color(pt, ink, color);
		immVertex2iv(pos, &pt->x);
	}
	else {
		float oldpressure = points[0].pressure;

		/* draw stroke curve */
		if (G.debug & G_DEBUG) setlinestyle(2);

		glLineWidth(max_ff(oldpressure * thickness, 1.0));
		immBindBuiltinProgram(GPU_SHADER_2D_SMOOTH_COLOR);
		immBeginAtMost(GL_LINE_STRIP, totpoints);

		/* TODO: implement this with a geometry shader to draw one continuous tapered stroke */

		for (int i = 0; i < totpoints; i++, pt++) {
			/* if there was a significant pressure change, stop the curve, change the thickness of the stroke,
			 * and continue drawing again (since line-width cannot change in middle of GL_LINE_STRIP)
			 */
			if (fabsf(pt->pressure - oldpressure) > 0.2f) {
				/* need to have 2 points to avoid immEnd assert error */
				if (draw_points < 2) {
					gp_set_tpoint_varying_color(pt - 1, ink, color);
					immVertex2iv(pos, &(pt - 1)->x);
				}

				immEnd();
				draw_points = 0;

				glLineWidth(max_ff(pt->pressure * thickness, 1.0f));
				immBeginAtMost(GL_LINE_STRIP, totpoints - i + 1);

				/* need to roll-back one point to ensure that there are no gaps in the stroke */
				if (i != 0) { 
					gp_set_tpoint_varying_color(pt - 1, ink, color);
					immVertex2iv(pos, &(pt - 1)->x);
					++draw_points;
				}

				oldpressure = pt->pressure; /* reset our threshold */
			}

			/* now the point we want */
			gp_set_tpoint_varying_color(pt, ink, color);
			immVertex2iv(pos, &pt->x);
			++draw_points;
		}
		/* need to have 2 points to avoid immEnd assert error */
		if (draw_points < 2) {
			gp_set_tpoint_varying_color(pt - 1, ink, color);
			immVertex2iv(pos, &(pt - 1)->x);
		}

		if (G.debug & G_DEBUG) setlinestyle(0);
	}

	immEnd();
	immUnbindProgram();

	// draw fill
	if (fill_ink[3] > GPENCIL_ALPHA_OPACITY_THRESH) {
		gp_draw_stroke_buffer_fill(points, totpoints, fill_ink);
	}
}

/* --------- 2D Stroke Drawing Helpers --------- */
/* change in parameter list */
static void gp_calc_2d_stroke_fxy(const float pt[3], short sflag, int offsx, int offsy, int winx, int winy, float r_co[2])
{
	if (sflag & GP_STROKE_2DSPACE) {
		r_co[0] = pt[0];
		r_co[1] = pt[1];
	}
	else if (sflag & GP_STROKE_2DIMAGE) {
		const float x = (float)((pt[0] * winx) + offsx);
		const float y = (float)((pt[1] * winy) + offsy);

		r_co[0] = x;
		r_co[1] = y;
	}
	else {
		const float x = (float)(pt[0] / 100 * winx) + offsx;
		const float y = (float)(pt[1] / 100 * winy) + offsy;

		r_co[0] = x;
		r_co[1] = y;
	}
}
/* ----------- Volumetric Strokes --------------- */

/* draw a 2D buffer stroke in "volumetric" style
 * NOTE: the stroke buffer doesn't have any coordinate offsets/transforms
 */
static void gp_draw_stroke_volumetric_buffer(const tGPspoint *points, int totpoints, short thickness,
                                             short dflag, const float ink[4])
{
	/* error checking */
	if ((points == NULL) || (totpoints <= 0))
		return;

	/* check if buffer can be drawn */
	if (dflag & (GP_DRAWDATA_ONLY3D | GP_DRAWDATA_ONLYV2D))
		return;

	VertexFormat *format = immVertexFormat();
	unsigned pos = add_attrib(format, "pos", GL_FLOAT, 2, KEEP_FLOAT);
	unsigned size = add_attrib(format, "size", GL_FLOAT, 1, KEEP_FLOAT);
	unsigned color = add_attrib(format, "color", GL_UNSIGNED_BYTE, 4, NORMALIZE_INT_TO_FLOAT);

	immBindBuiltinProgram(GPU_SHADER_3D_POINT_VARYING_SIZE_VARYING_COLOR);
	GPU_enable_program_point_size();
	immBegin(GL_POINTS, totpoints);

	const tGPspoint *pt = points;
	for (int i = 0; i < totpoints; i++, pt++) {
		gp_set_tpoint_varying_color(pt, ink, color);
		immAttrib1f(size, pt->pressure * thickness); /* TODO: scale based on view transform (zoom level) */
		immVertex2f(pos, pt->x, pt->y);
	}

	immEnd();
	immUnbindProgram();
	GPU_disable_program_point_size();
}

/* draw a 2D strokes in "volumetric" style */
static void gp_draw_stroke_volumetric_2d(const bGPDspoint *points, int totpoints, short thickness,
                                         short UNUSED(dflag), short sflag,
                                         int offsx, int offsy, int winx, int winy,
                                         const float diff_mat[4][4], const float ink[4])
{
	VertexFormat *format = immVertexFormat();
	unsigned pos = add_attrib(format, "pos", GL_FLOAT, 2, KEEP_FLOAT);
	unsigned size = add_attrib(format, "size", GL_FLOAT, 1, KEEP_FLOAT);
	unsigned color = add_attrib(format, "color", GL_UNSIGNED_BYTE, 4, NORMALIZE_INT_TO_FLOAT);

	immBindBuiltinProgram(GPU_SHADER_3D_POINT_VARYING_SIZE_VARYING_COLOR);
	GPU_enable_program_point_size();
	immBegin(GL_POINTS, totpoints);

	const bGPDspoint *pt = points;
	for (int i = 0; i < totpoints; i++, pt++) {
		/* transform position to 2D */
		float co[2];
		float fpt[3];

		mul_v3_m4v3(fpt, diff_mat, &pt->x);
		gp_calc_2d_stroke_fxy(fpt, sflag, offsx, offsy, winx, winy, co);

		gp_set_point_varying_color(pt, ink, color);
		immAttrib1f(size, pt->pressure * thickness); /* TODO: scale based on view transform */
		immVertex2f(pos, co[0], co[1]);
	}

	immEnd();
	immUnbindProgram();
	GPU_disable_program_point_size();
}

/* draw a 3D stroke in "volumetric" style */
static void gp_draw_stroke_volumetric_3d(
        const bGPDspoint *points, int totpoints, short thickness,
        const float ink[4])
{
	VertexFormat *format = immVertexFormat();
	unsigned pos = add_attrib(format, "pos", GL_FLOAT, 3, KEEP_FLOAT);
	unsigned size = add_attrib(format, "size", GL_FLOAT, 1, KEEP_FLOAT);
	unsigned color = add_attrib(format, "color", GL_UNSIGNED_BYTE, 4, NORMALIZE_INT_TO_FLOAT);

	immBindBuiltinProgram(GPU_SHADER_3D_POINT_VARYING_SIZE_VARYING_COLOR);
	GPU_enable_program_point_size();
	immBegin(GL_POINTS, totpoints);

	const bGPDspoint *pt = points;
	for (int i = 0; i < totpoints && pt; i++, pt++) {
		gp_set_point_varying_color(pt, ink, color);		
		immAttrib1f(size, pt->pressure * thickness); /* TODO: scale based on view transform */
		immVertex3fv(pos, &pt->x);                   /* we can adjust size in vertex shader based on view/projection! */
	}

	immEnd();
	immUnbindProgram();
	GPU_disable_program_point_size();
}


/* --------------- Stroke Fills ----------------- */

/* Get points of stroke always flat to view not affected by camera view or view position */
static void gp_stroke_2d_flat(const bGPDspoint *points, int totpoints, float(*points2d)[2], int *r_direction)
{
	const bGPDspoint *pt0 = &points[0];
	const bGPDspoint *pt1 = &points[1];
	const bGPDspoint *pt3 = &points[(int)(totpoints * 0.75)];

	float locx[3];
	float locy[3];
	float loc3[3];
	float normal[3];

	/* local X axis (p0 -> p1) */
	sub_v3_v3v3(locx, &pt1->x, &pt0->x);

	/* point vector at 3/4 */
	sub_v3_v3v3(loc3, &pt3->x, &pt0->x);

	/* vector orthogonal to polygon plane */
	cross_v3_v3v3(normal, locx, loc3);

	/* local Y axis (cross to normal/x axis) */
	cross_v3_v3v3(locy, normal, locx);

	/* Normalize vectors */
	normalize_v3(locx);
	normalize_v3(locy);

	/* Get all points in local space */
	for (int i = 0; i < totpoints; i++) {
		const bGPDspoint *pt = &points[i];
		float loc[3];

		/* Get local space using first point as origin */
		sub_v3_v3v3(loc, &pt->x, &pt0->x);

		points2d[i][0] = dot_v3v3(loc, locx);
		points2d[i][1] = dot_v3v3(loc, locy);
	}

	/* Concave (-1), Convex (1), or Autodetect (0)? */
	*r_direction = (int)locy[2];
}


/* Triangulate stroke for high quality fill (this is done only if cache is null or stroke was modified) */
static void gp_triangulate_stroke_fill(bGPDstroke *gps)
{
	BLI_assert(gps->totpoints >= 3);

	/* allocate memory for temporary areas */
	gps->tot_triangles = gps->totpoints - 2;
	unsigned int (*tmp_triangles)[3] = MEM_mallocN(sizeof(*tmp_triangles) * gps->tot_triangles, "GP Stroke temp triangulation");
	float (*points2d)[2] = MEM_mallocN(sizeof(*points2d) * gps->totpoints, "GP Stroke temp 2d points");

	int direction = 0;

	/* convert to 2d and triangulate */
	gp_stroke_2d_flat(gps->points, gps->totpoints, points2d, &direction);
	BLI_polyfill_calc((const float(*)[2])points2d, (unsigned int)gps->totpoints, direction, (unsigned int(*)[3])tmp_triangles);

	/* Number of triangles */
	gps->tot_triangles = gps->totpoints - 2;
	/* save triangulation data in stroke cache */
	if (gps->tot_triangles > 0) {
		if (gps->triangles == NULL) {
			gps->triangles = MEM_callocN(sizeof(*gps->triangles) * gps->tot_triangles, "GP Stroke triangulation");
		}
		else {
			gps->triangles = MEM_recallocN(gps->triangles, sizeof(*gps->triangles) * gps->tot_triangles);
		}

		for (int i = 0; i < gps->tot_triangles; i++) {
			bGPDtriangle *stroke_triangle = &gps->triangles[i];
			stroke_triangle->v1 = tmp_triangles[i][0];
			stroke_triangle->v2 = tmp_triangles[i][1];
			stroke_triangle->v3 = tmp_triangles[i][2];
		}
	}
	else {
		/* No triangles needed - Free anything allocated previously */
		if (gps->triangles)
			MEM_freeN(gps->triangles);

		gps->triangles = NULL;
	}

	/* disable recalculation flag */
	if (gps->flag & GP_STROKE_RECALC_CACHES) {
		gps->flag &= ~GP_STROKE_RECALC_CACHES;
	}

	/* clear memory */
	if (tmp_triangles) MEM_freeN(tmp_triangles);
	if (points2d) MEM_freeN(points2d);
}


/* draw fills for shapes */
static void gp_draw_stroke_fill(
        bGPdata *gpd, bGPDstroke *gps,
        int offsx, int offsy, int winx, int winy, const float diff_mat[4][4], const float color[4])
{
	float fpt[3];

	BLI_assert(gps->totpoints >= 3);

	bGPDpalettecolor *palcolor = ED_gpencil_stroke_getcolor(gpd, gps);

	/* Triangulation fill if high quality flag is enabled */
	if (palcolor->flag & PC_COLOR_HQ_FILL) {
		/* Calculate triangles cache for filling area (must be done only after changes) */
		if ((gps->flag & GP_STROKE_RECALC_CACHES) || (gps->tot_triangles == 0) || (gps->triangles == NULL)) {
			gp_triangulate_stroke_fill(gps);
		}
		BLI_assert(gps->tot_triangles >= 1);

		unsigned pos;
		if (gps->flag & GP_STROKE_3DSPACE) {
			pos = add_attrib(immVertexFormat(), "pos", GL_FLOAT, 3, KEEP_FLOAT);
			immBindBuiltinProgram(GPU_SHADER_3D_UNIFORM_COLOR);
		}
		else {
			pos = add_attrib(immVertexFormat(), "pos", GL_FLOAT, 2, KEEP_FLOAT);
			immBindBuiltinProgram(GPU_SHADER_2D_UNIFORM_COLOR);
		}

		immUniformColor4fv(color);

		/* Draw all triangles for filling the polygon (cache must be calculated before) */
		immBegin(GL_TRIANGLES, gps->tot_triangles * 3);
		/* TODO: use batch instead of immediate mode, to share vertices */

		bGPDtriangle *stroke_triangle = gps->triangles;
		bGPDspoint *pt;

		for (int i = 0; i < gps->tot_triangles; i++, stroke_triangle++) {
			if (gps->flag & GP_STROKE_3DSPACE) {
				/* vertex 1 */
				pt = &gps->points[stroke_triangle->v1];
				mul_v3_m4v3(fpt, diff_mat, &pt->x);
				immVertex3fv(pos, fpt);
				/* vertex 2 */
				pt = &gps->points[stroke_triangle->v2];
				mul_v3_m4v3(fpt, diff_mat, &pt->x);
				immVertex3fv(pos, fpt);
				/* vertex 3 */
				pt = &gps->points[stroke_triangle->v3];
				mul_v3_m4v3(fpt, diff_mat, &pt->x);
				immVertex3fv(pos, fpt);
			}
			else {
				float co[2];
				/* vertex 1 */
				pt = &gps->points[stroke_triangle->v1];
				mul_v3_m4v3(fpt, diff_mat, &pt->x);
				gp_calc_2d_stroke_fxy(fpt, gps->flag, offsx, offsy, winx, winy, co);
				immVertex2fv(pos, co);
				/* vertex 2 */
				pt = &gps->points[stroke_triangle->v2];
				mul_v3_m4v3(fpt, diff_mat, &pt->x);
				gp_calc_2d_stroke_fxy(fpt, gps->flag, offsx, offsy, winx, winy, co);
				immVertex2fv(pos, co);
				/* vertex 3 */
				pt = &gps->points[stroke_triangle->v3];
				mul_v3_m4v3(fpt, diff_mat, &pt->x);
				gp_calc_2d_stroke_fxy(fpt, gps->flag, offsx, offsy, winx, winy, co);
				immVertex2fv(pos, co);
			}
		}

		immEnd();
		immUnbindProgram();
	}

#if 0 /* convert to modern GL only if needed */
	else {
		/* As an initial implementation, we use the OpenGL filled polygon drawing
		* here since it's the easiest option to implement for this case. It does
		* come with limitations (notably for concave shapes), though it shouldn't
		* be much of an issue in most cases.
		*
		* We keep this legacy implementation around despite now having the high quality
		* fills, as this is necessary for keeping everything working nicely for files
		* created using old versions of Blender which may have depended on the artifacts
		* the old fills created.
		*/
		bGPDspoint *pt = gps->points;

		glBegin(GL_POLYGON);
		for (int i = 0; i < gps->totpoints; i++, pt++) {
			if (gps->flag & GP_STROKE_3DSPACE) {
				mul_v3_m4v3(fpt, diff_mat, &pt->x);
				glVertex3fv(fpt);
			}
			else {
				float co[2];
				mul_v3_m4v3(fpt, diff_mat, &pt->x);
				gp_calc_2d_stroke_fxy(fpt, gps->flag, offsx, offsy, winx, winy, co);
				glVertex2fv(co);
			}
		}

		glEnd();
	}
#endif
}

/* ----- Existing Strokes Drawing (3D and Point) ------ */

/* draw a given stroke - just a single dot (only one point) */
static void gp_draw_stroke_point(
        const bGPDspoint *points, short thickness, short UNUSED(dflag), short sflag,
        int offsx, int offsy, int winx, int winy, const float diff_mat[4][4], const float ink[4])
{
	const bGPDspoint *pt = points;

	/* get final position using parent matrix */
	float fpt[3];
	mul_v3_m4v3(fpt, diff_mat, &pt->x);

	VertexFormat *format = immVertexFormat();
	unsigned pos = add_attrib(format, "pos", GL_FLOAT, 3, KEEP_FLOAT);

	if (sflag & GP_STROKE_3DSPACE) {
		immBindBuiltinProgram(GPU_SHADER_3D_POINT_UNIFORM_SIZE_UNIFORM_COLOR_SMOOTH);
	}
	else {
		immBindBuiltinProgram(GPU_SHADER_2D_POINT_UNIFORM_SIZE_UNIFORM_COLOR_SMOOTH);

		/* get 2D coordinates of point */
		float co[3] = { 0.0f };
		gp_calc_2d_stroke_fxy(fpt, sflag, offsx, offsy, winx, winy, co);
		copy_v3_v3(fpt, co);
	}

	gp_set_point_uniform_color(pt, ink);
	/* set point thickness (since there's only one of these) */
	immUniform1f("size", (float)(thickness + 2) * pt->pressure);

	immBegin(GL_POINTS, 1);
	immVertex3fv(pos, fpt);
	immEnd();

	immUnbindProgram();
}

/* draw a given stroke in 3d (i.e. in 3d-space), using simple ogl lines */
static void gp_draw_stroke_3d(const bGPDspoint *points, int totpoints, short thickness, bool UNUSED(debug),
                              short UNUSED(sflag), const float diff_mat[4][4], const float ink[4], bool cyclic)
{
	float curpressure = points[0].pressure;
	float fpt[3];
	float cyclic_fpt[3];
	int draw_points = 0;

	/* if cyclic needs one vertex more */
	int cyclic_add = 0;
	if (cyclic) {
		++cyclic_add;
	}


	VertexFormat *format = immVertexFormat();
	unsigned pos = add_attrib(format, "pos", GL_FLOAT, 3, KEEP_FLOAT);
	unsigned color = add_attrib(format, "color", GL_UNSIGNED_BYTE, 4, NORMALIZE_INT_TO_FLOAT);

	immBindBuiltinProgram(GPU_SHADER_3D_SMOOTH_COLOR);

	/* TODO: implement this with a geometry shader to draw one continuous tapered stroke */

	/* draw stroke curve */
	glLineWidth(max_ff(curpressure * thickness, 1.0f));
	immBeginAtMost(GL_LINE_STRIP, totpoints + cyclic_add);
	const bGPDspoint *pt = points;
	for (int i = 0; i < totpoints; i++, pt++) {
		gp_set_point_varying_color(pt, ink, color);

		/* if there was a significant pressure change, stop the curve, change the thickness of the stroke,
		 * and continue drawing again (since line-width cannot change in middle of GL_LINE_STRIP)
		 * Note: we want more visible levels of pressures when thickness is bigger.
		 */
		if (fabsf(pt->pressure - curpressure) > 0.2f / (float)thickness) {
			/* if the pressure changes before get at least 2 vertices, need to repeat last point to avoid assert in immEnd() */
			if (draw_points < 2) {
				const bGPDspoint *pt2 = pt - 1;
				mul_v3_m4v3(fpt, diff_mat, &pt2->x);
				immVertex3fv(pos, fpt);
			}
			immEnd();
			draw_points = 0;

			curpressure = pt->pressure;
			glLineWidth(max_ff(curpressure * thickness, 1.0f));
			immBeginAtMost(GL_LINE_STRIP, totpoints - i + 1 + cyclic_add);

			/* need to roll-back one point to ensure that there are no gaps in the stroke */
			if (i != 0) { 
				const bGPDspoint *pt2 = pt - 1;
				mul_v3_m4v3(fpt, diff_mat, &pt2->x);
				gp_set_point_varying_color(pt2, ink, color);
				immVertex3fv(pos, fpt);
				++draw_points;
			}
		}

		/* now the point we want */
		mul_v3_m4v3(fpt, diff_mat, &pt->x);
		immVertex3fv(pos, fpt);
		++draw_points;

		if (cyclic && i == 0) {
			/* save first point to use in cyclic */
			copy_v3_v3(cyclic_fpt, fpt);
		}
	}

	if (cyclic) {
		/* draw line to first point to complete the cycle */
		immVertex3fv(pos, cyclic_fpt);
		++draw_points;
	}

	/* if less of two points, need to repeat last point to avoid assert in immEnd() */
	if (draw_points < 2) {
		const bGPDspoint *pt2 = pt - 1;
		mul_v3_m4v3(fpt, diff_mat, &pt2->x);
		gp_set_point_varying_color(pt2, ink, color);
		immVertex3fv(pos, fpt);
	}

	immEnd();
	immUnbindProgram();

#if 0 /* convert to modern GL only if needed */
	/* draw debug points of curve on top? */
	/* XXX: for now, we represent "selected" strokes in the same way as debug, which isn't used anymore */
	if (debug) {
		glPointSize((float)(thickness + 2));

		glBegin(GL_POINTS);
		const bGPDspoint *pt = points;
		for (int i = 0; i < totpoints; i++, pt++) {
			mul_v3_m4v3(fpt, diff_mat, &pt->x);
			glVertex3fv(fpt);
		}
		glEnd();
	}
#endif
}

/* ----- Fancy 2D-Stroke Drawing ------ */

/* draw a given stroke in 2d */
static void gp_draw_stroke_2d(const bGPDspoint *points, int totpoints, short thickness_s, short dflag, short sflag,
                              bool debug, int offsx, int offsy, int winx, int winy, const float diff_mat[4][4], const float ink[4])
{
	/* otherwise thickness is twice that of the 3D view */
	float thickness = (float)thickness_s * 0.5f;

	/* strokes in Image Editor need a scale factor, since units there are not pixels! */
	float scalefac  = 1.0f;
	if ((dflag & GP_DRAWDATA_IEDITHACK) && (dflag & GP_DRAWDATA_ONLYV2D)) {
		scalefac = 0.001f;
	}

	/* TODO: fancy++ with the magic of shaders */

	/* tessellation code - draw stroke as series of connected quads with connection
	 * edges rotated to minimize shrinking artifacts, and rounded endcaps
	 */
	{
		const bGPDspoint *pt1, *pt2;
		float pm[2];
		int i;
		float fpt[3];

		VertexFormat *format = immVertexFormat();
		unsigned pos = add_attrib(format, "pos", GL_FLOAT, 2, KEEP_FLOAT);
		unsigned color = add_attrib(format, "color", GL_UNSIGNED_BYTE, 4, NORMALIZE_INT_TO_FLOAT);

		/* this code previously used glShadeModel(GL_FLAT) */
		immBindBuiltinProgram(GPU_SHADER_2D_FLAT_COLOR);
		immBegin(GL_QUADS, (totpoints - 2) * 4 + 12);

		for (i = 0, pt1 = points, pt2 = points + 1; i < (totpoints - 1); i++, pt1++, pt2++) {
			float s0[2], s1[2];     /* segment 'center' points */
			float t0[2], t1[2];     /* tessellated coordinates */
			float m1[2], m2[2];     /* gradient and normal */
			float mt[2], sc[2];     /* gradient for thickness, point for end-cap */
			float pthick;           /* thickness at segment point */

			/* get x and y coordinates from points */
			mul_v3_m4v3(fpt, diff_mat, &pt1->x);
			gp_calc_2d_stroke_fxy(fpt, sflag, offsx, offsy, winx, winy, s0);

			mul_v3_m4v3(fpt, diff_mat, &pt2->x);
			gp_calc_2d_stroke_fxy(fpt, sflag, offsx, offsy, winx, winy, s1);

			/* calculate gradient and normal - 'angle'=(ny/nx) */
			m1[1] = s1[1] - s0[1];
			m1[0] = s1[0] - s0[0];
			normalize_v2(m1);
			m2[1] = -m1[0];
			m2[0] = m1[1];

			/* always use pressure from first point here */
			pthick = (pt1->pressure * thickness * scalefac);

			/* color of point */
			gp_set_point_varying_color(pt1, ink, color);

			/* if the first segment, start of segment is segment's normal */
			if (i == 0) {
				/* draw start cap first
				 *	- make points slightly closer to center (about halfway across)
				 */
				mt[0] = m2[0] * pthick * 0.5f;
				mt[1] = m2[1] * pthick * 0.5f;
				sc[0] = s0[0] - (m1[0] * pthick * 0.75f);
				sc[1] = s0[1] - (m1[1] * pthick * 0.75f);

				t0[0] = sc[0] - mt[0];
				t0[1] = sc[1] - mt[1];
				t1[0] = sc[0] + mt[0];
				t1[1] = sc[1] + mt[1];

				immVertex2fv(pos, t0);
				immVertex2fv(pos, t1);

				/* calculate points for start of segment */
				mt[0] = m2[0] * pthick;
				mt[1] = m2[1] * pthick;

				t0[0] = s0[0] - mt[0];
				t0[1] = s0[1] - mt[1];
				t1[0] = s0[0] + mt[0];
				t1[1] = s0[1] + mt[1];

				/* draw this line twice (first to finish off start cap, then for stroke) */
				immVertex2fv(pos, t1);
				immVertex2fv(pos, t0);
				immVertex2fv(pos, t0);
				immVertex2fv(pos, t1);
			}
			/* if not the first segment, use bisector of angle between segments */
			else {
				float mb[2];         /* bisector normal */
				float athick, dfac;  /* actual thickness, difference between thicknesses */

				/* calculate gradient of bisector (as average of normals) */
				mb[0] = (pm[0] + m2[0]) / 2;
				mb[1] = (pm[1] + m2[1]) / 2;
				normalize_v2(mb);

				/* calculate gradient to apply
				 *  - as basis, use just pthick * bisector gradient
				 *	- if cross-section not as thick as it should be, add extra padding to fix it
				 */
				mt[0] = mb[0] * pthick;
				mt[1] = mb[1] * pthick;
				athick = len_v2(mt);
				dfac = pthick - (athick * 2);

				if (((athick * 2.0f) < pthick) && (IS_EQF(athick, pthick) == 0)) {
					mt[0] += (mb[0] * dfac);
					mt[1] += (mb[1] * dfac);
				}

				/* calculate points for start of segment */
				t0[0] = s0[0] - mt[0];
				t0[1] = s0[1] - mt[1];
				t1[0] = s0[0] + mt[0];
				t1[1] = s0[1] + mt[1];

				/* draw this line twice (once for end of current segment, and once for start of next) */
				immVertex2fv(pos, t1);
				immVertex2fv(pos, t0);
				immVertex2fv(pos, t0);
				immVertex2fv(pos, t1);
			}

			/* if last segment, also draw end of segment (defined as segment's normal) */
			if (i == totpoints - 2) {
				/* for once, we use second point's pressure (otherwise it won't be drawn) */
				pthick = (pt2->pressure * thickness * scalefac);

				/* color of point */
				gp_set_point_varying_color(pt2, ink, color);

				/* calculate points for end of segment */
				mt[0] = m2[0] * pthick;
				mt[1] = m2[1] * pthick;

				t0[0] = s1[0] - mt[0];
				t0[1] = s1[1] - mt[1];
				t1[0] = s1[0] + mt[0];
				t1[1] = s1[1] + mt[1];

				/* draw this line twice (once for end of stroke, and once for endcap)*/
				immVertex2fv(pos, t1);
				immVertex2fv(pos, t0);
				immVertex2fv(pos, t0);
				immVertex2fv(pos, t1);

				/* draw end cap as last step
				 *	- make points slightly closer to center (about halfway across)
				 */
				mt[0] = m2[0] * pthick * 0.5f;
				mt[1] = m2[1] * pthick * 0.5f;
				sc[0] = s1[0] + (m1[0] * pthick * 0.75f);
				sc[1] = s1[1] + (m1[1] * pthick * 0.75f);

				t0[0] = sc[0] - mt[0];
				t0[1] = sc[1] - mt[1];
				t1[0] = sc[0] + mt[0];
				t1[1] = sc[1] + mt[1];

				immVertex2fv(pos, t1);
				immVertex2fv(pos, t0);
			}

			/* store stroke's 'natural' normal for next stroke to use */
			copy_v2_v2(pm, m2);
		}

		immEnd();
		immUnbindProgram();
	}

#if 0 /* convert to modern GL only if needed */
	/* draw debug points of curve on top? (original stroke points) */
	if (debug) {
		glPointSize((float)(thickness_s + 2));

		glBegin(GL_POINTS);
		const bGPDspoint *pt = points;
		for (int i = 0; i < totpoints && pt; i++, pt++) {
			float fpt[3];
			float co[2];
			mul_v3_m4v3(fpt, diff_mat, &pt->x);
			gp_calc_2d_stroke_fxy(fpt, sflag, offsx, offsy, winx, winy, co);
			glVertex2fv(co);
		}
		glEnd();
	}
#else
	UNUSED_VARS(debug);
#endif
}

/* ----- Strokes Drawing ------ */

/* Helper for doing all the checks on whether a stroke can be drawn */
static bool gp_can_draw_stroke(const bGPDstroke *gps, const int dflag)
{
	/* skip stroke if it isn't in the right display space for this drawing context */
	/* 1) 3D Strokes */
	if ((dflag & GP_DRAWDATA_ONLY3D) && !(gps->flag & GP_STROKE_3DSPACE))
		return false;
	if (!(dflag & GP_DRAWDATA_ONLY3D) && (gps->flag & GP_STROKE_3DSPACE))
		return false;

	/* 2) Screen Space 2D Strokes */
	if ((dflag & GP_DRAWDATA_ONLYV2D) && !(gps->flag & GP_STROKE_2DSPACE))
		return false;
	if (!(dflag & GP_DRAWDATA_ONLYV2D) && (gps->flag & GP_STROKE_2DSPACE))
		return false;

	/* 3) Image Space (2D) */
	if ((dflag & GP_DRAWDATA_ONLYI2D) && !(gps->flag & GP_STROKE_2DIMAGE))
		return false;
	if (!(dflag & GP_DRAWDATA_ONLYI2D) && (gps->flag & GP_STROKE_2DIMAGE))
		return false;

	/* skip stroke if it doesn't have any valid data */
	if ((gps->points == NULL) || (gps->totpoints < 1))
		return false;

	/* stroke can be drawn */
	return true;
}

/* draw a set of strokes */
static void gp_draw_strokes(
        bGPdata *gpd, const bGPDframe *gpf, int offsx, int offsy, int winx, int winy, int dflag,
        bool debug, short lthick, const float opacity, const float tintcolor[4],
        const bool onion, const bool custonion, const float diff_mat[4][4])
{
	float tcolor[4];
	float tfill[4];
	short sthickness;
	float ink[4];

	GPU_enable_program_point_size();

	for (bGPDstroke *gps = gpf->strokes.first; gps; gps = gps->next) {
		/* check if stroke can be drawn */
		if (gp_can_draw_stroke(gps, dflag) == false) {
			continue;
		}
		/* check if the color is visible */
		bGPDpalettecolor *palcolor = ED_gpencil_stroke_getcolor(gpd, gps);
		if ((palcolor == NULL) ||
		    (palcolor->flag & PC_COLOR_HIDE) ||
		    /* if onion and ghost flag do not draw*/
		    (onion && (palcolor->flag & PC_COLOR_ONIONSKIN)))
		{
			continue;
		}

		/* calculate thickness */
		sthickness = gps->thickness + lthick;

		if (sthickness <= 0) {
			continue;
		}

		/* check which stroke-drawer to use */
		if (dflag & GP_DRAWDATA_ONLY3D) {
			const int no_xray = (dflag & GP_DRAWDATA_NO_XRAY);
			int mask_orig = 0;

			if (no_xray) {
				glGetIntegerv(GL_DEPTH_WRITEMASK, &mask_orig);
				glDepthMask(0);
				glEnable(GL_DEPTH_TEST);

				/* first arg is normally rv3d->dist, but this isn't
				 * available here and seems to work quite well without */
				bglPolygonOffset(1.0f, 1.0f);
#if 0
				glEnable(GL_POLYGON_OFFSET_LINE);
				glPolygonOffset(-1.0f, -1.0f);
#endif
			}

			/* 3D Fill */
			//if ((dflag & GP_DRAWDATA_FILL) && (gps->totpoints >= 3)) {
			if (gps->totpoints >= 3) {
				/* set color using palette, tint color and opacity */
				interp_v3_v3v3(tfill, palcolor->fill, tintcolor, tintcolor[3]);
				tfill[3] = palcolor->fill[3] * opacity;
				if (tfill[3] > GPENCIL_ALPHA_OPACITY_THRESH) {
					const float *color;
					if (!onion) {
						color = tfill;
					}
					else {
						if (custonion) {
							color = tintcolor;
						}
						else {
							ARRAY_SET_ITEMS(tfill, UNPACK3(palcolor->fill), tintcolor[3]);
							color = tfill;
						}
					}
					gp_draw_stroke_fill(gpd, gps, offsx, offsy, winx, winy, diff_mat, color);
				}
			}

			/* 3D Stroke */
			/* set color using palette, tint color and opacity */
			if (!onion) {
				interp_v3_v3v3(tcolor, palcolor->color, tintcolor, tintcolor[3]);
				tcolor[3] = palcolor->color[3] * opacity;
				copy_v4_v4(ink, tcolor);
			}
			else {
				if (custonion) {
					copy_v4_v4(ink, tintcolor);
				}
				else {
					ARRAY_SET_ITEMS(tcolor, palcolor->color[0], palcolor->color[1], palcolor->color[2], opacity);
					copy_v4_v4(ink, tcolor);
				}
			}
			if (palcolor->flag & PC_COLOR_VOLUMETRIC) {
				/* volumetric stroke drawing */
				gp_draw_stroke_volumetric_3d(gps->points, gps->totpoints, sthickness, ink);
			}
			else {
				/* 3D Lines - OpenGL primitives-based */
				if (gps->totpoints == 1) {
					gp_draw_stroke_point(gps->points, sthickness, dflag, gps->flag, offsx, offsy, winx, winy,
					                     diff_mat, ink);
				}
				else {
					gp_draw_stroke_3d(gps->points, gps->totpoints, sthickness, debug, gps->flag,
					                  diff_mat, ink, gps->flag & GP_STROKE_CYCLIC);
				}
			}
			if (no_xray) {
				glDepthMask(mask_orig);
				glDisable(GL_DEPTH_TEST);

				bglPolygonOffset(0.0, 0.0);
#if 0
				glDisable(GL_POLYGON_OFFSET_LINE);
				glPolygonOffset(0, 0);
#endif
			}
		}
		else {
			/* 2D - Fill */
			if (gps->totpoints >= 3) {
				/* set color using palette, tint color and opacity */
				interp_v3_v3v3(tfill, palcolor->fill, tintcolor, tintcolor[3]);
				tfill[3] = palcolor->fill[3] * opacity;
				if (tfill[3] > GPENCIL_ALPHA_OPACITY_THRESH) {
					const float *color;
					if (!onion) {
						color = tfill;
					}
					else {
						if (custonion) {
							color = tintcolor;
						}
						else {
							ARRAY_SET_ITEMS(tfill, palcolor->fill[0], palcolor->fill[1], palcolor->fill[2],
							                tintcolor[3]);
							color = tfill;
						}
					}
					gp_draw_stroke_fill(gpd, gps, offsx, offsy, winx, winy, diff_mat, color);
				}
			}

			/* 2D Strokes... */
			/* set color using palette, tint color and opacity */
			if (!onion) {
				interp_v3_v3v3(tcolor, palcolor->color, tintcolor, tintcolor[3]);
				tcolor[3] = palcolor->color[3] * opacity;
				copy_v4_v4(ink, tcolor);
			}
			else {
				if (custonion) {
					copy_v4_v4(ink, tintcolor);
				}
				else {
					ARRAY_SET_ITEMS(tcolor, palcolor->color[0], palcolor->color[1], palcolor->color[2], opacity);
					copy_v4_v4(ink, tcolor);
				}
			}
			if (palcolor->flag & PC_COLOR_VOLUMETRIC) {
				/* blob/disk-based "volumetric" drawing */
				gp_draw_stroke_volumetric_2d(gps->points, gps->totpoints, sthickness, dflag, gps->flag,
				                             offsx, offsy, winx, winy, diff_mat, ink);
			}
			else {
				/* normal 2D strokes */
				if (gps->totpoints == 1) {
					gp_draw_stroke_point(gps->points, sthickness, dflag, gps->flag, offsx, offsy, winx, winy,
					                     diff_mat, ink);
				}
				else {
					gp_draw_stroke_2d(gps->points, gps->totpoints, sthickness, dflag, gps->flag, debug,
					                  offsx, offsy, winx, winy, diff_mat, ink);
				}
			}
		}
	}

	GPU_disable_program_point_size();
}

/* Draw selected verts for strokes being edited */
static void gp_draw_strokes_edit(
        bGPdata *gpd, const bGPDframe *gpf, int offsx, int offsy, int winx, int winy, short dflag,
        short lflag, const float diff_mat[4][4], float alpha)
{
	/* if alpha 0 do not draw */
	if (alpha == 0.0f)
		return;

	const bool no_xray = (dflag & GP_DRAWDATA_NO_XRAY) != 0;
	int mask_orig = 0;

	/* set up depth masks... */
	if (dflag & GP_DRAWDATA_ONLY3D) {
		if (no_xray) {
			glGetIntegerv(GL_DEPTH_WRITEMASK, &mask_orig);
			glDepthMask(0);
			glEnable(GL_DEPTH_TEST);

			/* first arg is normally rv3d->dist, but this isn't
			 * available here and seems to work quite well without */
			bglPolygonOffset(1.0f, 1.0f);
#if 0
			glEnable(GL_POLYGON_OFFSET_LINE); /* do we want LINE or POINT here? (merwin) */
			glPolygonOffset(-1.0f, -1.0f);
#endif
		}
	}

	GPU_enable_program_point_size();

	/* draw stroke verts */
	for (bGPDstroke *gps = gpf->strokes.first; gps; gps = gps->next) {
		/* check if stroke can be drawn */
		if (gp_can_draw_stroke(gps, dflag) == false)
			continue;

		/* Optimisation: only draw points for selected strokes
		 * We assume that selected points can only occur in
		 * strokes that are selected too.
		 */
		if ((gps->flag & GP_STROKE_SELECT) == 0)
			continue;

		/* verify palette color lock */
		{
			bGPDpalettecolor *palcolor = ED_gpencil_stroke_getcolor(gpd, gps);
			if (palcolor != NULL) {
				if (palcolor->flag & PC_COLOR_HIDE) {
					continue;
				}
				if (((lflag & GP_LAYER_UNLOCK_COLOR) == 0) && (palcolor->flag & PC_COLOR_LOCKED)) {
					continue;
				}
			}
		}

		/* Get size of verts:
		 * - The selected state needs to be larger than the unselected state so that
		 *   they stand out more.
		 * - We use the theme setting for size of the unselected verts
		 */
		float bsize = UI_GetThemeValuef(TH_GP_VERTEX_SIZE);
		float vsize;
		if ((int)bsize > 8) {
			vsize = 10.0f;
			bsize = 8.0f;
		}
		else {
			vsize = bsize + 2;
		}

		/* for now, we assume that the base color of the points is not too close to the real color */
		/* set color using palette */
		bGPDpalettecolor *palcolor = ED_gpencil_stroke_getcolor(gpd, gps);

		float selectColor[4];
		UI_GetThemeColor3fv(TH_GP_VERTEX_SELECT, selectColor);
		selectColor[3] = alpha;

		VertexFormat *format = immVertexFormat();
		unsigned pos; /* specified later */
		unsigned size = add_attrib(format, "size", GL_FLOAT, 1, KEEP_FLOAT);
		unsigned color = add_attrib(format, "color", GL_FLOAT, 3, KEEP_FLOAT);

		if (gps->flag & GP_STROKE_3DSPACE) {
			pos = add_attrib(format, "pos", GL_FLOAT, 3, KEEP_FLOAT);
			immBindBuiltinProgram(GPU_SHADER_3D_POINT_VARYING_SIZE_VARYING_COLOR);
		}
		else {
			pos = add_attrib(format, "pos", GL_FLOAT, 2, KEEP_FLOAT);
			immBindBuiltinProgram(GPU_SHADER_2D_POINT_VARYING_SIZE_VARYING_COLOR);
		}

		immBegin(GL_POINTS, gps->totpoints);

		/* Draw start and end point differently if enabled stroke direction hint */
		bool show_direction_hint = (gpd->flag & GP_DATA_SHOW_DIRECTION) && (gps->totpoints > 1);

		/* Draw all the stroke points (selected or not) */
		bGPDspoint *pt = gps->points;
		float fpt[3];
		for (int i = 0; i < gps->totpoints; i++, pt++) {
			/* size and color first */
			if (show_direction_hint && i == 0) {
				/* start point in green bigger */
				immAttrib3f(color, 0.0f, 1.0f, 0.0f);
				immAttrib1f(size, vsize + 4);
			}
			else if (show_direction_hint && (i == gps->totpoints - 1)) {
				/* end point in red smaller */
				immAttrib3f(color, 1.0f, 0.0f, 0.0f);
				immAttrib1f(size, vsize + 1);
			}
			else if (pt->flag & GP_SPOINT_SELECT) {
				immAttrib3fv(color, selectColor);
				immAttrib1f(size, vsize);
			}
			else {
				immAttrib3fv(color, palcolor->color);
				immAttrib1f(size, bsize);
			}

			/* then position */
			if (gps->flag & GP_STROKE_3DSPACE) {
				mul_v3_m4v3(fpt, diff_mat, &pt->x);
				immVertex3fv(pos, fpt);
			}
			else {
				float co[2];
				mul_v3_m4v3(fpt, diff_mat, &pt->x);
				gp_calc_2d_stroke_fxy(fpt, gps->flag, offsx, offsy, winx, winy, co);
				immVertex2fv(pos, co);
			}
		}

		immEnd();
		immUnbindProgram();
	}

	GPU_disable_program_point_size();

	/* clear depth mask */
	if (dflag & GP_DRAWDATA_ONLY3D) {
		if (no_xray) {
			glDepthMask(mask_orig);
			glDisable(GL_DEPTH_TEST);

			bglPolygonOffset(0.0, 0.0);
#if 0
			glDisable(GL_POLYGON_OFFSET_LINE);
			glPolygonOffset(0, 0);
#endif
		}
	}
}

/* ----- General Drawing ------ */

/* draw onion-skinning for a layer */
static void gp_draw_onionskins(
        bGPdata *gpd, const bGPDlayer *gpl, const bGPDframe *gpf, int offsx, int offsy, int winx, int winy,
        int UNUSED(cfra), int dflag, bool debug, const float diff_mat[4][4])
{
	const float default_color[3] = {UNPACK3(U.gpencil_new_layer_col)};
	const float alpha = 1.0f;
	float color[4];

	/* 1) Draw Previous Frames First */
	if (gpl->flag & GP_LAYER_GHOST_PREVCOL) {
		copy_v3_v3(color, gpl->gcolor_prev);
	}
	else {
		copy_v3_v3(color, default_color);
	}

	if (gpl->gstep > 0) {
		/* draw previous frames first */
		for (bGPDframe *gf = gpf->prev; gf; gf = gf->prev) {
			/* check if frame is drawable */
			if ((gpf->framenum - gf->framenum) <= gpl->gstep) {
				/* alpha decreases with distance from curframe index */
				float fac = 1.0f - ((float)(gpf->framenum - gf->framenum) / (float)(gpl->gstep + 1));
				color[3] = alpha * fac * 0.66f;
				gp_draw_strokes(gpd, gf, offsx, offsy, winx, winy, dflag, debug, gpl->thickness, 1.0f, color,
				                true, gpl->flag & GP_LAYER_GHOST_PREVCOL, diff_mat);
			}
			else
				break;
		}
	}
	else if (gpl->gstep == 0) {
		/* draw the strokes for the ghost frames (at half of the alpha set by user) */
		if (gpf->prev) {
			color[3] = (alpha / 7);
			gp_draw_strokes(gpd, gpf->prev, offsx, offsy, winx, winy, dflag, debug, gpl->thickness, 1.0f, color,
			                true, gpl->flag & GP_LAYER_GHOST_PREVCOL, diff_mat);
		}
	}
	else {
		/* don't draw - disabled */
	}

	/* 2) Now draw next frames */
	if (gpl->flag & GP_LAYER_GHOST_NEXTCOL) {
		copy_v3_v3(color, gpl->gcolor_next);
	}
	else {
		copy_v3_v3(color, default_color);
	}

	if (gpl->gstep_next > 0) {
		/* now draw next frames */
		for (bGPDframe *gf = gpf->next; gf; gf = gf->next) {
			/* check if frame is drawable */
			if ((gf->framenum - gpf->framenum) <= gpl->gstep_next) {
				/* alpha decreases with distance from curframe index */
				float fac = 1.0f - ((float)(gf->framenum - gpf->framenum) / (float)(gpl->gstep_next + 1));
				color[3] = alpha * fac * 0.66f;
				gp_draw_strokes(gpd, gf, offsx, offsy, winx, winy, dflag, debug, gpl->thickness, 1.0f, color,
				                true, gpl->flag & GP_LAYER_GHOST_NEXTCOL, diff_mat);
			}
			else
				break;
		}
	}
	else if (gpl->gstep_next == 0) {
		/* draw the strokes for the ghost frames (at half of the alpha set by user) */
		if (gpf->next) {
			color[3] = (alpha / 4);
			gp_draw_strokes(gpd, gpf->next, offsx, offsy, winx, winy, dflag, debug, gpl->thickness, 1.0f, color,
			                true, gpl->flag & GP_LAYER_GHOST_NEXTCOL, diff_mat);
		}
	}
	else {
		/* don't draw - disabled */
	}
}

/* draw interpolate strokes (used only while operator is running) */
void ED_gp_draw_interpolation(tGPDinterpolate *tgpi, const int type)
{
	tGPDinterpolate_layer *tgpil;
	float diff_mat[4][4];
	float color[4];

	int offsx = 0;
	int offsy = 0;
	int winx = tgpi->ar->winx;
	int winy = tgpi->ar->winy;

	UI_GetThemeColor3fv(TH_GP_VERTEX_SELECT, color);
	color[3] = 0.6f;
	int dflag = 0; 
	/* if 3d stuff, enable flags */
	if (type == REGION_DRAW_POST_VIEW) {
		dflag |= (GP_DRAWDATA_ONLY3D | GP_DRAWDATA_NOSTATUS);
	}

	/* turn on alpha-blending */
	glEnable(GL_BLEND);
	for (tgpil = tgpi->ilayers.first; tgpil; tgpil = tgpil->next) {
		/* calculate parent position */
		ED_gpencil_parent_location(tgpil->gpl, diff_mat);
		if (tgpil->interFrame) {
			gp_draw_strokes(tgpi->gpd, tgpil->interFrame, offsx, offsy, winx, winy, dflag, false,
				tgpil->gpl->thickness, 1.0f, color, true, true, diff_mat);
		}
	}
	glDisable(GL_BLEND);
}

/* loop over gpencil data layers, drawing them */
static void gp_draw_data_layers(
        const bGPDbrush *brush, float alpha, bGPdata *gpd,
        int offsx, int offsy, int winx, int winy, int cfra, int dflag)
{
	float diff_mat[4][4];

	for (bGPDlayer *gpl = gpd->layers.first; gpl; gpl = gpl->next) {
		/* calculate parent position */
		ED_gpencil_parent_location(gpl, diff_mat);

		bool debug = (gpl->flag & GP_LAYER_DRAWDEBUG);
		short lthick = brush->thickness + gpl->thickness;

		/* don't draw layer if hidden */
		if (gpl->flag & GP_LAYER_HIDE)
			continue;

		/* get frame to draw */
		bGPDframe *gpf = BKE_gpencil_layer_getframe(gpl, cfra, 0);
		if (gpf == NULL)
			continue;

		/* set basic stroke thickness */
		glLineWidth(lthick);
		
		/* Add layer drawing settings to the set of "draw flags"
		 * NOTE: If the setting doesn't apply, it *must* be cleared,
		 *       as dflag's carry over from the previous layer
		 */
#define GP_DRAWFLAG_APPLY(condition, draw_flag_value)     { \
			if (condition) dflag |= (draw_flag_value);      \
			else           dflag &= ~(draw_flag_value);     \
		} (void)0

		/* xray... */
		GP_DRAWFLAG_APPLY((gpl->flag & GP_LAYER_NO_XRAY), GP_DRAWDATA_NO_XRAY);

		/* volumetric strokes... */
		GP_DRAWFLAG_APPLY((gpl->flag & GP_LAYER_VOLUMETRIC), GP_DRAWDATA_VOLUMETRIC);

		/* HQ fills... */
		GP_DRAWFLAG_APPLY((gpl->flag & GP_LAYER_HQ_FILL), GP_DRAWDATA_HQ_FILL);

#undef GP_DRAWFLAG_APPLY

		/* draw 'onionskins' (frame left + right) */
		if ((gpl->flag & GP_LAYER_ONIONSKIN) && !(dflag & GP_DRAWDATA_NO_ONIONS)) {
			/* Drawing method - only immediately surrounding (gstep = 0),
			 * or within a frame range on either side (gstep > 0)
			 */
			gp_draw_onionskins(gpd, gpl, gpf, offsx, offsy, winx, winy, cfra, dflag, debug, diff_mat);
		}

		/* draw the strokes already in active frame */
		gp_draw_strokes(gpd, gpf, offsx, offsy, winx, winy, dflag, debug, gpl->thickness,
		                gpl->opacity, gpl->tintcolor, false, false, diff_mat);

		/* Draw verts of selected strokes
		 *  - when doing OpenGL renders, we don't want to be showing these, as that ends up flickering
		 * 	- locked layers can't be edited, so there's no point showing these verts
		 *    as they will have no bearings on what gets edited
		 *  - only show when in editmode, since operators shouldn't work otherwise
		 *    (NOTE: doing it this way means that the toggling editmode shows visible change immediately)
		 */
		/* XXX: perhaps we don't want to show these when users are drawing... */
		if ((G.f & G_RENDER_OGL) == 0 &&
		    (gpl->flag & GP_LAYER_LOCKED) == 0 &&
		    (gpd->flag & GP_DATA_STROKE_EDITMODE))
		{
			gp_draw_strokes_edit(gpd, gpf, offsx, offsy, winx, winy, dflag, gpl->flag, diff_mat, alpha);
		}

		/* Check if may need to draw the active stroke cache, only if this layer is the active layer
		 * that is being edited. (Stroke buffer is currently stored in gp-data)
		 */
		if (ED_gpencil_session_active() && (gpl->flag & GP_LAYER_ACTIVE) &&
		    (gpf->flag & GP_FRAME_PAINT))
		{
			/* Buffer stroke needs to be drawn with a different linestyle
			 * to help differentiate them from normal strokes.
			 * 
			 * It should also be noted that sbuffer contains temporary point types
			 * i.e. tGPspoints NOT bGPDspoints
			 */
			if (gpd->sflag & PC_COLOR_VOLUMETRIC) {
				gp_draw_stroke_volumetric_buffer(gpd->sbuffer, gpd->sbuffer_size, lthick,
				                                 dflag, gpd->scolor);
			}
			else {
				gp_draw_stroke_buffer(gpd->sbuffer, gpd->sbuffer_size, lthick, dflag, gpd->sbuffer_sflag, gpd->scolor, gpd->sfill);
			}
		}
	}
}

/* draw a short status message in the top-right corner */
static void gp_draw_status_text(const bGPdata *gpd, ARegion *ar)
{
	rcti rect;

	/* Cannot draw any status text when drawing OpenGL Renders */
	if (G.f & G_RENDER_OGL)
		return;

	/* Get bounds of region - Necessary to avoid problems with region overlap */
	ED_region_visible_rect(ar, &rect);

	/* for now, this should only be used to indicate when we are in stroke editmode */
	if (gpd->flag & GP_DATA_STROKE_EDITMODE) {
		const char *printable = IFACE_("GPencil Stroke Editing");
		float       printable_size[2];

		BLF_width_and_height_default(printable, BLF_DRAW_STR_DUMMY_MAX, &printable_size[0], &printable_size[1]);
		
		int xco = (rect.xmax - U.widget_unit) - (int)printable_size[0];
		int yco = (rect.ymax - U.widget_unit);

		/* text label */
		UI_ThemeColor(TH_TEXT_HI);
#ifdef WITH_INTERNATIONAL
		BLF_draw_default(xco, yco, 0.0f, printable, BLF_DRAW_STR_DUMMY_MAX);
#else
		BLF_draw_default_ascii(xco, yco, 0.0f, printable, BLF_DRAW_STR_DUMMY_MAX);
#endif

		/* grease pencil icon... */
		// XXX: is this too intrusive?
		glBlendFunc(GL_SRC_ALPHA, GL_ONE_MINUS_SRC_ALPHA);
		glEnable(GL_BLEND);

		xco -= U.widget_unit;
		yco -= (int)printable_size[1] / 2;

		UI_icon_draw(xco, yco, ICON_GREASEPENCIL);

		glDisable(GL_BLEND);
	}
}

/* draw grease-pencil datablock */
static void gp_draw_data(
        const bGPDbrush *brush, float alpha, bGPdata *gpd,
        int offsx, int offsy, int winx, int winy, int cfra, int dflag)
{
#if 0 /* disable to see if really needed. re-enable or delete by Dec 2016 */
	/* reset line drawing style (in case previous user didn't reset) */
	setlinestyle(0);
#endif

	/* turn on smooth lines (i.e. anti-aliasing) */
	glEnable(GL_LINE_SMOOTH);

	/* XXX: turn on some way of ensuring that the polygon edges get smoothed 
	 *      GL_POLYGON_SMOOTH is nasty and shouldn't be used, as it ends up
	 *      creating internal white rays due to the ways it accumulates stuff
	 */

	/* turn on alpha-blending */
	glBlendFuncSeparate(GL_SRC_ALPHA, GL_ONE_MINUS_SRC_ALPHA, GL_ONE, GL_ONE_MINUS_SRC_ALPHA);
	glEnable(GL_BLEND);

	/* draw! */
	gp_draw_data_layers(brush, alpha, gpd, offsx, offsy, winx, winy, cfra, dflag);

	/* turn off alpha blending, then smooth lines */
	glDisable(GL_BLEND); // alpha blending
	glDisable(GL_LINE_SMOOTH); // smooth lines

#if 0 /* disable to see if really needed. re-enable or delete by Dec 2016 */
	/* restore initial gl conditions */
	glColor4f(0, 0, 0, 1);
#endif
}

/* if we have strokes for scenes (3d view)/clips (movie clip editor)
 * and objects/tracks, multiple data blocks have to be drawn */
static void gp_draw_data_all(Scene *scene, bGPdata *gpd, int offsx, int offsy, int winx, int winy,
                             int cfra, int dflag, const char spacetype)
{
	bGPdata *gpd_source = NULL;
<<<<<<< HEAD

=======
	ToolSettings *ts;
	bGPDbrush *brush;
	if (scene) {
		ts = scene->toolsettings;
		brush = BKE_gpencil_brush_getactive(ts);
		/* if no brushes, create default set */
		if (brush == NULL) {
			BKE_gpencil_brush_init_presets(ts);
			brush = BKE_gpencil_brush_getactive(ts);
		}
	}
>>>>>>> 6c3d8fbe
	if (scene) {
		if (spacetype == SPACE_VIEW3D) {
			gpd_source = (scene->gpd ? scene->gpd : NULL);
		}
		else if (spacetype == SPACE_CLIP && scene->clip) {
			/* currently drawing only gpencil data from either clip or track, but not both - XXX fix logic behind */
			gpd_source = (scene->clip->gpd ? scene->clip->gpd : NULL);
		}

		if (gpd_source) {
			if (brush != NULL) {
				gp_draw_data(brush, ts->gp_sculpt.alpha, gpd_source,
				             offsx, offsy, winx, winy, cfra, dflag);
			}
		}
	}

	/* scene/clip data has already been drawn, only object/track data is drawn here
	 * if gpd_source == gpd, we don't have any object/track data and we can skip */
	if (gpd_source == NULL || (gpd_source && gpd_source != gpd)) {
		if (brush != NULL) {
			gp_draw_data(brush, ts->gp_sculpt.alpha, gpd,
			             offsx, offsy, winx, winy, cfra, dflag);
		}
	}
}

/* ----- Grease Pencil Sketches Drawing API ------ */

/* ............................
 * XXX
 *	We need to review the calls below, since they may be/are not that suitable for
 *	the new ways that we intend to be drawing data...
 * ............................ */

/* draw grease-pencil sketches to specified 2d-view that uses ibuf corrections */
void ED_gpencil_draw_2dimage(const bContext *C)
{
	wmWindowManager *wm = CTX_wm_manager(C);
	ScrArea *sa = CTX_wm_area(C);
	ARegion *ar = CTX_wm_region(C);
	Scene *scene = CTX_data_scene(C);

	int offsx, offsy, sizex, sizey;
	int dflag = GP_DRAWDATA_NOSTATUS;

	bGPdata *gpd = ED_gpencil_data_get_active(C); // XXX
	if (gpd == NULL) return;

	/* calculate rect */
	switch (sa->spacetype) {
		case SPACE_IMAGE: /* image */
		case SPACE_CLIP: /* clip */
		{
			/* just draw using standard scaling (settings here are currently ignored anyways) */
			/* FIXME: the opengl poly-strokes don't draw at right thickness when done this way, so disabled */
			offsx = 0;
			offsy = 0;
			sizex = ar->winx;
			sizey = ar->winy;

			wmOrtho2(ar->v2d.cur.xmin, ar->v2d.cur.xmax, ar->v2d.cur.ymin, ar->v2d.cur.ymax);

			dflag |= GP_DRAWDATA_ONLYV2D | GP_DRAWDATA_IEDITHACK;
			break;
		}
		case SPACE_SEQ: /* sequence */
		{
			/* just draw using standard scaling (settings here are currently ignored anyways) */
			offsx = 0;
			offsy = 0;
			sizex = ar->winx;
			sizey = ar->winy;

			/* NOTE: I2D was used in 2.4x, but the old settings for that have been deprecated
			 * and everything moved to standard View2d
			 */
			dflag |= GP_DRAWDATA_ONLYV2D;
			break;
		}
		default: /* for spacetype not yet handled */
			offsx = 0;
			offsy = 0;
			sizex = ar->winx;
			sizey = ar->winy;

			dflag |= GP_DRAWDATA_ONLYI2D;
			break;
	}

	if (ED_screen_animation_playing(wm)) {
		/* don't show onionskins during animation playback/scrub (i.e. it obscures the poses)
		 * OpenGL Renders (i.e. final output), or depth buffer (i.e. not real strokes)
		 */
		dflag |= GP_DRAWDATA_NO_ONIONS;
	}

	/* draw it! */
	gp_draw_data_all(scene, gpd, offsx, offsy, sizex, sizey, CFRA, dflag, sa->spacetype);
}

/* draw grease-pencil sketches to specified 2d-view assuming that matrices are already set correctly
 * Note: this gets called twice - first time with onlyv2d=true to draw 'canvas' strokes,
 * second time with onlyv2d=false for screen-aligned strokes */
void ED_gpencil_draw_view2d(const bContext *C, bool onlyv2d)
{
	wmWindowManager *wm = CTX_wm_manager(C);
	ScrArea *sa = CTX_wm_area(C);
	ARegion *ar = CTX_wm_region(C);
	Scene *scene = CTX_data_scene(C);
	int dflag = 0;
	
	/* check that we have grease-pencil stuff to draw */
	if (sa == NULL) return;
	bGPdata *gpd = ED_gpencil_data_get_active(C); // XXX
	if (gpd == NULL) return;

	/* special hack for Image Editor */
	/* FIXME: the opengl poly-strokes don't draw at right thickness when done this way, so disabled */
	if (ELEM(sa->spacetype, SPACE_IMAGE, SPACE_CLIP))
		dflag |= GP_DRAWDATA_IEDITHACK;

	/* draw it! */
	if (onlyv2d) dflag |= (GP_DRAWDATA_ONLYV2D | GP_DRAWDATA_NOSTATUS);
	if (ED_screen_animation_playing(wm)) dflag |= GP_DRAWDATA_NO_ONIONS;

	gp_draw_data_all(scene, gpd, 0, 0, ar->winx, ar->winy, CFRA, dflag, sa->spacetype);

	/* draw status text (if in screen/pixel-space) */
	if (!onlyv2d) {
		gp_draw_status_text(gpd, ar);
	}
}

/* draw grease-pencil sketches to specified 3d-view assuming that matrices are already set correctly
 * Note: this gets called twice - first time with only3d=true to draw 3d-strokes,
 * second time with only3d=false for screen-aligned strokes */
void ED_gpencil_draw_view3d(wmWindowManager *wm, Scene *scene, View3D *v3d, ARegion *ar, bool only3d)
{
	int dflag = 0;
	RegionView3D *rv3d = ar->regiondata;
	int offsx,  offsy,  winx,  winy;

	/* check that we have grease-pencil stuff to draw */
	bGPdata *gpd = ED_gpencil_data_get_active_v3d(scene, v3d);
	if (gpd == NULL) return;

	/* when rendering to the offscreen buffer we don't want to
	 * deal with the camera border, otherwise map the coords to the camera border. */
	if ((rv3d->persp == RV3D_CAMOB) && !(G.f & G_RENDER_OGL)) {
		rctf rectf;
		ED_view3d_calc_camera_border(scene, ar, v3d, rv3d, &rectf, true); /* no shift */

		offsx = iroundf(rectf.xmin);
		offsy = iroundf(rectf.ymin);
		winx  = iroundf(rectf.xmax - rectf.xmin);
		winy  = iroundf(rectf.ymax - rectf.ymin);
	}
	else {
		offsx = 0;
		offsy = 0;
		winx  = ar->winx;
		winy  = ar->winy;
	}

	/* set flags */
	if (only3d) {
		/* 3D strokes/3D space:
		 * - only 3D space points
		 * - don't status text either (as it's the wrong space)
		 */
		dflag |= (GP_DRAWDATA_ONLY3D | GP_DRAWDATA_NOSTATUS);
	}

	if (v3d->flag2 & V3D_RENDER_OVERRIDE) {
		/* don't draw status text when "only render" flag is set */
		dflag |= GP_DRAWDATA_NOSTATUS;
	}

	if ((wm == NULL) || ED_screen_animation_playing(wm)) {
		/* don't show onionskins during animation playback/scrub (i.e. it obscures the poses)
		 * OpenGL Renders (i.e. final output), or depth buffer (i.e. not real strokes)
		 */
		dflag |= GP_DRAWDATA_NO_ONIONS;
	}

	/* draw it! */
	gp_draw_data_all(scene, gpd, offsx, offsy, winx, winy, CFRA, dflag, v3d->spacetype);	
}

void ED_gpencil_draw_ex(Scene *scene, bGPdata *gpd, int winx, int winy, const int cfra, const char spacetype)
{
	int dflag = GP_DRAWDATA_NOSTATUS | GP_DRAWDATA_ONLYV2D;

	gp_draw_data_all(scene, gpd, 0, 0, winx, winy, cfra, dflag, spacetype);
}

/* ************************************************** */<|MERGE_RESOLUTION|>--- conflicted
+++ resolved
@@ -1623,9 +1623,6 @@
                              int cfra, int dflag, const char spacetype)
 {
 	bGPdata *gpd_source = NULL;
-<<<<<<< HEAD
-
-=======
 	ToolSettings *ts;
 	bGPDbrush *brush;
 	if (scene) {
@@ -1637,7 +1634,6 @@
 			brush = BKE_gpencil_brush_getactive(ts);
 		}
 	}
->>>>>>> 6c3d8fbe
 	if (scene) {
 		if (spacetype == SPACE_VIEW3D) {
 			gpd_source = (scene->gpd ? scene->gpd : NULL);
