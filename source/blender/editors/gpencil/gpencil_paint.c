/*
 * ***** BEGIN GPL LICENSE BLOCK *****
 *
 * This program is free software; you can redistribute it and/or
 * modify it under the terms of the GNU General Public License
 * as published by the Free Software Foundation; either version 2
 * of the License, or (at your option) any later version.
 *
 * This program is distributed in the hope that it will be useful,
 * but WITHOUT ANY WARRANTY; without even the implied warranty of
 * MERCHANTABILITY or FITNESS FOR A PARTICULAR PURPOSE.  See the
 * GNU General Public License for more details.
 *
 * You should have received a copy of the GNU General Public License
 * along with this program; if not, write to the Free Software Foundation,
 * Inc., 51 Franklin Street, Fifth Floor, Boston, MA 02110-1301, USA.
 *
 * The Original Code is Copyright (C) 2008, Blender Foundation, Joshua Leung
 * This is a new part of Blender
 *
 * Contributor(s): Joshua Leung
 *
 * ***** END GPL LICENSE BLOCK *****
 */

/** \file blender/editors/gpencil/gpencil_paint.c
 *  \ingroup edgpencil
 */


#include <stdio.h>
#include <stddef.h>
#include <stdlib.h>
#include <string.h>
#include <math.h>

#include "MEM_guardedalloc.h"

#include "BLI_blenlib.h"
#include "BLI_math.h"
#include "BLI_utildefines.h"

#include "BKE_gpencil.h"
#include "BKE_context.h"
#include "BKE_global.h"
#include "BKE_report.h"

#include "DNA_object_types.h"
#include "DNA_scene_types.h"
#include "DNA_gpencil_types.h"
#include "DNA_windowmanager_types.h"

#include "UI_view2d.h"

#include "ED_gpencil.h"
#include "ED_screen.h"
#include "ED_view3d.h"

#include "RNA_access.h"

#include "RNA_define.h"
#include "WM_api.h"
#include "WM_types.h"

#include "gpencil_intern.h"

/* ******************************************* */
/* 'Globals' and Defines */

/* Temporary 'Stroke' Operation data */
typedef struct tGPsdata {
	Scene *scene;       /* current scene from context */
	
	wmWindow *win;      /* window where painting originated */
	ScrArea *sa;        /* area where painting originated */
	ARegion *ar;        /* region where painting originated */
	View2D *v2d;        /* needed for GP_STROKE_2DSPACE */
	rctf *subrect;      /* for using the camera rect within the 3d view */
	rctf subrect_data;
	
	
#if 0 // XXX review this 2d image stuff...
	ImBuf *ibuf;        /* needed for GP_STROKE_2DIMAGE */
	struct IBufViewSettings {
		int offsx, offsy;           /* offsets */
		int sizex, sizey;           /* dimensions to use as scale-factor */
	} im2d_settings;    /* needed for GP_STROKE_2DIMAGE */
#endif
	
	PointerRNA ownerPtr; /* pointer to owner of gp-datablock */
	bGPdata *gpd;       /* gp-datablock layer comes from */
	bGPDlayer *gpl;     /* layer we're working on */
	bGPDframe *gpf;     /* frame we're working on */

	short status;       /* current status of painting */
	short paintmode;    /* mode for painting */
	
	int mval[2];        /* current mouse-position */
	int mvalo[2];       /* previous recorded mouse-position */
	
	float pressure;     /* current stylus pressure */
	float opressure;    /* previous stylus pressure */
	
	short radius;       /* radius of influence for eraser */
	short flags;        /* flags that can get set during runtime */

	float imat[4][4];   /* inverted transformation matrix applying when converting coords from screen-space
	                     * to region space */

	float custom_color[4]; /* custom color for (?) */
} tGPsdata;

/* values for tGPsdata->status */
enum {
	GP_STATUS_IDLING = 0,   /* stroke isn't in progress yet */
	GP_STATUS_PAINTING,     /* a stroke is in progress */
	GP_STATUS_ERROR,        /* something wasn't correctly set up */
	GP_STATUS_DONE          /* painting done */
};

/* Return flags for adding points to stroke buffer */
enum {
	GP_STROKEADD_INVALID    = -2,       /* error occurred - insufficient info to do so */
	GP_STROKEADD_OVERFLOW   = -1,       /* error occurred - cannot fit any more points */
	GP_STROKEADD_NORMAL,                /* point was successfully added */
	GP_STROKEADD_FULL                   /* cannot add any more points to buffer */
};

/* Runtime flags */
enum {
	GP_PAINTFLAG_FIRSTRUN       = (1 << 0),   /* operator just started */
	GP_PAINTFLAG_STROKEADDED    = (1 << 1)    /* stroke was already added during draw session */
};

/* ------ */

/* maximum sizes of gp-session buffer */
#define GP_STROKE_BUFFER_MAX    5000

/* Macros for accessing sensitivity thresholds... */
/* minimum number of pixels mouse should move before new point created */
#define MIN_MANHATTEN_PX    (U.gp_manhattendist)
/* minimum length of new segment before new point can be added */
#define MIN_EUCLIDEAN_PX    (U.gp_euclideandist)

/* ------ */
/* Forward defines for some functions... */

static void gp_session_validatebuffer(tGPsdata *p);

/* ******************************************* */
/* Context Wrangling... */

/* check if context is suitable for drawing */
static int gpencil_draw_poll(bContext *C)
{
	if (ED_operator_regionactive(C)) {
		/* check if current context can support GPencil data */
		if (gpencil_data_get_pointers(C, NULL) != NULL) {
			/* check if Grease Pencil isn't already running */
			if (ED_gpencil_session_active() == 0)
				return 1;
			else
				CTX_wm_operator_poll_msg_set(C, "Grease Pencil operator is already active");
		}
		else {
			CTX_wm_operator_poll_msg_set(C, "Failed to find Grease Pencil data to draw into");
		}
	}
	else {
		CTX_wm_operator_poll_msg_set(C, "Active region not set");
	}
	
	return 0;
}

/* check if projecting strokes into 3d-geometry in the 3D-View */
static int gpencil_project_check(tGPsdata *p)
{
	bGPdata *gpd = p->gpd;
	return ((gpd->sbuffer_sflag & GP_STROKE_3DSPACE) && (p->gpd->flag & (GP_DATA_DEPTH_VIEW | GP_DATA_DEPTH_STROKE)));
}

/* ******************************************* */
/* Calculations/Conversions */

/* Utilities --------------------------------- */

/* get the reference point for stroke-point conversions */
static void gp_get_3d_reference(tGPsdata *p, float vec[3])
{
	View3D *v3d = p->sa->spacedata.first;
	float *fp = give_cursor(p->scene, v3d);
	
	/* the reference point used depends on the owner... */
#if 0 // XXX: disabled for now, since we can't draw relative to the owner yet
	if (p->ownerPtr.type == &RNA_Object) {
		Object *ob = (Object *)p->ownerPtr.data;
		
		/* active Object 
		 *  - use relative distance of 3D-cursor from object center
		 */
		sub_v3_v3v3(vec, fp, ob->loc);
	}
	else
#endif	
	{
		/* use 3D-cursor */
		copy_v3_v3(vec, fp);
	}
}

/* Stroke Editing ---------------------------- */

/* check if the current mouse position is suitable for adding a new point */
static short gp_stroke_filtermval(tGPsdata *p, const int mval[2], int pmval[2])
{
	int dx = abs(mval[0] - pmval[0]);
	int dy = abs(mval[1] - pmval[1]);
	
	/* if buffer is empty, just let this go through (i.e. so that dots will work) */
	if (p->gpd->sbuffer_size == 0)
		return 1;
	
	/* check if mouse moved at least certain distance on both axes (best case) 
	 *	- aims to eliminate some jitter-noise from input when trying to draw straight lines freehand
	 */
	else if ((dx > MIN_MANHATTEN_PX) && (dy > MIN_MANHATTEN_PX))
		return 1;
	
	/* check if the distance since the last point is significant enough 
	 *	- prevents points being added too densely
	 *	- distance here doesn't use sqrt to prevent slowness... we should still be safe from overflows though
	 */
	else if ((dx * dx + dy * dy) > MIN_EUCLIDEAN_PX * MIN_EUCLIDEAN_PX)
		return 1;
	
	/* mouse 'didn't move' */
	else
		return 0;
}

/* convert screen-coordinates to buffer-coordinates */
// XXX this method needs a total overhaul!
static void gp_stroke_convertcoords(tGPsdata *p, const int mval[2], float out[3], float *depth)
{
	bGPdata *gpd = p->gpd;
	
	/* in 3d-space - pt->x/y/z are 3 side-by-side floats */
	if (gpd->sbuffer_sflag & GP_STROKE_3DSPACE) {
		if (gpencil_project_check(p) && (ED_view3d_autodist_simple(p->ar, mval, out, 0, depth))) {
			/* projecting onto 3D-Geometry
			 *	- nothing more needs to be done here, since view_autodist_simple() has already done it
			 */
		}
		else {
			int mval_prj[2];
			float rvec[3], dvec[3];
			float mval_f[2];

			/* Current method just converts each point in screen-coordinates to
			 * 3D-coordinates using the 3D-cursor as reference. In general, this
			 * works OK, but it could of course be improved.
			 *
			 * TODO:
			 *	- investigate using nearest point(s) on a previous stroke as
			 *	  reference point instead or as offset, for easier stroke matching
			 */
			
			gp_get_3d_reference(p, rvec);
			
			/* method taken from editview.c - mouse_cursor() */
			project_int_noclip(p->ar, rvec, mval_prj);

			VECSUB2D(mval_f, mval_prj, mval);
			ED_view3d_win_to_delta(p->ar, mval_f, dvec);
			sub_v3_v3v3(out, rvec, dvec);
		}
	}
	
	/* 2d - on 'canvas' (assume that p->v2d is set) */
	else if ((gpd->sbuffer_sflag & GP_STROKE_2DSPACE) && (p->v2d)) {
		UI_view2d_region_to_view(p->v2d, mval[0], mval[1], &out[0], &out[1]);
		mul_v3_m4v3(out, p->imat, out);
	}
	
#if 0
	/* 2d - on image 'canvas' (assume that p->v2d is set) */
	else if (gpd->sbuffer_sflag & GP_STROKE_2DIMAGE) {
		int sizex, sizey, offsx, offsy;
		
		/* get stored settings 
		 *	- assume that these have been set already (there are checks that set sane 'defaults' just in case)
		 */
		sizex = p->im2d_settings.sizex;
		sizey = p->im2d_settings.sizey;
		offsx = p->im2d_settings.offsx;
		offsy = p->im2d_settings.offsy;
		
		/* calculate new points */
		out[0] = (float)(mval[0] - offsx) / (float)sizex;
		out[1] = (float)(mval[1] - offsy) / (float)sizey;
	}
#endif
	
	/* 2d - relative to screen (viewport area) */
	else {
		if (p->subrect == NULL) { /* normal 3D view */
			out[0] = (float)(mval[0]) / (float)(p->ar->winx) * 100;
			out[1] = (float)(mval[1]) / (float)(p->ar->winy) * 100;
		}
		else { /* camera view, use subrect */
			out[0] = ((mval[0] - p->subrect->xmin) / ((p->subrect->xmax - p->subrect->xmin))) * 100;
			out[1] = ((mval[1] - p->subrect->ymin) / ((p->subrect->ymax - p->subrect->ymin))) * 100;
		}
	}
}

/* add current stroke-point to buffer (returns whether point was successfully added) */
static short gp_stroke_addpoint(tGPsdata *p, const int mval[2], float pressure)
{
	bGPdata *gpd = p->gpd;
	tGPspoint *pt;
	
	/* check painting mode */
	if (p->paintmode == GP_PAINTMODE_DRAW_STRAIGHT) {
		/* straight lines only - i.e. only store start and end point in buffer */
		if (gpd->sbuffer_size == 0) {
			/* first point in buffer (start point) */
			pt = (tGPspoint *)(gpd->sbuffer);
			
			/* store settings */
			copy_v2_v2_int(&pt->x, mval);
			pt->pressure = pressure;
			
			/* increment buffer size */
			gpd->sbuffer_size++;
		}
		else {
			/* normally, we just reset the endpoint to the latest value 
			 *	- assume that pointers for this are always valid...
			 */
			pt = ((tGPspoint *)(gpd->sbuffer) + 1);
			
			/* store settings */
			copy_v2_v2_int(&pt->x, mval);
			pt->pressure = pressure;
			
			/* if this is just the second point we've added, increment the buffer size
			 * so that it will be drawn properly...
			 * otherwise, just leave it alone, otherwise we get problems
			 */
			if (gpd->sbuffer_size != 2)
				gpd->sbuffer_size = 2;
		}
		
		/* can keep carrying on this way :) */
		return GP_STROKEADD_NORMAL;
	}
	else if (p->paintmode == GP_PAINTMODE_DRAW) { /* normal drawing */
		/* check if still room in buffer */
		if (gpd->sbuffer_size >= GP_STROKE_BUFFER_MAX)
			return GP_STROKEADD_OVERFLOW;
		
		/* get pointer to destination point */
		pt = ((tGPspoint *)(gpd->sbuffer) + gpd->sbuffer_size);
		
		/* store settings */
		copy_v2_v2_int(&pt->x, mval);
		pt->pressure = pressure;
		
		/* increment counters */
		gpd->sbuffer_size++;
		
		/* check if another operation can still occur */
		if (gpd->sbuffer_size == GP_STROKE_BUFFER_MAX)
			return GP_STROKEADD_FULL;
		else
			return GP_STROKEADD_NORMAL;
	}
	else if (p->paintmode == GP_PAINTMODE_DRAW_POLY) {
		/* get pointer to destination point */
		pt = (tGPspoint *)(gpd->sbuffer);

		/* store settings */
		copy_v2_v2_int(&pt->x, mval);
		pt->pressure = pressure;

		/* if there's stroke for this poly line session add (or replace last) point
		 * to stroke. This allows to draw lines more interactively (see new segment
		 * during mouse slide, i.e.) 
		 */
		if (p->flags & GP_PAINTFLAG_STROKEADDED) {
			bGPDstroke *gps = p->gpf->strokes.last;
			bGPDspoint *pts;

			/* first time point is adding to temporary buffer -- need to allocate new point in stroke */
			if (gpd->sbuffer_size == 0) {
				gps->points = MEM_reallocN(gps->points, sizeof(bGPDspoint) * (gps->totpoints + 1));
				gps->totpoints++;
			}

			pts = &gps->points[gps->totpoints - 1];

			/* special case for poly lines: normally, depth is needed only when creating new stroke from buffer,
			 * but poly lines are converting to stroke instantly, so initialize depth buffer before converting coordinates 
			 */
			if (gpencil_project_check(p)) {
				View3D *v3d = p->sa->spacedata.first;

				view3d_region_operator_needs_opengl(p->win, p->ar);
				ED_view3d_autodist_init(p->scene, p->ar, v3d, (p->gpd->flag & GP_DATA_DEPTH_STROKE) ? 1 : 0);
			}

			/* convert screen-coordinates to appropriate coordinates (and store them) */
			gp_stroke_convertcoords(p, &pt->x, &pts->x, NULL);

			/* copy pressure */
			pts->pressure = pt->pressure;
		}

		/* increment counters */
		if (gpd->sbuffer_size == 0)
			gpd->sbuffer_size++;

		return GP_STROKEADD_NORMAL;
	}
	
	/* return invalid state for now... */
	return GP_STROKEADD_INVALID;
}


/* temp struct for gp_stroke_smooth() */
typedef struct tGpSmoothCo {
	int x;
	int y;
} tGpSmoothCo;

/* smooth a stroke (in buffer) before storing it */
static void gp_stroke_smooth(tGPsdata *p)
{
	bGPdata *gpd = p->gpd;
	tGpSmoothCo *smoothArray, *spc;
	int i = 0, cmx = gpd->sbuffer_size;
	
	/* only smooth if smoothing is enabled, and we're not doing a straight line */
	if (!(U.gp_settings & GP_PAINT_DOSMOOTH) || ELEM(p->paintmode, GP_PAINTMODE_DRAW_STRAIGHT, GP_PAINTMODE_DRAW_POLY))
		return;
	
	/* don't try if less than 2 points in buffer */
	if ((cmx <= 2) || (gpd->sbuffer == NULL))
		return;
	
	/* create a temporary smoothing coordinates buffer, use to store calculated values to prevent sequential error */
	smoothArray = MEM_callocN(sizeof(tGpSmoothCo) * cmx, "gp_stroke_smooth smoothArray");
	
	/* first pass: calculate smoothing coordinates using weighted-averages */
	for (i = 0, spc = smoothArray; i < gpd->sbuffer_size; i++, spc++) {
		const tGPspoint *pc = (((tGPspoint *)gpd->sbuffer) + i);
		const tGPspoint *pb = (i - 1 > 0) ? (pc - 1) : (pc);
		const tGPspoint *pa = (i - 2 > 0) ? (pc - 2) : (pb);
		const tGPspoint *pd = (i + 1 < cmx) ? (pc + 1) : (pc);
		const tGPspoint *pe = (i + 2 < cmx) ? (pc + 2) : (pd);
		
		spc->x = (int)(0.1 * pa->x + 0.2 * pb->x + 0.4 * pc->x + 0.2 * pd->x + 0.1 * pe->x);
		spc->y = (int)(0.1 * pa->y + 0.2 * pb->y + 0.4 * pc->y + 0.2 * pd->y + 0.1 * pe->y);
	}
	
	/* second pass: apply smoothed coordinates */
	for (i = 0, spc = smoothArray; i < gpd->sbuffer_size; i++, spc++) {
		tGPspoint *pc = (((tGPspoint *)gpd->sbuffer) + i);

		copy_v2_v2_int(&pc->x, &spc->x);
	}
	
	/* free temp array */
	MEM_freeN(smoothArray);
}

/* simplify a stroke (in buffer) before storing it 
 *	- applies a reverse Chaikin filter
 *	- code adapted from etch-a-ton branch (editarmature_sketch.c)
 */
static void gp_stroke_simplify(tGPsdata *p)
{
	bGPdata *gpd = p->gpd;
	tGPspoint *old_points = (tGPspoint *)gpd->sbuffer;
	short num_points = gpd->sbuffer_size;
	short flag = gpd->sbuffer_sflag;
	short i, j;
	
	/* only simplify if simplification is enabled, and we're not doing a straight line */
	if (!(U.gp_settings & GP_PAINT_DOSIMPLIFY) || (p->paintmode == GP_PAINTMODE_DRAW_STRAIGHT))
		return;
	
	/* don't simplify if less than 4 points in buffer */
	if ((num_points <= 4) || (old_points == NULL))
		return;
		
	/* clear buffer (but don't free mem yet) so that we can write to it 
	 *	- firstly set sbuffer to NULL, so a new one is allocated
	 *	- secondly, reset flag after, as it gets cleared auto
	 */
	gpd->sbuffer = NULL;
	gp_session_validatebuffer(p);
	gpd->sbuffer_sflag = flag;
	
/* macro used in loop to get position of new point
 *	- used due to the mixture of datatypes in use here
 */
#define GP_SIMPLIFY_AVPOINT(offs, sfac) \
	{ \
		co[0] += (float)(old_points[offs].x * sfac); \
		co[1] += (float)(old_points[offs].y * sfac); \
		pressure += old_points[offs].pressure * sfac; \
	}
	
	for (i = 0, j = 0; i < num_points; i++) {
		if (i - j == 3) {
			float co[2], pressure;
			int mco[2];
			
			/* initialize values */
			co[0] = 0;
			co[1] = 0;
			pressure = 0;
			
			/* using macro, calculate new point */
			GP_SIMPLIFY_AVPOINT(j, -0.25f);
			GP_SIMPLIFY_AVPOINT(j + 1, 0.75f);
			GP_SIMPLIFY_AVPOINT(j + 2, 0.75f);
			GP_SIMPLIFY_AVPOINT(j + 3, -0.25f);
			
			/* set values for adding */
			mco[0] = (int)co[0];
			mco[1] = (int)co[1];
			
			/* ignore return values on this... assume to be ok for now */
			gp_stroke_addpoint(p, mco, pressure);
			
			j += 2;
		}
	} 
	
	/* free old buffer */
	MEM_freeN(old_points);
}


/* make a new stroke from the buffer data */
static void gp_stroke_newfrombuffer(tGPsdata *p)
{
	bGPdata *gpd = p->gpd;
	bGPDstroke *gps;
	bGPDspoint *pt;
	tGPspoint *ptc;
	int i, totelem;
	/* since strokes are so fine, when using their depth we need a margin otherwise they might get missed */
	int depth_margin = (p->gpd->flag & GP_DATA_DEPTH_STROKE) ? 4 : 0;
	
	/* get total number of points to allocate space for 
	 *	- drawing straight-lines only requires the endpoints
	 */
	if (p->paintmode == GP_PAINTMODE_DRAW_STRAIGHT)
		totelem = (gpd->sbuffer_size >= 2) ? 2 : gpd->sbuffer_size;
	else
		totelem = gpd->sbuffer_size;
	
	/* exit with error if no valid points from this stroke */
	if (totelem == 0) {
		if (G.debug & G_DEBUG)
			printf("Error: No valid points in stroke buffer to convert (tot=%d)\n", gpd->sbuffer_size);
		return;
	}
	
	/* special case for poly line -- for already added stroke during session
	 * coordinates are getting added to stroke immediately to allow more
	 * interactive behavior */
	if (p->paintmode == GP_PAINTMODE_DRAW_POLY) {
		if (p->flags & GP_PAINTFLAG_STROKEADDED)
			return;
	}

	/* allocate memory for a new stroke */
	gps = MEM_callocN(sizeof(bGPDstroke), "gp_stroke");
	
	/* copy appropriate settings for stroke */
	gps->totpoints = totelem;
	gps->thickness = p->gpl->thickness;
	gps->flag = gpd->sbuffer_sflag;
	
	/* allocate enough memory for a continuous array for storage points */
	gps->points = MEM_callocN(sizeof(bGPDspoint) * gps->totpoints, "gp_stroke_points");

	/* set pointer to first non-initialized point */
	pt = gps->points + (gps->totpoints - totelem);

	/* copy points from the buffer to the stroke */
	if (p->paintmode == GP_PAINTMODE_DRAW_STRAIGHT) {
		/* straight lines only -> only endpoints */
		{
			/* first point */
			ptc = gpd->sbuffer;
			
			/* convert screen-coordinates to appropriate coordinates (and store them) */
			gp_stroke_convertcoords(p, &ptc->x, &pt->x, NULL);
			
			/* copy pressure */
			pt->pressure = ptc->pressure;
			
			pt++;
		}
			
		if (totelem == 2) {
			/* last point if applicable */
			ptc = ((tGPspoint *)gpd->sbuffer) + (gpd->sbuffer_size - 1);
			
			/* convert screen-coordinates to appropriate coordinates (and store them) */
			gp_stroke_convertcoords(p, &ptc->x, &pt->x, NULL);
			
			/* copy pressure */
			pt->pressure = ptc->pressure;
		}
	}
	else if (p->paintmode == GP_PAINTMODE_DRAW_POLY) {
		/* first point */
		ptc = gpd->sbuffer;

		/* convert screen-coordinates to appropriate coordinates (and store them) */
		gp_stroke_convertcoords(p, &ptc->x, &pt->x, NULL);

		/* copy pressure */
		pt->pressure = ptc->pressure;
	}
	else {
		float *depth_arr = NULL;
		
		/* get an array of depths, far depths are blended */
		if (gpencil_project_check(p)) {
			int mval[2], mval_prev[2] = {0};
			int interp_depth = 0;
			int found_depth = 0;
			
			depth_arr = MEM_mallocN(sizeof(float) * gpd->sbuffer_size, "depth_points");

			for (i = 0, ptc = gpd->sbuffer; i < gpd->sbuffer_size; i++, ptc++, pt++) {
				copy_v2_v2_int(mval, &ptc->x);

				if ((ED_view3d_autodist_depth(p->ar, mval, depth_margin, depth_arr + i) == 0) &&
				    (i && (ED_view3d_autodist_depth_seg(p->ar, mval, mval_prev, depth_margin + 1, depth_arr + i) == 0)))
				{
					interp_depth = TRUE;
				}
				else {
					found_depth = TRUE;
				}

				copy_v2_v2_int(mval_prev, mval);
			}
			
			if (found_depth == FALSE) {
				/* eeh... not much we can do.. :/, ignore depth in this case, use the 3D cursor */
				for (i = gpd->sbuffer_size - 1; i >= 0; i--)
					depth_arr[i] = 0.9999f;
			}
			else {
				if (p->gpd->flag & GP_DATA_DEPTH_STROKE_ENDPOINTS) {
					/* remove all info between the valid endpoints */
					int first_valid = 0;
					int last_valid = 0;
					
					for (i = 0; i < gpd->sbuffer_size; i++) {
						if (depth_arr[i] != FLT_MAX)
							break;
					}
					first_valid = i;
					
					for (i = gpd->sbuffer_size - 1; i >= 0; i--) {
						if (depth_arr[i] != FLT_MAX)
							break;
					}
					last_valid = i;
					
					/* invalidate non-endpoints, so only blend between first and last */
					for (i = first_valid + 1; i < last_valid; i++)
						depth_arr[i] = FLT_MAX;
					
					interp_depth = TRUE;
				}
				
				if (interp_depth) {
					interp_sparse_array(depth_arr, gpd->sbuffer_size, FLT_MAX);
				}
			}
		}
		
		
		pt = gps->points;
		
		/* convert all points (normal behavior) */
		for (i = 0, ptc = gpd->sbuffer; i < gpd->sbuffer_size && ptc; i++, ptc++, pt++) {
			/* convert screen-coordinates to appropriate coordinates (and store them) */
			gp_stroke_convertcoords(p, &ptc->x, &pt->x, depth_arr ? depth_arr + i : NULL);
			
			/* copy pressure */
			pt->pressure = ptc->pressure;
		}
		
		if (depth_arr)
			MEM_freeN(depth_arr);
	}
	
	p->flags |= GP_PAINTFLAG_STROKEADDED;

	/* add stroke to frame */
	BLI_addtail(&p->gpf->strokes, gps);
}

/* --- 'Eraser' for 'Paint' Tool ------ */

/* eraser tool - remove segment from stroke/split stroke (after lasso inside) */
static short gp_stroke_eraser_splitdel(bGPDframe *gpf, bGPDstroke *gps, int i)
{
	bGPDspoint *pt_tmp = gps->points;
	bGPDstroke *gsn = NULL;

	/* if stroke only had two points, get rid of stroke */
	if (gps->totpoints == 2) {
		/* free stroke points, then stroke */
		MEM_freeN(pt_tmp);
		BLI_freelinkN(&gpf->strokes, gps);
		
		/* nothing left in stroke, so stop */
		return 1;
	}

	/* if last segment, just remove segment from the stroke */
	else if (i == gps->totpoints - 2) {
		/* allocate new points array, and assign most of the old stroke there */
		gps->totpoints--;
		gps->points = MEM_callocN(sizeof(bGPDspoint) * gps->totpoints, "gp_stroke_points");
		memcpy(gps->points, pt_tmp, sizeof(bGPDspoint) * gps->totpoints);
		
		/* free temp buffer */
		MEM_freeN(pt_tmp);
		
		/* nothing left in stroke, so stop */
		return 1;
	}

	/* if first segment, just remove segment from the stroke */
	else if (i == 0) {
		/* allocate new points array, and assign most of the old stroke there */
		gps->totpoints--;
		gps->points = MEM_callocN(sizeof(bGPDspoint) * gps->totpoints, "gp_stroke_points");
		memcpy(gps->points, pt_tmp + 1, sizeof(bGPDspoint) * gps->totpoints);
		
		/* free temp buffer */
		MEM_freeN(pt_tmp);
		
		/* no break here, as there might still be stuff to remove in this stroke */
		return 0;
	}

	/* segment occurs in 'middle' of stroke, so split */
	else {
		/* duplicate stroke, and assign 'later' data to that stroke */
		gsn = MEM_dupallocN(gps);
		gsn->prev = gsn->next = NULL;
		BLI_insertlinkafter(&gpf->strokes, gps, gsn);
		
		gsn->totpoints = gps->totpoints - i;
		gsn->points = MEM_callocN(sizeof(bGPDspoint) * gsn->totpoints, "gp_stroke_points");
		memcpy(gsn->points, pt_tmp + i, sizeof(bGPDspoint) * gsn->totpoints);
		
		/* adjust existing stroke  */
		gps->totpoints = i;
		gps->points = MEM_callocN(sizeof(bGPDspoint) * gps->totpoints, "gp_stroke_points");
		memcpy(gps->points, pt_tmp, sizeof(bGPDspoint) * i);
		
		/* free temp buffer */
		MEM_freeN(pt_tmp);
		
		/* nothing left in stroke, so stop */
		return 1;
	}
}

/* eraser tool - check if part of stroke occurs within last segment drawn by eraser */
static short gp_stroke_eraser_strokeinside(int mval[], int UNUSED(mvalo[]), short rad, short x0, short y0, short x1, short y1)
{
	/* simple within-radius check for now */
	if (edge_inside_circle(mval[0], mval[1], rad, x0, y0, x1, y1))
		return 1;
	
	/* not inside */
	return 0;
} 

/* eraser tool - evaluation per stroke */
// TODO: this could really do with some optimization (KD-Tree/BVH?)
static void gp_stroke_eraser_dostroke(tGPsdata *p, int mval[], int mvalo[], short rad, rcti *rect, bGPDframe *gpf, bGPDstroke *gps)
{
	bGPDspoint *pt1, *pt2;
	int x0 = 0, y0 = 0, x1 = 0, y1 = 0;
	int xyval[2];
	int i;
	
	if (gps->totpoints == 0) {
		/* just free stroke */
		if (gps->points) 
			MEM_freeN(gps->points);
		BLI_freelinkN(&gpf->strokes, gps);
	}
	else if (gps->totpoints == 1) {
		/* get coordinates */
		if (gps->flag & GP_STROKE_3DSPACE) {
			project_int(p->ar, &gps->points->x, xyval);
			x0 = xyval[0];
			y0 = xyval[1];
		}
		else if (gps->flag & GP_STROKE_2DSPACE) {			
			UI_view2d_view_to_region(p->v2d, gps->points->x, gps->points->y, &x0, &y0);
		}
#if 0
		else if (gps->flag & GP_STROKE_2DIMAGE) {			
			int offsx, offsy, sizex, sizey;
			
			/* get stored settings */
			sizex = p->im2d_settings.sizex;
			sizey = p->im2d_settings.sizey;
			offsx = p->im2d_settings.offsx;
			offsy = p->im2d_settings.offsy;
			
			/* calculate new points */
			x0 = (int)((gps->points->x * sizex) + offsx);
			y0 = (int)((gps->points->y * sizey) + offsy);
		}
#endif
		else {
			if (p->subrect == NULL) { /* normal 3D view */
				x0 = (int)(gps->points->x / 100 * p->ar->winx);
				y0 = (int)(gps->points->y / 100 * p->ar->winy);
			}
			else { /* camera view, use subrect */
				x0 = (int)((gps->points->x / 100) * (p->subrect->xmax - p->subrect->xmin)) + p->subrect->xmin;
				y0 = (int)((gps->points->y / 100) * (p->subrect->ymax - p->subrect->ymin)) + p->subrect->ymin;
			}
		}
		
		/* do boundbox check first */
		if (BLI_in_rcti(rect, x0, y0)) {
			/* only check if point is inside */
			if ( ((x0 - mval[0]) * (x0 - mval[0]) + (y0 - mval[1]) * (y0 - mval[1])) <= rad * rad) {
				/* free stroke */
				MEM_freeN(gps->points);
				BLI_freelinkN(&gpf->strokes, gps);
			}
		}
	}
	else {	
		/* loop over the points in the stroke, checking for intersections 
		 *  - an intersection will require the stroke to be split
		 */
		for (i = 0; (i + 1) < gps->totpoints; i++) {
			/* get points to work with */
			pt1 = gps->points + i;
			pt2 = gps->points + i + 1;
			
			/* get coordinates */
			if (gps->flag & GP_STROKE_3DSPACE) {
				project_int(p->ar, &pt1->x, xyval);
				x0 = xyval[0];
				y0 = xyval[1];
				
				project_int(p->ar, &pt2->x, xyval);
				x1 = xyval[0];
				y1 = xyval[1];
			}
			else if (gps->flag & GP_STROKE_2DSPACE) {
				UI_view2d_view_to_region(p->v2d, pt1->x, pt1->y, &x0, &y0);
				
				UI_view2d_view_to_region(p->v2d, pt2->x, pt2->y, &x1, &y1);
			}
#if 0
			else if (gps->flag & GP_STROKE_2DIMAGE) {
				int offsx, offsy, sizex, sizey;
				
				/* get stored settings */
				sizex = p->im2d_settings.sizex;
				sizey = p->im2d_settings.sizey;
				offsx = p->im2d_settings.offsx;
				offsy = p->im2d_settings.offsy;
				
				/* calculate new points */
				x0 = (int)((pt1->x * sizex) + offsx);
				y0 = (int)((pt1->y * sizey) + offsy);
				
				x1 = (int)((pt2->x * sizex) + offsx);
				y1 = (int)((pt2->y * sizey) + offsy);
			}
#endif
			else {
				if (p->subrect == NULL) { /* normal 3D view */
					x0 = (int)(pt1->x / 100 * p->ar->winx);
					y0 = (int)(pt1->y / 100 * p->ar->winy);
					x1 = (int)(pt2->x / 100 * p->ar->winx);
					y1 = (int)(pt2->y / 100 * p->ar->winy);
				}
				else { /* camera view, use subrect */ 
					x0 = (int)((pt1->x / 100) * (p->subrect->xmax - p->subrect->xmin)) + p->subrect->xmin;
					y0 = (int)((pt1->y / 100) * (p->subrect->ymax - p->subrect->ymin)) + p->subrect->ymin;
					x1 = (int)((pt2->x / 100) * (p->subrect->xmax - p->subrect->xmin)) + p->subrect->xmin;
					y1 = (int)((pt2->y / 100) * (p->subrect->ymax - p->subrect->ymin)) + p->subrect->ymin;
				}
			}
			
			/* check that point segment of the boundbox of the eraser stroke */
			if (BLI_in_rcti(rect, x0, y0) || BLI_in_rcti(rect, x1, y1)) {
				/* check if point segment of stroke had anything to do with
				 * eraser region  (either within stroke painted, or on its lines)
				 *  - this assumes that linewidth is irrelevant
				 */
				if (gp_stroke_eraser_strokeinside(mval, mvalo, rad, x0, y0, x1, y1)) {
					/* if function returns true, break this loop (as no more point to check) */
					if (gp_stroke_eraser_splitdel(gpf, gps, i))
						break;
				}
			}
		}
	}
}

/* erase strokes which fall under the eraser strokes */
static void gp_stroke_doeraser(tGPsdata *p)
{
	bGPDframe *gpf = p->gpf;
	bGPDstroke *gps, *gpn;
	rcti rect;
	
	/* rect is rectangle of eraser */
	rect.xmin = p->mval[0] - p->radius;
	rect.ymin = p->mval[1] - p->radius;
	rect.xmax = p->mval[0] + p->radius;
	rect.ymax = p->mval[1] + p->radius;
	
	/* loop over strokes, checking segments for intersections */
	for (gps = gpf->strokes.first; gps; gps = gpn) {
		gpn = gps->next;
		gp_stroke_eraser_dostroke(p, p->mval, p->mvalo, p->radius, &rect, gpf, gps);
	}
}

/* ******************************************* */
/* Sketching Operator */

/* clear the session buffers (call this before AND after a paint operation) */
static void gp_session_validatebuffer(tGPsdata *p)
{
	bGPdata *gpd = p->gpd;
	
	/* clear memory of buffer (or allocate it if starting a new session) */
	if (gpd->sbuffer) {
		//printf("\t\tGP - reset sbuffer\n");
		memset(gpd->sbuffer, 0, sizeof(tGPspoint) * GP_STROKE_BUFFER_MAX);
	}
	else {
		//printf("\t\tGP - allocate sbuffer\n");
		gpd->sbuffer = MEM_callocN(sizeof(tGPspoint) * GP_STROKE_BUFFER_MAX, "gp_session_strokebuffer");
	}
	
	/* reset indices */
	gpd->sbuffer_size = 0;
	
	/* reset flags */
	gpd->sbuffer_sflag = 0;
}

/* (re)init new painting data */
static int gp_session_initdata(bContext *C, tGPsdata *p)
{
	bGPdata **gpd_ptr = NULL;
	ScrArea *curarea = CTX_wm_area(C);
	ARegion *ar = CTX_wm_region(C);
	
	/* make sure the active view (at the starting time) is a 3d-view */
	if (curarea == NULL) {
		p->status = GP_STATUS_ERROR;
		if (G.debug & G_DEBUG)
			printf("Error: No active view for painting\n");
		return 0;
	}
	
	/* pass on current scene and window */
	p->scene = CTX_data_scene(C);
	p->win = CTX_wm_window(C);

	unit_m4(p->imat);
	
	switch (curarea->spacetype) {
		/* supported views first */
		case SPACE_VIEW3D:
		{
			// View3D *v3d= curarea->spacedata.first;
			// RegionView3D *rv3d= ar->regiondata;
			
			/* set current area 
			 *	- must verify that region data is 3D-view (and not something else)
			 */
			p->sa = curarea;
			p->ar = ar;
			
			if (ar->regiondata == NULL) {
				p->status = GP_STATUS_ERROR;
				if (G.debug & G_DEBUG)
					printf("Error: 3D-View active region doesn't have any region data, so cannot be drawable\n");
				return 0;
			}

#if 0 // XXX will this sort of antiquated stuff be restored?
			/* check that gpencil data is allowed to be drawn */
			if ((v3d->flag2 & V3D_DISPGP) == 0) {
				p->status = GP_STATUS_ERROR;
				if (G.debug & G_DEBUG)
					printf("Error: In active view, Grease Pencil not shown\n");
				return 0;
			}
#endif
		}
		break;

		case SPACE_NODE:
		{
			//SpaceNode *snode= curarea->spacedata.first;
			
			/* set current area */
			p->sa = curarea;
			p->ar = ar;
			p->v2d = &ar->v2d;
			
#if 0 // XXX will this sort of antiquated stuff be restored?
			/* check that gpencil data is allowed to be drawn */
			if ((snode->flag & SNODE_DISPGP) == 0) {
				p->status = GP_STATUS_ERROR;
				if (G.debug & G_DEBUG)
					printf("Error: In active view, Grease Pencil not shown\n");
				return 0;
			}
#endif
		}
		break;
#if 0 // XXX these other spaces will come over time...
		case SPACE_SEQ:
		{
			SpaceSeq *sseq = curarea->spacedata.first;
			
			/* set current area */
			p->sa = curarea;
			p->ar = ar;
			p->v2d = &ar->v2d;
			
			/* check that gpencil data is allowed to be drawn */
			if (sseq->mainb == SEQ_DRAW_SEQUENCE) {
				p->status = GP_STATUS_ERROR;
				if (G.debug & G_DEBUG)
					printf("Error: In active view (sequencer), active mode doesn't support Grease Pencil\n");
				return 0;
			}
			if ((sseq->flag & SEQ_DRAW_GPENCIL) == 0) {
				p->status = GP_STATUS_ERROR;
				if (G.debug & G_DEBUG)
					printf("Error: In active view, Grease Pencil not shown\n");
				return 0;
			}
		}
		break;
#endif
		case SPACE_IMAGE:
		{
			//SpaceImage *sima= curarea->spacedata.first;
			
			/* set the current area */
			p->sa = curarea;
			p->ar = ar;
			p->v2d = &ar->v2d;
			//p->ibuf= BKE_image_get_ibuf(sima->image, &sima->iuser);
			
#if 0 // XXX disabled for now
			/* check that gpencil data is allowed to be drawn */
			if ((sima->flag & SI_DISPGP) == 0) {
				p->status = GP_STATUS_ERROR;
				if (G.debug & G_DEBUG)
					printf("Error: In active view, Grease Pencil not shown\n");
				return 0;
			}
#endif
		}
		break;
		case SPACE_CLIP:
		{
			SpaceClip *sc = curarea->spacedata.first;

			/* set the current area */
			p->sa = curarea;
			p->ar = ar;
			p->v2d = &ar->v2d;
			//p->ibuf= BKE_image_get_ibuf(sima->image, &sima->iuser);

			invert_m4_m4(p->imat, sc->unistabmat);

			/* custom color for new layer */
			p->custom_color[0] = 1.0f;
			p->custom_color[1] = 0.0f;
			p->custom_color[2] = 0.5f;
			p->custom_color[3] = 0.9f;
		}
		break;

		/* unsupported views */
		default:
		{
			p->status = GP_STATUS_ERROR;
			if (G.debug & G_DEBUG)
				printf("Error: Active view not appropriate for Grease Pencil drawing\n");
			return 0;
		}
		break;
	}
	
	/* get gp-data */
	gpd_ptr = gpencil_data_get_pointers(C, &p->ownerPtr);
	if (gpd_ptr == NULL) {
		p->status = GP_STATUS_ERROR;
		if (G.debug & G_DEBUG)
			printf("Error: Current context doesn't allow for any Grease Pencil data\n");
		return 0;
	}
	else {
		/* if no existing GPencil block exists, add one */
		if (*gpd_ptr == NULL)
			*gpd_ptr = gpencil_data_addnew("GPencil");
		p->gpd = *gpd_ptr;
	}
	
	if (ED_gpencil_session_active() == 0) {
		/* initialize undo stack,
		 * also, existing undo stack would make buffer drawn */
		gpencil_undo_init(p->gpd);
	}
	
	/* clear out buffer (stored in gp-data), in case something contaminated it */
	gp_session_validatebuffer(p);
	
#if 0
	/* set 'default' im2d_settings just in case something that uses this doesn't set it */
	p->im2d_settings.sizex = 1;
	p->im2d_settings.sizey = 1;
#endif

	return 1;
}

/* init new painting session */
static tGPsdata *gp_session_initpaint(bContext *C)
{
	tGPsdata *p = NULL;

	/* create new context data */
	p = MEM_callocN(sizeof(tGPsdata), "GPencil Drawing Data");

	gp_session_initdata(C, p);
	
	/* return context data for running paint operator */
	return p;
}

/* cleanup after a painting session */
static void gp_session_cleanup(tGPsdata *p)
{
	bGPdata *gpd = (p) ? p->gpd : NULL;
	
	/* error checking */
	if (gpd == NULL)
		return;
	
	/* free stroke buffer */
	if (gpd->sbuffer) {
		//printf("\t\tGP - free sbuffer\n");
		MEM_freeN(gpd->sbuffer);
		gpd->sbuffer = NULL;
	}
	
	/* clear flags */
	gpd->sbuffer_size = 0;
	gpd->sbuffer_sflag = 0;
}

/* init new stroke */
static void gp_paint_initstroke(tGPsdata *p, short paintmode)
{	
	/* get active layer (or add a new one if non-existent) */
	p->gpl = gpencil_layer_getactive(p->gpd);
	if (p->gpl == NULL) {
		p->gpl = gpencil_layer_addnew(p->gpd);

		if (p->custom_color[3])
			copy_v3_v3(p->gpl->color, p->custom_color);
	}
	if (p->gpl->flag & GP_LAYER_LOCKED) {
		p->status = GP_STATUS_ERROR;
		if (G.debug & G_DEBUG)
			printf("Error: Cannot paint on locked layer\n");
		return;
	}
		
	/* get active frame (add a new one if not matching frame) */
	p->gpf = gpencil_layer_getframe(p->gpl, p->scene->r.cfra, 1);
	if (p->gpf == NULL) {
		p->status = GP_STATUS_ERROR;
		if (G.debug & G_DEBUG)
			printf("Error: No frame created (gpencil_paint_init)\n");
		return;
	}
	else
		p->gpf->flag |= GP_FRAME_PAINT;
	
	/* set 'eraser' for this stroke if using eraser */
	p->paintmode = paintmode;
	if (p->paintmode == GP_PAINTMODE_ERASER)
		p->gpd->sbuffer_sflag |= GP_STROKE_ERASER;
		
	/* set 'initial run' flag, which is only used to denote when a new stroke is starting */
	p->flags |= GP_PAINTFLAG_FIRSTRUN;
	

	/* when drawing in the camera view, in 2D space, set the subrect */
	if (!(p->gpd->flag & GP_DATA_VIEWALIGN)) {
		if (p->sa->spacetype == SPACE_VIEW3D) {
			View3D *v3d = p->sa->spacedata.first;
			RegionView3D *rv3d = p->ar->regiondata;

			/* for camera view set the subrect */
			if (rv3d->persp == RV3D_CAMOB) {
				ED_view3d_calc_camera_border(p->scene, p->ar, v3d, rv3d, &p->subrect_data, TRUE); /* no shift */
				p->subrect = &p->subrect_data;
			}
		}
	}

	/* check if points will need to be made in view-aligned space */
	if (p->gpd->flag & GP_DATA_VIEWALIGN) {
		switch (p->sa->spacetype) {
			case SPACE_VIEW3D:
			{
				RegionView3D *rv3d = p->ar->regiondata;
				float rvec[3];
				
				/* get reference point for 3d space placement */
				gp_get_3d_reference(p, rvec);
				initgrabz(rv3d, rvec[0], rvec[1], rvec[2]);
				
				p->gpd->sbuffer_sflag |= GP_STROKE_3DSPACE;
			}
			break;
			
			case SPACE_NODE:
			{
				p->gpd->sbuffer_sflag |= GP_STROKE_2DSPACE;
			}
			break;
#if 0 // XXX other spacetypes to be restored in due course
			case SPACE_SEQ:
			{
				SpaceSeq *sseq = (SpaceSeq *)p->sa->spacedata.first;
				int rectx, recty;
				float zoom, zoomx, zoomy;
				
				/* set draw 2d-stroke flag */
				p->gpd->sbuffer_sflag |= GP_STROKE_2DIMAGE;
				
				/* calculate zoom factor */
				zoom = (float)(SEQ_ZOOM_FAC(sseq->zoom));
				if (sseq->mainb == SEQ_DRAW_IMG_IMBUF) {
					zoomx = zoom * (p->scene->r.xasp / p->scene->r.yasp);
					zoomy = zoom;
				} 
				else
					zoomx = zoomy = zoom;
				
				/* calculate rect size to use to calculate the size of the drawing area
				 *	- We use the size of the output image not the size of the ibuf being shown
				 *	  as it is too messy getting the ibuf (and could be too slow). This should be
				 *	  a reasonable for most cases anyway.
				 */
				rectx = (p->scene->r.size * p->scene->r.xsch) / 100;
				recty = (p->scene->r.size * p->scene->r.ysch) / 100;
				
				/* set offset and scale values for opertations to use */
				p->im2d_settings.sizex = (int)(zoomx * rectx);
				p->im2d_settings.sizey = (int)(zoomy * recty);
				p->im2d_settings.offsx = (int)((p->sa->winx - p->im2d_settings.sizex) / 2 + sseq->xof);
				p->im2d_settings.offsy = (int)((p->sa->winy - p->im2d_settings.sizey) / 2 + sseq->yof);
			}
			break;
#endif
			case SPACE_IMAGE:
			{
				SpaceImage *sima = (SpaceImage *)p->sa->spacedata.first;
				
				/* only set these flags if the image editor doesn't have an image active,
				 * otherwise user will be confused by strokes not appearing after they're drawn
				 *
				 * Admittedly, this is a bit hacky, but it works much nicer from an ergonomic standpoint!
				 */
				if (ELEM(NULL, sima, sima->image)) {
					/* make strokes be drawn in screen space */
					p->gpd->sbuffer_sflag &= ~GP_STROKE_2DSPACE;
					p->gpd->flag &= ~GP_DATA_VIEWALIGN;
				}	
				else
					p->gpd->sbuffer_sflag |= GP_STROKE_2DSPACE;
			}
			break;
				
			case SPACE_CLIP:
			{
				p->gpd->sbuffer_sflag |= GP_STROKE_2DSPACE;
			}
			break;
		}
	}
}

/* finish off a stroke (clears buffer, but doesn't finish the paint operation) */
static void gp_paint_strokeend(tGPsdata *p)
{
	/* for surface sketching, need to set the right OpenGL context stuff so that 
	 * the conversions will project the values correctly...
	 */
	if (gpencil_project_check(p)) {
		View3D *v3d = p->sa->spacedata.first;
		
		/* need to restore the original projection settings before packing up */
		view3d_region_operator_needs_opengl(p->win, p->ar);
		ED_view3d_autodist_init(p->scene, p->ar, v3d, (p->gpd->flag & GP_DATA_DEPTH_STROKE) ? 1 : 0);
	}
	
	/* check if doing eraser or not */
	if ((p->gpd->sbuffer_sflag & GP_STROKE_ERASER) == 0) {
		/* smooth stroke before transferring? */
		gp_stroke_smooth(p);
		
		/* simplify stroke before transferring? */
		gp_stroke_simplify(p);
		
		/* transfer stroke to frame */
		gp_stroke_newfrombuffer(p);
	}
	
	/* clean up buffer now */
	gp_session_validatebuffer(p);
}

/* finish off stroke painting operation */
static void gp_paint_cleanup(tGPsdata *p)
{
	/* p->gpd==NULL happens when stroke failed to initialize,
	 * for example. when GP is hidden in current space (sergey) */
	if (p->gpd) {
		/* finish off a stroke */
		gp_paint_strokeend(p);
	}
	
	/* "unlock" frame */
	if (p->gpf)
		p->gpf->flag &= ~GP_FRAME_PAINT;
}

/* ------------------------------- */

static void gpencil_draw_exit(bContext *C, wmOperator *op)
{
	tGPsdata *p = op->customdata;
	
	/* clear undo stack */
	gpencil_undo_finish();
	
	/* restore cursor to indicate end of drawing */
	WM_cursor_restore(CTX_wm_window(C));
	
	/* don't assume that operator data exists at all */
	if (p) {
		/* check size of buffer before cleanup, to determine if anything happened here */
		if (p->paintmode == GP_PAINTMODE_ERASER) {
			// TODO clear radial cursor thing
			// XXX draw_sel_circle(NULL, p.mvalo, 0, p.radius, 0);
		}
		
		/* cleanup */
		gp_paint_cleanup(p);
		gp_session_cleanup(p);
		
		/* finally, free the temp data */
		MEM_freeN(p);	
	}
	
	op->customdata = NULL;
}

static int gpencil_draw_cancel(bContext *C, wmOperator *op)
{
	/* this is just a wrapper around exit() */
	gpencil_draw_exit(C, op);
	return OPERATOR_CANCELLED;
}

/* ------------------------------- */


static int gpencil_draw_init(bContext *C, wmOperator *op)
{
	tGPsdata *p;
	int paintmode = RNA_enum_get(op->ptr, "mode");
	
	/* check context */
	p = op->customdata = gp_session_initpaint(C);
	if ((p == NULL) || (p->status == GP_STATUS_ERROR)) {
		/* something wasn't set correctly in context */
		gpencil_draw_exit(C, op);
		return 0;
	}
	
	/* init painting data */
	gp_paint_initstroke(p, paintmode);
	if (p->status == GP_STATUS_ERROR) {
		gpencil_draw_exit(C, op);
		return 0;
	}
	
	/* radius for eraser circle is defined in userprefs now */
	p->radius = U.gp_eraser;
	
	/* everything is now setup ok */
	return 1;
}

/* ------------------------------- */

/* update UI indicators of status, including cursor and header prints */
static void gpencil_draw_status_indicators(tGPsdata *p)
{
	/* header prints */
	switch (p->status) {
		case GP_STATUS_PAINTING:
			/* only print this for paint-sessions, otherwise it gets annoying */
			if (GPENCIL_SKETCH_SESSIONS_ON(p->scene))
				ED_area_headerprint(p->sa, "Grease Pencil: Drawing/erasing stroke... Release to end stroke");
			break;
		
		case GP_STATUS_IDLING:
			/* print status info */
			switch (p->paintmode) {
				case GP_PAINTMODE_ERASER:
					ED_area_headerprint(p->sa, "Grease Pencil Erase Session: Hold and drag LMB or RMB to erase | ESC/Enter to end");
					break;
				case GP_PAINTMODE_DRAW_STRAIGHT:
					ED_area_headerprint(p->sa, "Grease Pencil Line Session: Hold and drag LMB to draw | ESC/Enter to end");
					break;
				case GP_PAINTMODE_DRAW:
					ED_area_headerprint(p->sa, "Grease Pencil Freehand Session: Hold and drag LMB to draw | ESC/Enter to end");
					break;
					
				default: /* unhandled future cases */
					ED_area_headerprint(p->sa, "Grease Pencil Session: ESC/Enter to end");
					break;
			}
			break;
			
		case GP_STATUS_ERROR:
		case GP_STATUS_DONE:
			/* clear status string */
			ED_area_headerprint(p->sa, NULL);
			break;
	}
}

/* ------------------------------- */

/* create a new stroke point at the point indicated by the painting context */
static void gpencil_draw_apply(wmOperator *op, tGPsdata *p)
{
	/* handle drawing/erasing -> test for erasing first */
	if (p->paintmode == GP_PAINTMODE_ERASER) {
		/* do 'live' erasing now */
		gp_stroke_doeraser(p);
		
		/* store used values */
		p->mvalo[0] = p->mval[0];
		p->mvalo[1] = p->mval[1];
		p->opressure = p->pressure;
	}
	/* only add current point to buffer if mouse moved (even though we got an event, it might be just noise) */
	else if (gp_stroke_filtermval(p, p->mval, p->mvalo)) {
		/* try to add point */
		short ok = gp_stroke_addpoint(p, p->mval, p->pressure);
		
		/* handle errors while adding point */
		if ((ok == GP_STROKEADD_FULL) || (ok == GP_STROKEADD_OVERFLOW)) {
			/* finish off old stroke */
			gp_paint_strokeend(p);
			
			/* start a new stroke, starting from previous point */
			gp_stroke_addpoint(p, p->mvalo, p->opressure);
			gp_stroke_addpoint(p, p->mval, p->pressure);
		}
		else if (ok == GP_STROKEADD_INVALID) {
			/* the painting operation cannot continue... */
			BKE_report(op->reports, RPT_ERROR, "Cannot paint stroke");
			p->status = GP_STATUS_ERROR;
			
			if (G.debug & G_DEBUG)
				printf("Error: Grease-Pencil Paint - Add Point Invalid\n");
			return;
		}
		
		/* store used values */
		p->mvalo[0] = p->mval[0];
		p->mvalo[1] = p->mval[1];
		p->opressure = p->pressure;
	}
}

/* handle draw event */
static void gpencil_draw_apply_event(wmOperator *op, wmEvent *event)
{
	tGPsdata *p = op->customdata;
	PointerRNA itemptr;
	float mousef[2];
	int tablet = 0;

	/* convert from window-space to area-space mouse coordintes */
	// NOTE: float to ints conversions, +1 factor is probably used to ensure a bit more accurate rounding...
	p->mval[0] = event->mval[0] + 1;
	p->mval[1] = event->mval[1] + 1;

	/* handle pressure sensitivity (which is supplied by tablets) */
	if (event->custom == EVT_DATA_TABLET) {
		wmTabletData *wmtab = event->customdata;
		
		tablet = (wmtab->Active != EVT_TABLET_NONE);
		p->pressure = wmtab->Pressure;
		
		//if (wmtab->Active == EVT_TABLET_ERASER)
		// TODO... this should get caught by the keymaps which call drawing in the first place
	}
	else
		p->pressure = 1.0f;
	
	/* fill in stroke data (not actually used directly by gpencil_draw_apply) */
	RNA_collection_add(op->ptr, "stroke", &itemptr);
	
	mousef[0] = p->mval[0];
	mousef[1] = p->mval[1];
	RNA_float_set_array(&itemptr, "mouse", mousef);
	RNA_float_set(&itemptr, "pressure", p->pressure);
	RNA_boolean_set(&itemptr, "is_start", (p->flags & GP_PAINTFLAG_FIRSTRUN));
	
	/* special exception for start of strokes (i.e. maybe for just a dot) */
	if (p->flags & GP_PAINTFLAG_FIRSTRUN) {
		p->flags &= ~GP_PAINTFLAG_FIRSTRUN;
		
		p->mvalo[0] = p->mval[0];
		p->mvalo[1] = p->mval[1];
		p->opressure = p->pressure;
		
		/* special exception here for too high pressure values on first touch in
		 *  windows for some tablets, then we just skip first touch ..  
		 */
		if (tablet && (p->pressure >= 0.99f))
			return;
	}
	
	/* apply the current latest drawing point */
	gpencil_draw_apply(op, p);
	
	/* force refresh */
	ED_region_tag_redraw(p->ar); /* just active area for now, since doing whole screen is too slow */
}

/* ------------------------------- */

/* operator 'redo' (i.e. after changing some properties, but also for repeat last) */
static int gpencil_draw_exec(bContext *C, wmOperator *op)
{
	tGPsdata *p = NULL;
	
	//printf("GPencil - Starting Re-Drawing\n");
	
	/* try to initialize context data needed while drawing */
	if (!gpencil_draw_init(C, op)) {
		if (op->customdata) MEM_freeN(op->customdata);
		//printf("\tGP - no valid data\n");
		return OPERATOR_CANCELLED;
	}
	else
		p = op->customdata;
	
	//printf("\tGP - Start redrawing stroke\n");
	
	/* loop over the stroke RNA elements recorded (i.e. progress of mouse movement),
	 * setting the relevant values in context at each step, then applying
	 */
<<<<<<< HEAD
	RNA_BEGIN(op->ptr, itemptr, "stroke") {
=======
	RNA_BEGIN(op->ptr, itemptr, "stroke")
	{
>>>>>>> e6a02281
		float mousef[2];
		
		//printf("\t\tGP - stroke elem\n");
		
		/* get relevant data for this point from stroke */
		RNA_float_get_array(&itemptr, "mouse", mousef);
		p->mval[0] = (int)mousef[0];
		p->mval[1] = (int)mousef[1];
		p->pressure = RNA_float_get(&itemptr, "pressure");
		
		if (RNA_boolean_get(&itemptr, "is_start")) {
			/* if first-run flag isn't set already (i.e. not true first stroke),
			 * then we must terminate the previous one first before continuing
			 */
			if ((p->flags & GP_PAINTFLAG_FIRSTRUN) == 0) {
				// TODO: both of these ops can set error-status, but we probably don't need to worry
				gp_paint_strokeend(p);
				gp_paint_initstroke(p, p->paintmode);
			}
		}
		
		/* if first run, set previous data too */
		if (p->flags & GP_PAINTFLAG_FIRSTRUN) {
			p->flags &= ~GP_PAINTFLAG_FIRSTRUN;
			
			p->mvalo[0] = p->mval[0];
			p->mvalo[1] = p->mval[1];
			p->opressure = p->pressure;
		}
		
		/* apply this data as necessary now (as per usual) */
		gpencil_draw_apply(op, p);
	}
	RNA_END;
	
	//printf("\tGP - done\n");
	
	/* cleanup */
	gpencil_draw_exit(C, op);
	
	/* refreshes */
	WM_event_add_notifier(C, NC_SCREEN | ND_GPENCIL | NA_EDITED, NULL); // XXX need a nicer one that will work
	
	/* done */
	return OPERATOR_FINISHED;
}

/* ------------------------------- */

/* start of interactive drawing part of operator */
static int gpencil_draw_invoke(bContext *C, wmOperator *op, wmEvent *event)
{
	tGPsdata *p = NULL;
	wmWindow *win = CTX_wm_window(C);
	
	if (G.debug & G_DEBUG)
		printf("GPencil - Starting Drawing\n");
	
	/* try to initialize context data needed while drawing */
	if (!gpencil_draw_init(C, op)) {
		if (op->customdata) 
			MEM_freeN(op->customdata);
		if (G.debug & G_DEBUG)
			printf("\tGP - no valid data\n");
		return OPERATOR_CANCELLED;
	}
	else
		p = op->customdata;
	
	// TODO: set any additional settings that we can take from the events?
	// TODO? if tablet is erasing, force eraser to be on?
	
	// TODO: move cursor setting stuff to stroke-start so that paintmode can be changed midway...
	
	/* if eraser is on, draw radial aid */
	if (p->paintmode == GP_PAINTMODE_ERASER) {
		// TODO: this involves mucking around with radial control, so we leave this for now..
	}
	
	/* set cursor */
	if (p->paintmode == GP_PAINTMODE_ERASER)
		WM_cursor_modal(win, BC_CROSSCURSOR);  // XXX need a better cursor
	else
		WM_cursor_modal(win, BC_PAINTBRUSHCURSOR);
	
	/* special hack: if there was an initial event, then we were invoked via a hotkey, and 
	 * painting should start immediately. Otherwise, this was called from a toolbar, in which
	 * case we should wait for the mouse to be clicked.
	 */
	if (event->type) {
		/* hotkey invoked - start drawing */
		//printf("\tGP - set first spot\n");
		p->status = GP_STATUS_PAINTING;
		
		/* handle the initial drawing - i.e. for just doing a simple dot */
		gpencil_draw_apply_event(op, event);
	}
	else {
		/* toolbar invoked - don't start drawing yet... */
		//printf("\tGP - hotkey invoked... waiting for click-drag\n");
	}
	
	WM_event_add_notifier(C, NC_SCREEN | ND_GPENCIL, NULL);
	/* add a modal handler for this operator, so that we can then draw continuous strokes */
	WM_event_add_modal_handler(C, op);
	return OPERATOR_RUNNING_MODAL;
}

/* gpencil modal operator stores area, which can be removed while using it (like fullscreen) */
static int gpencil_area_exists(bContext *C, ScrArea *satest)
{
	bScreen *sc = CTX_wm_screen(C);
	ScrArea *sa;
	
	for (sa = sc->areabase.first; sa; sa = sa->next) {
		if (sa == satest)
			return 1;
	}
	
	return 0;
}

static tGPsdata *gpencil_stroke_begin(bContext *C, wmOperator *op)
{
	tGPsdata *p = op->customdata;

	/* we must check that we're still within the area that we're set up to work from
	 * otherwise we could crash (see bug #20586)
	 */
	if (CTX_wm_area(C) != p->sa) {
		printf("\t\t\tGP - wrong area execution abort!\n");
		p->status = GP_STATUS_ERROR;
	}

	//printf("\t\tGP - start stroke\n");

	/* we may need to set up paint env again if we're resuming */
	// XXX: watch it with the paintmode! in future, it'd be nice to allow changing paint-mode when in sketching-sessions
	// XXX: with tablet events, we may event want to check for eraser here, for nicer tablet support

	if (gp_session_initdata(C, p))
		gp_paint_initstroke(p, p->paintmode);

	if (p->status != GP_STATUS_ERROR)
		p->status = GP_STATUS_PAINTING;

	return op->customdata;
}

static void gpencil_stroke_end(wmOperator *op)
{
	tGPsdata *p = op->customdata;

	gp_paint_cleanup(p);

	gpencil_undo_push(p->gpd);

	gp_session_cleanup(p);

	p->status = GP_STATUS_IDLING;

	p->gpd = NULL;
	p->gpl = NULL;
	p->gpf = NULL;
}

/* events handling during interactive drawing part of operator */
static int gpencil_draw_modal(bContext *C, wmOperator *op, wmEvent *event)
{
	tGPsdata *p = op->customdata;
	int estate = OPERATOR_PASS_THROUGH; /* default exit state - not handled, so let others have a share of the pie */
	
	// if (event->type == NDOF_MOTION)
	//	return OPERATOR_PASS_THROUGH;
	// -------------------------------
	// [mce] Not quite what I was looking
	// for, but a good start! GP continues to
	// draw on the screen while the 3D mouse
	// moves the viewpoint. Problem is that
	// the stroke is converted to 3D only after
	// it is finished. This approach should work
	// better in tools that immediately apply
	// in 3D space.

	//printf("\tGP - handle modal event...\n");
	
	/* exit painting mode (and/or end current stroke) */
	if (ELEM4(event->type, RETKEY, PADENTER, ESCKEY, SPACEKEY)) {
		/* exit() ends the current stroke before cleaning up */
		//printf("\t\tGP - end of paint op + end of stroke\n");
		p->status = GP_STATUS_DONE;
		estate = OPERATOR_FINISHED;
	}
	
	/* toggle painting mode upon mouse-button movement */
	if (ELEM(event->type, LEFTMOUSE, RIGHTMOUSE)) {
		/* if painting, end stroke */
		if (p->status == GP_STATUS_PAINTING) {
			int sketch = 0;
			/* basically, this should be mouse-button up = end stroke 
			 * BUT what happens next depends on whether we 'painting sessions' is enabled
			 */
			sketch |= GPENCIL_SKETCH_SESSIONS_ON(p->scene);
			/* polyline drawing is also 'sketching' -- all knots should be added during one session */
			sketch |= p->paintmode == GP_PAINTMODE_DRAW_POLY;

			if (sketch) {
				/* end stroke only, and then wait to resume painting soon */
				//printf("\t\tGP - end stroke only\n");
				gpencil_stroke_end(op);
				
				/* we've just entered idling state, so this event was processed (but no others yet) */
				estate = OPERATOR_RUNNING_MODAL;

				/* stroke could be smoothed, send notifier to refresh screen */
				WM_event_add_notifier(C, NC_SCREEN | ND_GPENCIL | NA_EDITED, NULL);
			}
			else {
				//printf("\t\tGP - end of stroke + op\n");
				p->status = GP_STATUS_DONE;
				estate = OPERATOR_FINISHED;
			}
		}
		else if (event->val == KM_PRESS) {
			/* not painting, so start stroke (this should be mouse-button down) */
			p = gpencil_stroke_begin(C, op);

			if (p->status == GP_STATUS_ERROR) {
				estate = OPERATOR_CANCELLED;
			}
		} 
		else {
			p->status = GP_STATUS_IDLING;
		}
	}
	
	/* handle mode-specific events */
	if (p->status == GP_STATUS_PAINTING) {
		/* handle painting mouse-movements? */
		if (ELEM(event->type, MOUSEMOVE, INBETWEEN_MOUSEMOVE) || (p->flags & GP_PAINTFLAG_FIRSTRUN)) {
			/* handle drawing event */
			//printf("\t\tGP - add point\n");
			gpencil_draw_apply_event(op, event);
			
			/* finish painting operation if anything went wrong just now */
			if (p->status == GP_STATUS_ERROR) {
				printf("\t\t\t\tGP - add error done!\n");
				estate = OPERATOR_CANCELLED;
			}
			else {
				/* event handled, so just tag as running modal */
				//printf("\t\t\t\tGP - add point handled!\n");
				estate = OPERATOR_RUNNING_MODAL;
			}
		}
		/* there shouldn't be any other events, but just in case there are, let's swallow them 
		 * (i.e. to prevent problems with with undo)
		 */
		else {
			/* swallow event to save ourselves trouble */
			estate = OPERATOR_RUNNING_MODAL;
		}
	}
	
	/* gpencil modal operator stores area, which can be removed while using it (like fullscreen) */
	if (0 == gpencil_area_exists(C, p->sa))
		estate = OPERATOR_CANCELLED;
	else
		/* update status indicators - cursor, header, etc. */
		gpencil_draw_status_indicators(p);
	
	/* process last operations before exiting */
	switch (estate) {
		case OPERATOR_FINISHED:
			/* one last flush before we're done */
			gpencil_draw_exit(C, op);
			WM_event_add_notifier(C, NC_SCREEN | ND_GPENCIL | NA_EDITED, NULL); // XXX need a nicer one that will work
			break;
			
		case OPERATOR_CANCELLED:
			gpencil_draw_exit(C, op);
			break;

		case OPERATOR_RUNNING_MODAL | OPERATOR_PASS_THROUGH:
			/* event doesn't need to be handled */
			//printf("unhandled event -> %d (mmb? = %d | mmv? = %d)\n", event->type, event->type == MIDDLEMOUSE, event->type==MOUSEMOVE);
			break;
	}
	
	/* return status code */
	return estate;
}

/* ------------------------------- */

static EnumPropertyItem prop_gpencil_drawmodes[] = {
	{GP_PAINTMODE_DRAW, "DRAW", 0, "Draw Freehand", ""},
	{GP_PAINTMODE_DRAW_STRAIGHT, "DRAW_STRAIGHT", 0, "Draw Straight Lines", ""},
	{GP_PAINTMODE_DRAW_POLY, "DRAW_POLY", 0, "Draw Poly Line", ""},
	{GP_PAINTMODE_ERASER, "ERASER", 0, "Eraser", ""},
	{0, NULL, 0, NULL, NULL}
};

void GPENCIL_OT_draw (wmOperatorType *ot)
{
	/* identifiers */
	ot->name = "Grease Pencil Draw";
	ot->idname = "GPENCIL_OT_draw";
	ot->description = "Make annotations on the active data";
	
	/* api callbacks */
	ot->exec = gpencil_draw_exec;
	ot->invoke = gpencil_draw_invoke;
	ot->modal = gpencil_draw_modal;
	ot->cancel = gpencil_draw_cancel;
	ot->poll = gpencil_draw_poll;
	
	/* flags */
	ot->flag = OPTYPE_REGISTER | OPTYPE_UNDO | OPTYPE_BLOCKING;
	
	/* settings for drawing */
	RNA_def_enum(ot->srna, "mode", prop_gpencil_drawmodes, 0, "Mode", "Way to interpret mouse movements");
	
	RNA_def_collection_runtime(ot->srna, "stroke", &RNA_OperatorStrokeElement, "Stroke", "");
}<|MERGE_RESOLUTION|>--- conflicted
+++ resolved
@@ -1611,12 +1611,8 @@
 	/* loop over the stroke RNA elements recorded (i.e. progress of mouse movement),
 	 * setting the relevant values in context at each step, then applying
 	 */
-<<<<<<< HEAD
-	RNA_BEGIN(op->ptr, itemptr, "stroke") {
-=======
 	RNA_BEGIN(op->ptr, itemptr, "stroke")
 	{
->>>>>>> e6a02281
 		float mousef[2];
 		
 		//printf("\t\tGP - stroke elem\n");
@@ -1920,7 +1916,7 @@
 	{0, NULL, 0, NULL, NULL}
 };
 
-void GPENCIL_OT_draw (wmOperatorType *ot)
+void GPENCIL_OT_draw(wmOperatorType *ot)
 {
 	/* identifiers */
 	ot->name = "Grease Pencil Draw";
