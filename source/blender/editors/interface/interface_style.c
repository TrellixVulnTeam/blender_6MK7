/**
* ***** BEGIN GPL LICENSE BLOCK *****
 *
 * This program is free software; you can redistribute it and/or
 * modify it under the terms of the GNU General Public License
 * as published by the Free Software Foundation; either version 2
 * of the License, or (at your option) any later version. 
 *
 * This program is distributed in the hope that it will be useful,
 * but WITHOUT ANY WARRANTY; without even the implied warranty of
 * MERCHANTABILITY or FITNESS FOR A PARTICULAR PURPOSE.  See the
 * GNU General Public License for more details.
 *
 * You should have received a copy of the GNU General Public License
 * along with this program; if not, write to the Free Software Foundation,
 * Inc., 59 Temple Place - Suite 330, Boston, MA  02111-1307, USA.
 *
 * The Original Code is Copyright (C) 2009 Blender Foundation.
 * All rights reserved.
 * 
 * Contributor(s): Blender Foundation
 *
 * ***** END GPL LICENSE BLOCK *****
 */

#include <limits.h>
#include <math.h>
#include <stdlib.h>
#include <string.h>

#include "MEM_guardedalloc.h"

#include "DNA_ID.h"
#include "DNA_screen_types.h"
#include "DNA_userdef_types.h"
#include "DNA_windowmanager_types.h"

#include "BLI_arithb.h"
#include "BLI_listbase.h"
#include "BLI_rect.h"
#include "BLI_string.h"

#include "BKE_context.h"
#include "BKE_global.h"
#include "BKE_utildefines.h"

#include "BIF_gl.h"
#include "BIF_glutil.h"

#include "BLF_api.h"

#include "UI_interface.h"
#include "UI_interface_icons.h"
#include "UI_resources.h"
#include "UI_view2d.h"

#include "ED_datafiles.h"
#include "ED_util.h"
#include "ED_types.h"

#include "interface_intern.h"


/* style + theme + layout-engine = UI */

/* 
 This is a complete set of layout rules, the 'state' of the Layout 
 Engine. Multiple styles are possible, defined via C or Python. Styles 
 get a name, and will typically get activated per region type, like 
 "Header", or "Listview" or "Toolbar". Properties of Style definitions 
 are:
 
 - default collumn properties, internal spacing, aligning, min/max width
 - button alignment rules (for groups)
 - label placement rules
 - internal labeling or external labeling default
 - default minimum widths for buttons/labels (in amount of characters)
 - font types, styles and relative sizes for Panel titles, labels, etc.

*/


/* ********************************************** */

static uiStyle *ui_style_new(ListBase *styles, const char *name)
{
	uiStyle *style= MEM_callocN(sizeof(uiStyle), "new style");
	
	BLI_addtail(styles, style);
	BLI_strncpy(style->name, name, MAX_STYLE_NAME);
	
	style->paneltitle.uifont_id= UIFONT_DEFAULT;
	style->paneltitle.points= 13;
<<<<<<< HEAD
=======
	style->paneltitle.kerning= 0.0;
>>>>>>> db27ab91
	style->paneltitle.shadow= 5;
	style->paneltitle.shadx= 2;
	style->paneltitle.shady= -2;
	style->paneltitle.shadowalpha= 0.25f;
	style->paneltitle.shadowcolor= 0.0f;
	
	style->grouplabel.uifont_id= UIFONT_DEFAULT;
	style->grouplabel.points= 12;
	style->grouplabel.kerning= 0.0;
	style->grouplabel.shadow= 3;
	style->grouplabel.shadx= 1;
	style->grouplabel.shady= -1;
	style->grouplabel.shadowalpha= 0.25f;
	
	style->widgetlabel.uifont_id= UIFONT_DEFAULT;
	style->widgetlabel.points= 11;
	style->widgetlabel.kerning= 0.0;
	style->widgetlabel.shadow= 3;
	style->widgetlabel.shadx= 1;
	style->widgetlabel.shady= -1;
	style->widgetlabel.shadowalpha= 0.3f;
	style->widgetlabel.shadowcolor= 1.0f;
	
	style->widget.uifont_id= UIFONT_DEFAULT;
	style->widget.points= 11;
	style->widget.kerning= 0.0;
	style->widget.shadowalpha= 0.25f;

	style->columnspace= 5;
	style->templatespace= 5;
	style->boxspace= 5;
	style->buttonspacex= 5;
	style->buttonspacey= 2;
	style->panelspace= 8;
	style->panelouter= 4;
	
	return style;
}

static uiFont *uifont_to_blfont(int id)
{
	uiFont *font= U.uifonts.first;
	
	for(; font; font= font->next) {
		if(font->uifont_id==id) {
			return font;
		}
	}
	return U.uifonts.first;
}

/* *************** draw ************************ */

static void ui_font_shadow_draw(uiFontStyle *fs, int x, int y, char *str)
{
	float color[4];
	
	glGetFloatv(GL_CURRENT_COLOR, color);
	
	glColor4f(fs->shadowcolor, fs->shadowcolor, fs->shadowcolor, fs->shadowalpha);
	
	BLF_blur(fs->shadow);
	BLF_position(x+fs->shadx, y+fs->shady, 0.0f);
	BLF_draw(str);
	BLF_blur(0);
	
	glColor4fv(color);
}

void uiStyleFontDraw(uiFontStyle *fs, rcti *rect, char *str)
{
	float height;
	int xofs=0, yofs;
	
	uiStyleFontSet(fs);
	
	height= BLF_height("2");	/* correct offset is on baseline, the j is below that */
	yofs= floor( 0.5f*(rect->ymax - rect->ymin - height));

	if(fs->align==UI_STYLE_TEXT_CENTER)
		xofs= floor( 0.5f*(rect->xmax - rect->xmin - BLF_width(str)));
	else if(fs->align==UI_STYLE_TEXT_RIGHT)
		xofs= rect->xmax - rect->xmin - BLF_width(str) - 1;
	
	/* clip is very strict, so we give it some space */
	BLF_clipping(rect->xmin-1, rect->ymin-4, rect->xmax+1, rect->ymax+4);
	BLF_enable(BLF_CLIPPING);
	
	if(fs->shadow) 
		ui_font_shadow_draw(fs, rect->xmin+xofs, rect->ymin+yofs, str);
	
	BLF_position(rect->xmin+xofs, rect->ymin+yofs, 0.0f);
	BLF_draw(str);

	BLF_disable(BLF_CLIPPING);
}

/* ************** helpers ************************ */

/* temporarily, does widget font */
int UI_GetStringWidth(char *str)
{
	uiStyle *style= U.uistyles.first;
	
	uiStyleFontSet(&style->widget);
	return BLF_width(str);	
}

/* temporarily, does widget font */
void UI_DrawString(float x, float y, char *str)
{
	uiStyle *style= U.uistyles.first;
	
	uiStyleFontSet(&style->widget);
	BLF_position(x, y, 0.0f);
	BLF_draw(str);
}

/* ************** init exit ************************ */

/* called on each .B.blend read */
/* reading without uifont will create one */
void uiStyleInit(void)
{
	uiFont *font= U.uifonts.first;
	uiStyle *style= U.uistyles.first;
	
	/* recover from uninitialized dpi */
	CLAMP(U.dpi, 72, 240);
	
	/* default builtin */
	if(font==NULL) {
		font= MEM_callocN(sizeof(uiFont), "ui font");
		BLI_addtail(&U.uifonts, font);
		
		strcpy(font->filename, "default");
		font->uifont_id= UIFONT_DEFAULT;
	}
	
	for(font= U.uifonts.first; font; font= font->next) {
		
		if(font->uifont_id==UIFONT_DEFAULT) {
			font->blf_id= BLF_load_mem("default", (unsigned char*)datatoc_bfont_ttf, datatoc_bfont_ttf_size);
		}		
		else {
			font->blf_id= BLF_load(font->filename);
			if(font->blf_id == -1)
				font->blf_id= BLF_load_mem("default", (unsigned char*)datatoc_bfont_ttf, datatoc_bfont_ttf_size);
		}

		if (font->blf_id == -1)
			printf("uiStyleInit error, no fonts available\n");
		else {
			BLF_set(font->blf_id);
			/* ? just for speed to initialize?
			 * Yes, this build the glyph cache and create
			 * the texture.
			 */
			BLF_size(11, U.dpi);
			BLF_size(12, U.dpi);
			BLF_size(14, U.dpi);
		}
	}
	
	if(style==NULL) {
		ui_style_new(&U.uistyles, "Default Style");
	}
}

void uiStyleFontSet(uiFontStyle *fs)
{
	uiFont *font= uifont_to_blfont(fs->uifont_id);
	
	BLF_set(font->blf_id);
	BLF_size(fs->points, U.dpi);
	BLF_kerning(fs->kerning);
}
<|MERGE_RESOLUTION|>--- conflicted
+++ resolved
@@ -91,10 +91,7 @@
 	
 	style->paneltitle.uifont_id= UIFONT_DEFAULT;
 	style->paneltitle.points= 13;
-<<<<<<< HEAD
-=======
 	style->paneltitle.kerning= 0.0;
->>>>>>> db27ab91
 	style->paneltitle.shadow= 5;
 	style->paneltitle.shadx= 2;
 	style->paneltitle.shady= -2;
