--- conflicted
+++ resolved
@@ -670,7 +670,6 @@
 }
 
 
-<<<<<<< HEAD
 /*  (similar to void paintface_flush_flags(Object *ob))
  * copy the vertex flags, most importantly selection from the mesh to the final derived mesh,
  * use in object mode when selecting vertices (while painting) */
@@ -766,7 +765,9 @@
 	if(flush_flags) {
 		paintvert_flush_flags(ob);
 	}
-=======
+}
+
+
 /* ********************* MESH VERTEX MIRR TOPO LOOKUP *************** */
 /* note, this is not the best place for the function to be but moved
  * here to for the purpose of syncing with bmesh */
@@ -797,9 +798,9 @@
 	int totvert;
 	int totedge;
 
-	if (me->edit_mesh) {
-		totvert= me->edit_mesh->totvert;
-		totedge= me->edit_mesh->totedge;
+	if (me->edit_btmesh) {
+		totvert= me->edit_btmesh->bm->totvert;
+		totedge= me->edit_btmesh->bm->totedge;
 	}
 	else {
 		totvert= me->totvert;
@@ -822,12 +823,9 @@
 void ED_mesh_mirrtopo_init(Mesh *me, const int ob_mode, MirrTopoStore_t *mesh_topo_store)
 {
 	MEdge *medge;
-	EditMesh *em= me->edit_mesh;
-	void **eve_tmp_back= NULL; /* some of the callers are using eve->tmp so restore after */
-
-	/* editmode*/
-	EditEdge *eed;
-
+	BMEditMesh *em= me->edit_btmesh;
+	BMEdge *eed;
+	BMIter iter;
 	int a, last;
 	int totvert, totedge;
 	int totUnique= -1, totUniqueOld= -1;
@@ -842,13 +840,9 @@
 	mesh_topo_store->prev_ob_mode= ob_mode;
 
 	if(em) {
-		EditVert *eve;
-		totvert= 0;
-		eve_tmp_back=  MEM_callocN( em->totvert * sizeof(void *), "TopoMirr" );
-		for(eve= em->verts.first; eve; eve= eve->next) {
-			eve_tmp_back[totvert]= eve->tmp.p;
-			eve->tmp.l = totvert++;
-		}
+		BM_ElemIndex_Ensure(em->bm, BM_VERT);
+
+		totvert= em->bm->totvert;
 	}
 	else {
 		totvert = me->totvert;
@@ -858,11 +852,10 @@
 
 	/* Initialize the vert-edge-user counts used to detect unique topology */
 	if(em) {
-		totedge= 0;
-
-		for(eed=em->edges.first; eed; eed= eed->next, totedge++) {
-			MirrTopoHash[eed->v1->tmp.l]++;
-			MirrTopoHash[eed->v2->tmp.l]++;
+		totedge= me->edit_btmesh->bm->totedge;
+		BM_ITER(eed, &iter, em->bm, BM_EDGES_OF_MESH, NULL) {
+			MirrTopoHash[BM_GetIndex(eed->v1)]++;
+			MirrTopoHash[BM_GetIndex(eed->v2)]++;
 		}
 	} else {
 		totedge= me->totedge;
@@ -880,9 +873,9 @@
 		/* use the number of edges per vert to give verts unique topology IDs */
 
 		if(em) {
-			for(eed=em->edges.first; eed; eed= eed->next) {
-				MirrTopoHash[eed->v1->tmp.l] += MirrTopoHash_Prev[eed->v2->tmp.l];
-				MirrTopoHash[eed->v2->tmp.l] += MirrTopoHash_Prev[eed->v1->tmp.l];
+			BM_ITER(eed, &iter, em->bm, BM_EDGES_OF_MESH, NULL) {
+				MirrTopoHash[BM_GetIndex(eed->v1)] += MirrTopoHash_Prev[BM_GetIndex(eed->v2)];
+				MirrTopoHash[BM_GetIndex(eed->v2)] += MirrTopoHash_Prev[BM_GetIndex(eed->v1)];
 			}
 		} else {
 			for(a=0, medge=me->medge; a<me->totedge; a++, medge++) {
@@ -914,19 +907,6 @@
 		memcpy(MirrTopoHash_Prev, MirrTopoHash, sizeof(MirrTopoHash_t) * totvert);
 	}
 
-	/* restore eve->tmp.* */
-	if(eve_tmp_back) {
-		EditVert *eve;
-		totvert= 0;
-		for(eve= em->verts.first; eve; eve= eve->next) {
-			eve->tmp.p= eve_tmp_back[totvert++];
-		}
-
-		MEM_freeN(eve_tmp_back);
-		eve_tmp_back= NULL;
-	}
-
-
 	/* Hash/Index pairs are needed for sorting to find index pairs */
 	MirrTopoPairs= MEM_callocN( sizeof(MirrTopoPair_t) * totvert, "MirrTopoPairs");
 
@@ -934,7 +914,7 @@
 	mesh_topo_store->index_lookup = MEM_mallocN( totvert * sizeof(long), "mesh_topo_lookup" );
 
 	if(em) {
-		EM_init_index_arrays(em,1,0,0);
+		EDBM_init_index_arrays(em,1,0,0);
 	}
 
 
@@ -954,12 +934,12 @@
 	/* Get the pairs out of the sorted hashes, note, totvert+1 means we can use the previous 2,
 	 * but you cant ever access the last 'a' index of MirrTopoPairs */
 	for(a=2; a <= totvert; a++) {
-		/* printf("I %d %ld %d\n", (a-last), MirrTopoPairs[a  ].hash, MirrTopoPairs[a  ].vIndex ); */
+		/* printf("I %d %ld %d\n", (a-last), MirrTopoPairs[a  ].hash, MirrTopoPairs[a  ].v_index ); */
 		if ((a==totvert) || (MirrTopoPairs[a-1].hash != MirrTopoPairs[a].hash)) {
 			if (a-last==2) {
 				if(em) {
-					mesh_topo_store->index_lookup[MirrTopoPairs[a-1].v_index] =	(intptr_t)EM_get_vert_for_index(MirrTopoPairs[a-2].v_index);
-					mesh_topo_store->index_lookup[MirrTopoPairs[a-2].v_index] =	(intptr_t)EM_get_vert_for_index(MirrTopoPairs[a-1].v_index);
+					mesh_topo_store->index_lookup[MirrTopoPairs[a-1].v_index] =	(intptr_t)EDBM_get_vert_for_index(em, MirrTopoPairs[a-2].v_index);
+					mesh_topo_store->index_lookup[MirrTopoPairs[a-2].v_index] =	(intptr_t)EDBM_get_vert_for_index(em, MirrTopoPairs[a-1].v_index);
 				} else {
 					mesh_topo_store->index_lookup[MirrTopoPairs[a-1].v_index] =	MirrTopoPairs[a-2].v_index;
 					mesh_topo_store->index_lookup[MirrTopoPairs[a-2].v_index] =	MirrTopoPairs[a-1].v_index;
@@ -969,7 +949,7 @@
 		}
 	}
 	if(em) {
-		EM_free_index_arrays();
+		EDBM_free_index_arrays(em);
 	}
 
 	MEM_freeN( MirrTopoPairs );
@@ -990,5 +970,4 @@
 	mesh_topo_store->index_lookup  = NULL;
 	mesh_topo_store->prev_vert_tot = -1;
 	mesh_topo_store->prev_edge_tot = -1;
->>>>>>> b70174cb
 }