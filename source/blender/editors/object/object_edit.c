/*
 * ***** BEGIN GPL LICENSE BLOCK *****
 *
 * This program is free software; you can redistribute it and/or
 * modify it under the terms of the GNU General Public License
 * as published by the Free Software Foundation; either version 2
 * of the License, or (at your option) any later version.
 *
 * This program is distributed in the hope that it will be useful,
 * but WITHOUT ANY WARRANTY; without even the implied warranty of
 * MERCHANTABILITY or FITNESS FOR A PARTICULAR PURPOSE.  See the
 * GNU General Public License for more details.
 *
 * You should have received a copy of the GNU General Public License
 * along with this program; if not, write to the Free Software Foundation,
 * Inc., 51 Franklin Street, Fifth Floor, Boston, MA 02110-1301, USA.
 *
 * The Original Code is Copyright (C) 2001-2002 by NaN Holding BV.
 * All rights reserved.
 *
 * Contributor(s): Blender Foundation, 2002-2008 full recode
 *
 * ***** END GPL LICENSE BLOCK *****
 */

/** \file blender/editors/object/object_edit.c
 *  \ingroup edobj
 */

#include <stdlib.h>
#include <string.h>
#include <math.h>
#include <time.h>
#include <float.h>
#include <ctype.h>
#include <stddef.h> //for offsetof

#include "MEM_guardedalloc.h"

#include "BLI_blenlib.h"
#include "BLI_math.h"
#include "BLI_utildefines.h"
#include "BLI_ghash.h"
#include "BLI_string_utils.h"

#include "BLT_translation.h"

#include "DNA_armature_types.h"
#include "DNA_curve_types.h"
#include "DNA_gpencil_types.h"
#include "DNA_group_types.h"
#include "DNA_material_types.h"
#include "DNA_meta_types.h"
#include "DNA_scene_types.h"
#include "DNA_object_types.h"
#include "DNA_object_force_types.h"
#include "DNA_meshdata_types.h"
#include "DNA_vfont_types.h"
#include "DNA_mesh_types.h"
#include "DNA_lattice_types.h"
#include "DNA_workspace_types.h"

#include "IMB_imbuf_types.h"

#include "BKE_anim.h"
#include "BKE_collection.h"
#include "BKE_constraint.h"
#include "BKE_context.h"
#include "BKE_curve.h"
#include "BKE_effect.h"
#include "BKE_global.h"
#include "BKE_image.h"
#include "BKE_lattice.h"
#include "BKE_library.h"
#include "BKE_main.h"
#include "BKE_material.h"
#include "BKE_mball.h"
#include "BKE_mesh.h"
#include "BKE_object.h"
#include "BKE_paint.h"
#include "BKE_pointcache.h"
#include "BKE_softbody.h"
#include "BKE_modifier.h"
#include "BKE_editlattice.h"
#include "BKE_editmesh.h"
#include "BKE_report.h"
#include "BKE_workspace.h"
#include "BKE_layer.h"

#include "DEG_depsgraph.h"
#include "DEG_depsgraph_build.h"

#include "ED_armature.h"
#include "ED_curve.h"
#include "ED_mesh.h"
#include "ED_mball.h"
#include "ED_lattice.h"
#include "ED_object.h"
#include "ED_screen.h"
#include "ED_undo.h"
#include "ED_image.h"

#include "RNA_access.h"
#include "RNA_define.h"
#include "RNA_enum_types.h"

/* for menu/popup icons etc etc*/

#include "UI_interface.h"
#include "UI_resources.h"

#include "WM_api.h"
#include "WM_types.h"
#include "WM_message.h"
#include "WM_toolsystem.h"

#include "object_intern.h"  // own include

/* prototypes */
typedef struct MoveToCollectionData MoveToCollectionData;
static void move_to_collection_menus_items(struct uiLayout *layout, struct MoveToCollectionData *menu);

/* ************* XXX **************** */
static void error(const char *UNUSED(arg)) {}
static void waitcursor(int UNUSED(val)) {}
static int pupmenu(const char *UNUSED(msg)) { return 0; }

/* port over here */
static void error_libdata(void) {}

Object *ED_object_context(bContext *C)
{
	return CTX_data_pointer_get_type(C, "object", &RNA_Object).data;
}

/* find the correct active object per context
 * note: context can be NULL when called from a enum with PROP_ENUM_NO_CONTEXT */
Object *ED_object_active_context(bContext *C)
{
	Object *ob = NULL;
	if (C) {
		ob = ED_object_context(C);
		if (!ob) ob = CTX_data_active_object(C);
	}
	return ob;
}


/* ******************* toggle editmode operator  ***************** */

static bool mesh_needs_keyindex(const Mesh *me)
{
	if (me->key) {
		return false;  /* will be added */
	}

	for (const Object *ob = G.main->object.first; ob; ob = ob->id.next) {
		if ((ob->parent) && (ob->parent->data == me) && ELEM(ob->partype, PARVERT1, PARVERT3)) {
			return true;
		}
		if (ob->data == me) {
			for (const ModifierData *md = ob->modifiers.first; md; md = md->next) {
				if (md->type == eModifierType_Hook) {
					return true;
				}
			}
		}
	}
	return false;
}

/**
 * Load EditMode data back into the object,
 * optionally freeing the editmode data.
 */
static bool ED_object_editmode_load_ex(Main *bmain, Object *obedit, const bool freedata)
{
	if (obedit == NULL) {
		return false;
	}

	if (obedit->type == OB_MESH) {
		Mesh *me = obedit->data;
		if (me->edit_btmesh == NULL) {
			return false;
		}

		if (me->edit_btmesh->bm->totvert > MESH_MAX_VERTS) {
			error("Too many vertices");
			return false;
		}

		EDBM_mesh_load(obedit);

		if (freedata) {
			EDBM_mesh_free(me->edit_btmesh);
			MEM_freeN(me->edit_btmesh);
			me->edit_btmesh = NULL;
		}
		/* will be recalculated as needed. */
		{
			ED_mesh_mirror_spatial_table(NULL, NULL, NULL, NULL, 'e');
			ED_mesh_mirror_topo_table(NULL, NULL, 'e');
		}
	}
	else if (obedit->type == OB_ARMATURE) {
		const bArmature *arm = obedit->data;
		if (arm->edbo == NULL) {
			return false;
		}
		ED_armature_from_edit(obedit->data);
		if (freedata) {
			ED_armature_edit_free(obedit->data);
		}
		/* TODO(sergey): Pose channels might have been changed, so need
		 * to inform dependency graph about this. But is it really the
		 * best place to do this?
		 */
		DEG_relations_tag_update(bmain);
	}
	else if (ELEM(obedit->type, OB_CURVE, OB_SURF)) {
		const Curve *cu = obedit->data;
		if (cu->editnurb == NULL) {
			return false;
		}
		ED_curve_editnurb_load(obedit);
		if (freedata) {
			ED_curve_editnurb_free(obedit);
		}
	}
	else if (obedit->type == OB_FONT) {
		const Curve *cu = obedit->data;
		if (cu->editfont == NULL) {
			return false;
		}
		ED_curve_editfont_load(obedit);
		if (freedata) {
			ED_curve_editfont_free(obedit);
		}
	}
	else if (obedit->type == OB_LATTICE) {
		const Lattice *lt = obedit->data;
		if (lt->editlatt == NULL) {
			return false;
		}
		BKE_editlattice_load(obedit);
		if (freedata) {
			BKE_editlattice_free(obedit);
		}
	}
	else if (obedit->type == OB_MBALL) {
		const MetaBall *mb = obedit->data;
		if (mb->editelems == NULL) {
			return false;
		}
		ED_mball_editmball_load(obedit);
		if (freedata) {
			ED_mball_editmball_free(obedit);
		}
	}

	return true;
}

bool ED_object_editmode_load(Object *obedit)
{
	/* TODO(sergey): use proper main here? */
	return ED_object_editmode_load_ex(G.main, obedit, false);
}

/**
 * \param flag:
 * - If #EM_FREEDATA isn't in the flag, use ED_object_editmode_load directly.
 */
bool ED_object_editmode_exit_ex(Scene *scene, Object *obedit, int flag)
{
	const bool freedata = (flag & EM_FREEDATA) != 0;

	if (flag & EM_WAITCURSOR) waitcursor(1);

	if (ED_object_editmode_load_ex(G.main, obedit, freedata) == false) {
		/* in rare cases (background mode) its possible active object
		 * is flagged for editmode, without 'obedit' being set [#35489] */
		if (UNLIKELY(obedit && obedit->mode & OB_MODE_EDIT)) {
			obedit->mode &= ~OB_MODE_EDIT;
		}
		if (flag & EM_WAITCURSOR) waitcursor(0);
		return true;
	}

	/* freedata only 0 now on file saves and render */
	if (freedata) {
		ListBase pidlist;
		PTCacheID *pid;

		/* flag object caches as outdated */
		BKE_ptcache_ids_from_object(&pidlist, obedit, scene, 0);
		for (pid = pidlist.first; pid; pid = pid->next) {
			if (pid->type != PTCACHE_TYPE_PARTICLES) /* particles don't need reset on geometry change */
				pid->cache->flag |= PTCACHE_OUTDATED;
		}
		BLI_freelistN(&pidlist);

		BKE_ptcache_object_reset(scene, obedit, PTCACHE_RESET_OUTDATED);

		/* also flush ob recalc, doesn't take much overhead, but used for particles */
		DEG_id_tag_update(&obedit->id, OB_RECALC_OB | OB_RECALC_DATA);

		WM_main_add_notifier(NC_SCENE | ND_MODE | NS_MODE_OBJECT, scene);


		obedit->mode &= ~OB_MODE_EDIT;
	}

	if (flag & EM_WAITCURSOR) waitcursor(0);

	return (obedit->mode & OB_MODE_EDIT) == 0;
}

bool ED_object_editmode_exit(bContext *C, int flag)
{
	Scene *scene = CTX_data_scene(C);
	Object *obedit = CTX_data_edit_object(C);
	return ED_object_editmode_exit_ex(scene, obedit, flag);
}

<<<<<<< HEAD
void ED_object_editmode_enter_ex(Scene *scene, Object *ob, int flag)
=======
bool ED_object_editmode_enter(bContext *C, int flag)
>>>>>>> 18c12803
{
	bool ok = false;

<<<<<<< HEAD
	if (ELEM(NULL, ob, ob->data)) return;
	if (ID_IS_LINKED(ob)) return;
=======
	if (ID_IS_LINKED(scene)) {
		return false;
	}

	if (sa && sa->spacetype == SPACE_VIEW3D)
		v3d = sa->spacedata.first;

	if ((flag & EM_IGNORE_LAYER) == 0) {
		base = CTX_data_active_base(C); /* active layer checked here for view3d */

		if ((base == NULL) ||
		    (v3d && (base->lay & v3d->lay) == 0) ||
		    (!v3d && (base->lay & scene->lay) == 0))
		{
			return false;
		}
	}
	else {
		base = scene->basact;
	}

	if (ELEM(NULL, base, base->object, base->object->data)) {
		return false;
	}

	ob = base->object;
>>>>>>> 18c12803

	/* this checks actual object->data, for cases when other scenes have it in editmode context */
	if (BKE_object_is_in_editmode(ob)) {
		return true;
	}

	if (BKE_object_obdata_is_libdata(ob)) {
		error_libdata();
		return false;
	}

	if (flag & EM_WAITCURSOR) waitcursor(1);

	ob->restore_mode = ob->mode;

	ob->mode = OB_MODE_EDIT;

	if (ob->type == OB_MESH) {
		BMEditMesh *em;
		ok = 1;
		const bool use_key_index = mesh_needs_keyindex(ob->data);

		EDBM_mesh_make(ob, scene->toolsettings->selectmode, use_key_index);

		em = BKE_editmesh_from_object(ob);
		if (LIKELY(em)) {
			/* order doesn't matter */
			EDBM_mesh_normals_update(em);
			BKE_editmesh_tessface_calc(em);
		}

		WM_main_add_notifier(NC_SCENE | ND_MODE | NS_EDITMODE_MESH, NULL);
	}
	else if (ob->type == OB_ARMATURE) {
		ok = 1;
<<<<<<< HEAD
		ED_armature_to_edit(arm);
=======
		scene->obedit = ob;
		ED_armature_to_edit(ob->data);
>>>>>>> 18c12803
		/* to ensure all goes in restposition and without striding */
		DEG_id_tag_update(&ob->id, OB_RECALC_OB | OB_RECALC_DATA | OB_RECALC_TIME); /* XXX: should this be OB_RECALC_DATA? */

		WM_main_add_notifier(NC_SCENE | ND_MODE | NS_EDITMODE_ARMATURE, scene);
	}
	else if (ob->type == OB_FONT) {
		ok = 1;
		ED_curve_editfont_make(ob);

		WM_main_add_notifier(NC_SCENE | ND_MODE | NS_EDITMODE_TEXT, scene);
	}
	else if (ob->type == OB_MBALL) {
		ok = 1;
		ED_mball_editmball_make(ob);

		WM_main_add_notifier(NC_SCENE | ND_MODE | NS_EDITMODE_MBALL, scene);
	}
	else if (ob->type == OB_LATTICE) {
		ok = 1;
		BKE_editlattice_make(ob);

		WM_main_add_notifier(NC_SCENE | ND_MODE | NS_EDITMODE_LATTICE, scene);
	}
	else if (ob->type == OB_SURF || ob->type == OB_CURVE) {
		ok = 1;
		ED_curve_editnurb_make(ob);

		WM_main_add_notifier(NC_SCENE | ND_MODE | NS_EDITMODE_CURVE, scene);
	}

	if (ok) {
		DEG_id_tag_update(&ob->id, OB_RECALC_DATA);
	}
	else {
		if ((flag & EM_NO_CONTEXT) == 0) {
			ob->mode &= ~OB_MODE_EDIT;
		}
		WM_main_add_notifier(NC_SCENE | ND_MODE | NS_MODE_OBJECT, scene);
	}

	if (flag & EM_WAITCURSOR) waitcursor(0);

	return (ob->mode & OB_MODE_EDIT) != 0;
}

void ED_object_editmode_enter(bContext *C, int flag)
{
	Scene *scene = CTX_data_scene(C);
	ViewLayer *view_layer = CTX_data_view_layer(C);
	Object *ob;

	if ((flag & EM_IGNORE_LAYER) == 0) {
		ob = CTX_data_active_object(C); /* active layer checked here for view3d */
	}
	else {
		ob = view_layer->basact->object;
	}
	if (ob == NULL) return;
	if (ID_IS_LINKED(ob)) return;

	ED_object_editmode_enter_ex(scene, ob, flag);
}

static int editmode_toggle_exec(bContext *C, wmOperator *op)
{
	struct wmMsgBus *mbus = CTX_wm_message_bus(C);
	const int mode_flag = OB_MODE_EDIT;
	const bool is_mode_set = (CTX_data_edit_object(C) != NULL);
	Scene *scene =  CTX_data_scene(C);
	ViewLayer *view_layer = CTX_data_view_layer(C);
	Object *obact = OBACT(view_layer);

	if (!is_mode_set) {
		if (!ED_object_mode_compat_set(C, obact, mode_flag, op->reports)) {
			return OPERATOR_CANCELLED;
		}
	}

	if (!is_mode_set) {
		ED_object_editmode_enter(C, EM_WAITCURSOR);
		if (obact->mode & mode_flag) {
			FOREACH_SELECTED_OBJECT_BEGIN(view_layer, ob)
			{
				if ((ob != obact) && (ob->type == obact->type)) {
					ED_object_editmode_enter_ex(scene, ob, EM_WAITCURSOR | EM_NO_CONTEXT);
				}
			}
			FOREACH_SELECTED_OBJECT_END;
		}
	}
	else {
		ED_object_editmode_exit(C, EM_FREEDATA | EM_WAITCURSOR);
		if ((obact->mode & mode_flag) == 0) {
			FOREACH_OBJECT_BEGIN(view_layer, ob)
			{
				if ((ob != obact) && (ob->type == obact->type)) {
					ED_object_editmode_exit_ex(scene, ob, EM_FREEDATA | EM_WAITCURSOR);
				}
			}
			FOREACH_OBJECT_END;
		}
	}

	ED_space_image_uv_sculpt_update(CTX_wm_manager(C), scene);

	WM_msg_publish_rna_prop(mbus, &obact->id, obact, Object, mode);

	WM_toolsystem_update_from_context_view3d(C);

	return OPERATOR_FINISHED;
}

static int editmode_toggle_poll(bContext *C)
{
	Object *ob = CTX_data_active_object(C);

	/* covers proxies too */
	if (ELEM(NULL, ob, ob->data) || ID_IS_LINKED(ob->data))
		return 0;

	/* if hidden but in edit mode, we still display */
	if ((ob->restrictflag & OB_RESTRICT_VIEW) && !(ob->mode & OB_MODE_EDIT)) {
		return 0;
	}

	return OB_TYPE_SUPPORT_EDITMODE(ob->type);
}

void OBJECT_OT_editmode_toggle(wmOperatorType *ot)
{
	
	/* identifiers */
	ot->name = "Toggle Editmode";
	ot->description = "Toggle object's editmode";
	ot->idname = "OBJECT_OT_editmode_toggle";
	
	/* api callbacks */
	ot->exec = editmode_toggle_exec;
	ot->poll = editmode_toggle_poll;
	
	/* flags */
	ot->flag = OPTYPE_REGISTER | OPTYPE_UNDO;
}

/* *************************** */

static int posemode_exec(bContext *C, wmOperator *op)
{
	struct wmMsgBus *mbus = CTX_wm_message_bus(C);
	Base *base = CTX_data_active_base(C);
	Object *obact = base->object;
	const int mode_flag = OB_MODE_POSE;
	bool is_mode_set = (obact->mode & mode_flag) != 0;
	
	if (!is_mode_set) {
		if (!ED_object_mode_compat_set(C, obact, mode_flag, op->reports)) {
			return OPERATOR_CANCELLED;
		}
	}

	if (obact->type != OB_ARMATURE) {
		return OPERATOR_PASS_THROUGH;
	}

	if (obact == CTX_data_edit_object(C)) {
		ED_object_editmode_exit(C, EM_FREEDATA);
		is_mode_set = false;
	}

	if (is_mode_set) {
		bool ok = ED_object_posemode_exit(C, obact);
		if (ok) {
			struct Main *bmain = CTX_data_main(C);
			ViewLayer *view_layer = CTX_data_view_layer(C);
			FOREACH_OBJECT_BEGIN(view_layer, ob)
			{
				if ((ob != obact) &&
				    (ob->type == OB_ARMATURE) &&
				    (ob->mode & mode_flag))
				{
					ED_object_posemode_exit_ex(bmain, ob);
				}
			}
			FOREACH_OBJECT_END;
		}
	}
	else {
		bool ok = ED_object_posemode_enter(C, obact);
		if (ok) {
			struct Main *bmain = CTX_data_main(C);
			ViewLayer *view_layer = CTX_data_view_layer(C);
			FOREACH_SELECTED_OBJECT_BEGIN(view_layer, ob)
			{
				if ((ob != obact) &&
				    (ob->type == OB_ARMATURE) &&
				    (ob->mode == OB_MODE_OBJECT) &&
				    (!ID_IS_LINKED(ob)))
				{
					ED_object_posemode_enter_ex(bmain, ob);
				}
			}
			FOREACH_SELECTED_OBJECT_END;
		}
	}

	WM_msg_publish_rna_prop(mbus, &obact->id, obact, Object, mode);

	WM_toolsystem_update_from_context_view3d(C);

	return OPERATOR_FINISHED;
}

void OBJECT_OT_posemode_toggle(wmOperatorType *ot) 
{
	/* identifiers */
	ot->name = "Toggle Pose Mode";
	ot->idname = "OBJECT_OT_posemode_toggle";
	ot->description = "Enable or disable posing/selecting bones";
	
	/* api callbacks */
	ot->exec = posemode_exec;
	ot->poll = ED_operator_object_active_editable;
	
	/* flag */
	ot->flag = OPTYPE_REGISTER | OPTYPE_UNDO;
}

/* both pointers should exist */
static void copy_texture_space(Object *to, Object *ob)
{
	float *poin1 = NULL, *poin2 = NULL;
	short texflag = 0;
	
	if (ob->type == OB_MESH) {
		texflag = ((Mesh *)ob->data)->texflag;
		poin2 = ((Mesh *)ob->data)->loc;
	}
	else if (ELEM(ob->type, OB_CURVE, OB_SURF, OB_FONT)) {
		texflag = ((Curve *)ob->data)->texflag;
		poin2 = ((Curve *)ob->data)->loc;
	}
	else if (ob->type == OB_MBALL) {
		texflag = ((MetaBall *)ob->data)->texflag;
		poin2 = ((MetaBall *)ob->data)->loc;
	}
	else
		return;
		
	if (to->type == OB_MESH) {
		((Mesh *)to->data)->texflag = texflag;
		poin1 = ((Mesh *)to->data)->loc;
	}
	else if (ELEM(to->type, OB_CURVE, OB_SURF, OB_FONT)) {
		((Curve *)to->data)->texflag = texflag;
		poin1 = ((Curve *)to->data)->loc;
	}
	else if (to->type == OB_MBALL) {
		((MetaBall *)to->data)->texflag = texflag;
		poin1 = ((MetaBall *)to->data)->loc;
	}
	else
		return;
	
	memcpy(poin1, poin2, 9 * sizeof(float));  /* this was noted in DNA_mesh, curve, mball */
	
	if (to->type == OB_MESH) {
		/* pass */
	}
	else if (to->type == OB_MBALL) {
		BKE_mball_texspace_calc(to);
	}
	else {
		BKE_curve_texspace_calc(to->data);
	}
	
}

/* UNUSED, keep in case we want to copy functionality for use elsewhere */
static void copy_attr(Main *bmain, Scene *scene, ViewLayer *view_layer, short event)
{
	Object *ob;
	Base *base;
	Curve *cu, *cu1;
	Nurb *nu;
	bool do_depgraph_update = false;
	
	if (ID_IS_LINKED(scene)) return;

	if (!(ob = OBACT(view_layer))) return;
	
	if (BKE_object_is_in_editmode(ob)) {
		/* obedit_copymenu(); */
		return;
	}

	if (event == 24) {
		/* moved to BKE_object_link_modifiers */
		/* copymenu_modifiers(bmain, scene, v3d, ob); */
		return;
	}

	for (base = FIRSTBASE(view_layer); base; base = base->next) {
		if (base != BASACT(view_layer)) {
			if (TESTBASELIB(base)) {
				DEG_id_tag_update(&base->object->id, OB_RECALC_DATA);
				
				if (event == 1) {  /* loc */
					copy_v3_v3(base->object->loc, ob->loc);
					copy_v3_v3(base->object->dloc, ob->dloc);
				}
				else if (event == 2) {  /* rot */
					copy_v3_v3(base->object->rot, ob->rot);
					copy_v3_v3(base->object->drot, ob->drot);

					copy_qt_qt(base->object->quat, ob->quat);
					copy_qt_qt(base->object->dquat, ob->dquat);
				}
				else if (event == 3) {  /* size */
					copy_v3_v3(base->object->size, ob->size);
					copy_v3_v3(base->object->dscale, ob->dscale);
				}
				else if (event == 4) {  /* drawtype */
					base->object->dt = ob->dt;
					base->object->dtx = ob->dtx;
					base->object->empty_drawtype = ob->empty_drawtype;
					base->object->empty_drawsize = ob->empty_drawsize;
				}
				else if (event == 5) {  /* time offs */
					base->object->sf = ob->sf;
				}
				else if (event == 6) {  /* dupli */
					base->object->dupon = ob->dupon;
					base->object->dupoff = ob->dupoff;
					base->object->dupsta = ob->dupsta;
					base->object->dupend = ob->dupend;
					
					base->object->transflag &= ~OB_DUPLI;
					base->object->transflag |= (ob->transflag & OB_DUPLI);

					base->object->dup_group = ob->dup_group;
					if (ob->dup_group)
						id_us_plus(&ob->dup_group->id);
				}
				else if (event == 17) {   /* tex space */
					copy_texture_space(base->object, ob);
				}
				else if (event == 18) {   /* font settings */
					
					if (base->object->type == ob->type) {
						cu = ob->data;
						cu1 = base->object->data;

						cu1->spacemode = cu->spacemode;
						cu1->align_y = cu->align_y;
						cu1->spacing = cu->spacing;
						cu1->linedist = cu->linedist;
						cu1->shear = cu->shear;
						cu1->fsize = cu->fsize;
						cu1->xof = cu->xof;
						cu1->yof = cu->yof;
						cu1->textoncurve = cu->textoncurve;
						cu1->wordspace = cu->wordspace;
						cu1->ulpos = cu->ulpos;
						cu1->ulheight = cu->ulheight;
						if (cu1->vfont)
							id_us_min(&cu1->vfont->id);
						cu1->vfont = cu->vfont;
						id_us_plus((ID *)cu1->vfont);
						if (cu1->vfontb)
							id_us_min(&cu1->vfontb->id);
						cu1->vfontb = cu->vfontb;
						id_us_plus((ID *)cu1->vfontb);
						if (cu1->vfonti)
							id_us_min(&cu1->vfonti->id);
						cu1->vfonti = cu->vfonti;
						id_us_plus((ID *)cu1->vfonti);
						if (cu1->vfontbi)
							id_us_min(&cu1->vfontbi->id);
						cu1->vfontbi = cu->vfontbi;
						id_us_plus((ID *)cu1->vfontbi);
						
						BLI_strncpy(cu1->family, cu->family, sizeof(cu1->family));
						
						DEG_id_tag_update(&base->object->id, OB_RECALC_DATA);
					}
				}
				else if (event == 19) {   /* bevel settings */
					
					if (ELEM(base->object->type, OB_CURVE, OB_FONT)) {
						cu = ob->data;
						cu1 = base->object->data;
						
						cu1->bevobj = cu->bevobj;
						cu1->taperobj = cu->taperobj;
						cu1->width = cu->width;
						cu1->bevresol = cu->bevresol;
						cu1->ext1 = cu->ext1;
						cu1->ext2 = cu->ext2;
						
						DEG_id_tag_update(&base->object->id, OB_RECALC_DATA);
					}
				}
				else if (event == 25) {   /* curve resolution */

					if (ELEM(base->object->type, OB_CURVE, OB_FONT)) {
						cu = ob->data;
						cu1 = base->object->data;
						
						cu1->resolu = cu->resolu;
						cu1->resolu_ren = cu->resolu_ren;
						
						nu = cu1->nurb.first;
						
						while (nu) {
							nu->resolu = cu1->resolu;
							nu = nu->next;
						}
						
						DEG_id_tag_update(&base->object->id, OB_RECALC_DATA);
					}
				}
				else if (event == 21) {
					if (base->object->type == OB_MESH) {
						ModifierData *md = modifiers_findByType(ob, eModifierType_Subsurf);

						if (md) {
							ModifierData *tmd = modifiers_findByType(base->object, eModifierType_Subsurf);

							if (!tmd) {
								tmd = modifier_new(eModifierType_Subsurf);
								BLI_addtail(&base->object->modifiers, tmd);
							}

							modifier_copyData(md, tmd);
							DEG_id_tag_update(&base->object->id, OB_RECALC_DATA);
						}
					}
				}
				else if (event == 22) {
					/* Copy the constraint channels over */
					BKE_constraints_copy(&base->object->constraints, &ob->constraints, true);
					
					do_depgraph_update = true;
				}
				else if (event == 23) {
					base->object->softflag = ob->softflag;
					if (base->object->soft) sbFree(base->object->soft);
					
					base->object->soft = copy_softbody(ob->soft, 0);

					if (!modifiers_findByType(base->object, eModifierType_Softbody)) {
						BLI_addhead(&base->object->modifiers, modifier_new(eModifierType_Softbody));
					}
				}
				else if (event == 26) {
#if 0 // XXX old animation system
					BKE_nlastrip_copy(s(&base->object->nlastrips, &ob->nlastrips);
#endif // XXX old animation system
				}
				else if (event == 27) {   /* autosmooth */
					if (base->object->type == OB_MESH) {
						Mesh *me = ob->data;
						Mesh *cme = base->object->data;
						cme->smoothresh = me->smoothresh;
						if (me->flag & ME_AUTOSMOOTH)
							cme->flag |= ME_AUTOSMOOTH;
						else
							cme->flag &= ~ME_AUTOSMOOTH;
					}
				}
				else if (event == 28) { /* UV orco */
					if (ELEM(base->object->type, OB_CURVE, OB_SURF)) {
						cu = ob->data;
						cu1 = base->object->data;
						
						if (cu->flag & CU_UV_ORCO)
							cu1->flag |= CU_UV_ORCO;
						else
							cu1->flag &= ~CU_UV_ORCO;
					}
				}
				else if (event == 29) { /* protected bits */
					base->object->protectflag = ob->protectflag;
				}
				else if (event == 30) { /* index object */
					base->object->index = ob->index;
				}
				else if (event == 31) { /* object color */
					copy_v4_v4(base->object->col, ob->col);
				}
			}
		}
	}
	
	if (do_depgraph_update)
		DEG_relations_tag_update(bmain);
}

static void UNUSED_FUNCTION(copy_attr_menu) (Main *bmain, Scene *scene, ViewLayer *view_layer, Object *obedit)
{
	Object *ob;
	short event;
	char str[512];
	
	if (!(ob = OBACT(view_layer))) return;
	
	if (obedit) {
/*		if (ob->type == OB_MESH) */
/* XXX			mesh_copy_menu(); */
		return;
	}
	
	/* Object Mode */
	
	/* If you change this menu, don't forget to update the menu in header_view3d.c
	 * view3d_edit_object_copyattrmenu() and in toolbox.c
	 */
	
	strcpy(str,
	       "Copy Attributes %t|Location %x1|Rotation %x2|Size %x3|Draw Options %x4|"
	       "Time Offset %x5|Dupli %x6|Object Color %x31|%l|Mass %x7|Damping %x8|All Physical Attributes %x11|Properties %x9|"
	       "Logic Bricks %x10|Protected Transform %x29|%l");
	
	strcat(str, "|Object Constraints %x22");
	strcat(str, "|NLA Strips %x26");
	
/* XXX	if (OB_TYPE_SUPPORT_MATERIAL(ob->type)) { */
/*		strcat(str, "|Texture Space %x17"); */
/*	} */
	
	if (ob->type == OB_FONT) strcat(str, "|Font Settings %x18|Bevel Settings %x19");
	if (ob->type == OB_CURVE) strcat(str, "|Bevel Settings %x19|UV Orco %x28");
	
	if ((ob->type == OB_FONT) || (ob->type == OB_CURVE)) {
		strcat(str, "|Curve Resolution %x25");
	}

	if (ob->type == OB_MESH) {
		strcat(str, "|Subsurf Settings %x21|AutoSmooth %x27");
	}

	if (ob->soft) strcat(str, "|Soft Body Settings %x23");
	
	strcat(str, "|Pass Index %x30");
	
	if (ob->type == OB_MESH || ob->type == OB_CURVE || ob->type == OB_LATTICE || ob->type == OB_SURF) {
		strcat(str, "|Modifiers ... %x24");
	}

	event = pupmenu(str);
	if (event <= 0) return;
	
	copy_attr(bmain, scene, view_layer, event);
}

/* ******************* force field toggle operator ***************** */

void ED_object_check_force_modifiers(Main *bmain, Scene *scene, Object *object)
{
	PartDeflect *pd = object->pd;
	ModifierData *md = modifiers_findByType(object, eModifierType_Surface);

	/* add/remove modifier as needed */
	if (!md) {
		if (pd && (pd->shape == PFIELD_SHAPE_SURFACE) && !ELEM(pd->forcefield, 0, PFIELD_GUIDE, PFIELD_TEXTURE)) {
			if (ELEM(object->type, OB_MESH, OB_SURF, OB_FONT, OB_CURVE)) {
				ED_object_modifier_add(NULL, bmain, scene, object, NULL, eModifierType_Surface);
			}
		}
	}
	else {
		if (!pd || (pd->shape != PFIELD_SHAPE_SURFACE) || ELEM(pd->forcefield, 0, PFIELD_GUIDE, PFIELD_TEXTURE)) {
			ED_object_modifier_remove(NULL, bmain, object, md);
		}
	}
}

static int forcefield_toggle_exec(bContext *C, wmOperator *UNUSED(op))
{
	Object *ob = CTX_data_active_object(C);

	if (ob->pd == NULL)
		ob->pd = object_add_collision_fields(PFIELD_FORCE);
	else if (ob->pd->forcefield == 0)
		ob->pd->forcefield = PFIELD_FORCE;
	else
		ob->pd->forcefield = 0;

	ED_object_check_force_modifiers(CTX_data_main(C), CTX_data_scene(C), ob);
	WM_event_add_notifier(C, NC_OBJECT | ND_DRAW, ob);
	WM_event_add_notifier(C, NC_OBJECT | ND_MODIFIER, ob);

	return OPERATOR_FINISHED;
}

void OBJECT_OT_forcefield_toggle(wmOperatorType *ot)
{
	
	/* identifiers */
	ot->name = "Toggle Force Field";
	ot->description = "Toggle object's force field";
	ot->idname = "OBJECT_OT_forcefield_toggle";
	
	/* api callbacks */
	ot->exec = forcefield_toggle_exec;
	ot->poll = ED_operator_object_active_editable;
	
	/* flags */
	ot->flag = OPTYPE_REGISTER | OPTYPE_UNDO;
}

/* ********************************************** */
/* Motion Paths */

/* For the objects with animation: update paths for those that have got them
 * This should selectively update paths that exist...
 *
 * To be called from various tools that do incremental updates 
 */
void ED_objects_recalculate_paths(bContext *C, Scene *scene)
{
	struct Main *bmain = CTX_data_main(C);
	Depsgraph *depsgraph = CTX_data_depsgraph(C);
	ListBase targets = {NULL, NULL};
	
	/* loop over objects in scene */
	CTX_DATA_BEGIN(C, Object *, ob, selected_editable_objects)
	{
		/* set flag to force recalc, then grab path(s) from object */
		ob->avs.recalc |= ANIMVIZ_RECALC_PATHS;
		animviz_get_object_motionpaths(ob, &targets);
	}
	CTX_DATA_END;
	
	/* recalculate paths, then free */
	animviz_calc_motionpaths(depsgraph, bmain, scene, &targets);
	BLI_freelistN(&targets);
}


/* show popup to determine settings */
static int object_calculate_paths_invoke(bContext *C, wmOperator *op, const wmEvent *UNUSED(event))
{
	Object *ob = CTX_data_active_object(C);
	
	if (ob == NULL)
		return OPERATOR_CANCELLED;
	
	/* set default settings from existing/stored settings */
	{
		bAnimVizSettings *avs = &ob->avs;
		
		RNA_int_set(op->ptr, "start_frame", avs->path_sf);
		RNA_int_set(op->ptr, "end_frame", avs->path_ef);
	}
	
	/* show popup dialog to allow editing of range... */
	/* FIXME: hardcoded dimensions here are just arbitrary */
	return WM_operator_props_dialog_popup(C, op, 10 * UI_UNIT_X, 10 * UI_UNIT_Y);
}

/* Calculate/recalculate whole paths (avs.path_sf to avs.path_ef) */
static int object_calculate_paths_exec(bContext *C, wmOperator *op)
{
	Scene *scene = CTX_data_scene(C);
	int start = RNA_int_get(op->ptr, "start_frame");
	int end = RNA_int_get(op->ptr, "end_frame");
	
	/* set up path data for bones being calculated */
	CTX_DATA_BEGIN(C, Object *, ob, selected_editable_objects)
	{
		bAnimVizSettings *avs = &ob->avs;
		
		/* grab baking settings from operator settings */
		avs->path_sf = start;
		avs->path_ef = end;
		
		/* verify that the selected object has the appropriate settings */
		animviz_verify_motionpaths(op->reports, scene, ob, NULL);
	}
	CTX_DATA_END;
	
	/* calculate the paths for objects that have them (and are tagged to get refreshed) */
	ED_objects_recalculate_paths(C, scene);
	
	/* notifiers for updates */
	WM_event_add_notifier(C, NC_OBJECT | ND_TRANSFORM, NULL);
	
	return OPERATOR_FINISHED; 
}

void OBJECT_OT_paths_calculate(wmOperatorType *ot)
{
	/* identifiers */
	ot->name = "Calculate Object Paths";
	ot->idname = "OBJECT_OT_paths_calculate";
	ot->description = "Calculate motion paths for the selected objects";
	
	/* api callbacks */
	ot->invoke = object_calculate_paths_invoke;
	ot->exec = object_calculate_paths_exec;
	ot->poll = ED_operator_object_active_editable;
	
	/* flags */
	ot->flag = OPTYPE_REGISTER | OPTYPE_UNDO;
	
	/* properties */
	RNA_def_int(ot->srna, "start_frame", 1, MINAFRAME, MAXFRAME, "Start", 
	            "First frame to calculate object paths on", MINFRAME, MAXFRAME / 2.0);
	RNA_def_int(ot->srna, "end_frame", 250, MINAFRAME, MAXFRAME, "End", 
	            "Last frame to calculate object paths on", MINFRAME, MAXFRAME / 2.0);
}

/* --------- */

static int object_update_paths_poll(bContext *C)
{
	if (ED_operator_object_active_editable(C)) {
		Object *ob = ED_object_active_context(C);
		return (ob->avs.path_bakeflag & MOTIONPATH_BAKE_HAS_PATHS) != 0;
	}
	
	return false;
}

static int object_update_paths_exec(bContext *C, wmOperator *UNUSED(op))
{
	Scene *scene = CTX_data_scene(C);
	
	if (scene == NULL)
		return OPERATOR_CANCELLED;
		
	/* calculate the paths for objects that have them (and are tagged to get refreshed) */
	ED_objects_recalculate_paths(C, scene);
	
	/* notifiers for updates */
	WM_event_add_notifier(C, NC_OBJECT | ND_TRANSFORM, NULL);
	
	return OPERATOR_FINISHED;
}

void OBJECT_OT_paths_update(wmOperatorType *ot)
{
	/* identifiers */
	ot->name = "Update Object Paths";
	ot->idname = "OBJECT_OT_paths_update";
	ot->description = "Recalculate paths for selected objects";
	
	/* api callbakcs */
	ot->exec = object_update_paths_exec;
	ot->poll = object_update_paths_poll;
	
	/* flags */
	ot->flag = OPTYPE_REGISTER | OPTYPE_UNDO;
}

/* --------- */

/* Helper for ED_objects_clear_paths() */
static void object_clear_mpath(Object *ob)
{
	if (ob->mpath) {
		animviz_free_motionpath(ob->mpath);
		ob->mpath = NULL;
		ob->avs.path_bakeflag &= ~MOTIONPATH_BAKE_HAS_PATHS;
	}
}

/* Clear motion paths for all objects */
void ED_objects_clear_paths(bContext *C, bool only_selected)
{
	if (only_selected) {
		/* loop over all selected + sedtiable objects in scene */
		CTX_DATA_BEGIN(C, Object *, ob, selected_editable_objects)
		{
			object_clear_mpath(ob);
		}
		CTX_DATA_END;
	}
	else {
		/* loop over all edtiable objects in scene */
		CTX_DATA_BEGIN(C, Object *, ob, editable_objects)
		{
			object_clear_mpath(ob);
		}
		CTX_DATA_END;
	}
}

/* operator callback for this */
static int object_clear_paths_exec(bContext *C, wmOperator *op)
{
	bool only_selected = RNA_boolean_get(op->ptr, "only_selected");
	
	/* use the backend function for this */
	ED_objects_clear_paths(C, only_selected);
	
	/* notifiers for updates */
	WM_event_add_notifier(C, NC_OBJECT | ND_TRANSFORM, NULL);
	
	return OPERATOR_FINISHED; 
}

/* operator callback/wrapper */
static int object_clear_paths_invoke(bContext *C, wmOperator *op, const wmEvent *evt)
{
	if ((evt->shift) && !RNA_struct_property_is_set(op->ptr, "only_selected")) {
		RNA_boolean_set(op->ptr, "only_selected", true);
	}
	return object_clear_paths_exec(C, op);
}

void OBJECT_OT_paths_clear(wmOperatorType *ot)
{
	/* identifiers */
	ot->name = "Clear Object Paths";
	ot->idname = "OBJECT_OT_paths_clear";
	ot->description = "Clear path caches for all objects, hold Shift key for selected objects only";
	
	/* api callbacks */
	ot->invoke = object_clear_paths_invoke;
	ot->exec = object_clear_paths_exec;
	ot->poll = ED_operator_object_active_editable;
	
	/* flags */
	ot->flag = OPTYPE_REGISTER | OPTYPE_UNDO;
	
	/* properties */
	ot->prop = RNA_def_boolean(ot->srna, "only_selected", false, "Only Selected",
	                           "Only clear paths from selected objects");
	RNA_def_property_flag(ot->prop, PROP_SKIP_SAVE);
}


/********************** Smooth/Flat *********************/

static int shade_smooth_exec(bContext *C, wmOperator *op)
{
	ID *data;
	Curve *cu;
	Nurb *nu;
	int clear = (STREQ(op->idname, "OBJECT_OT_shade_flat"));
	bool done = false, linked_data = false;

	CTX_DATA_BEGIN(C, Object *, ob, selected_editable_objects)
	{
		data = ob->data;

		if (data && ID_IS_LINKED(data)) {
			linked_data = true;
			continue;
		}

		if (ob->type == OB_MESH) {
			BKE_mesh_smooth_flag_set(ob, !clear);

			BKE_mesh_batch_cache_dirty(ob->data, BKE_MESH_BATCH_DIRTY_ALL);
			DEG_id_tag_update(&ob->id, OB_RECALC_DATA);
			WM_event_add_notifier(C, NC_OBJECT | ND_DRAW, ob);

			done = true;
		}
		else if (ELEM(ob->type, OB_SURF, OB_CURVE)) {
			cu = ob->data;

			for (nu = cu->nurb.first; nu; nu = nu->next) {
				if (!clear) nu->flag |= ME_SMOOTH;
				else nu->flag &= ~ME_SMOOTH;
			}

			DEG_id_tag_update(&ob->id, OB_RECALC_DATA);
			WM_event_add_notifier(C, NC_OBJECT | ND_DRAW, ob);

			done = true;
		}
	}
	CTX_DATA_END;

	if (linked_data)
		BKE_report(op->reports, RPT_WARNING, "Can't edit linked mesh or curve data");

	return (done) ? OPERATOR_FINISHED : OPERATOR_CANCELLED;
}

static int shade_poll(bContext *C)
{
	return (CTX_data_edit_object(C) == NULL);
}

void OBJECT_OT_shade_flat(wmOperatorType *ot)
{
	/* identifiers */
	ot->name = "Shade Flat";
	ot->description = "Render and display faces uniform, using Face Normals";
	ot->idname = "OBJECT_OT_shade_flat";
	
	/* api callbacks */
	ot->poll = shade_poll;
	ot->exec = shade_smooth_exec;

	/* flags */
	ot->flag = OPTYPE_REGISTER | OPTYPE_UNDO;
}

void OBJECT_OT_shade_smooth(wmOperatorType *ot)
{
	/* identifiers */
	ot->name = "Shade Smooth";
	ot->description = "Render and display faces smooth, using interpolated Vertex Normals";
	ot->idname = "OBJECT_OT_shade_smooth";
	
	/* api callbacks */
	ot->poll = shade_poll;
	ot->exec = shade_smooth_exec;
	
	/* flags */
	ot->flag = OPTYPE_REGISTER | OPTYPE_UNDO;
}

/* ********************** */

static const EnumPropertyItem *object_mode_set_itemsf(
        bContext *C, PointerRNA *UNUSED(ptr), PropertyRNA *UNUSED(prop), bool *r_free)
{
	const EnumPropertyItem *input = rna_enum_object_mode_items;
	EnumPropertyItem *item = NULL;
	Object *ob;
	bGPdata *gpd;
	int totitem = 0;

	if (!C) /* needed for docs */
		return rna_enum_object_mode_items;

	ob = CTX_data_active_object(C);
	if (ob) {
		const bool use_mode_particle_edit = (BLI_listbase_is_empty(&ob->particlesystem) == false) ||
		                                    (ob->soft != NULL) ||
		                                    (modifiers_findByType(ob, eModifierType_Cloth) != NULL);
		while (input->identifier) {
			if ((input->value == OB_MODE_EDIT && OB_TYPE_SUPPORT_EDITMODE(ob->type)) ||
			    (input->value == OB_MODE_POSE && (ob->type == OB_ARMATURE)) ||
			    (input->value == OB_MODE_PARTICLE_EDIT && use_mode_particle_edit) ||
			    (ELEM(input->value, OB_MODE_SCULPT, OB_MODE_VERTEX_PAINT,
			           OB_MODE_WEIGHT_PAINT, OB_MODE_TEXTURE_PAINT) && (ob->type == OB_MESH)) ||
			    (input->value == OB_MODE_OBJECT))
			{
				RNA_enum_item_add(&item, &totitem, input);
			}
			input++;
		}
	}
	else {
		/* We need at least this one! */
		RNA_enum_items_add_value(&item, &totitem, input, OB_MODE_OBJECT);
	}
	
	/* On top of all the rest, GPencil Stroke Edit Mode
	 * is available if there's a valid gp datablock...
	 */
	gpd = CTX_data_gpencil_data(C);
	if (gpd) {
		RNA_enum_items_add_value(&item, &totitem, rna_enum_object_mode_items, OB_MODE_GPENCIL);
	}

	RNA_enum_item_end(&item, &totitem);

	*r_free = true;

	return item;
}

static int object_mode_set_poll(bContext *C)
{
	/* Since Grease Pencil editmode is also handled here,
	 * we have a special exception for allowing this operator
	 * to still work in that case when there's no active object
	 * so that users can exit editmode this way as per normal.
	 */
	if (ED_operator_object_active_editable(C))
		return true;
	else
		return (CTX_data_gpencil_data(C) != NULL);
}

static int object_mode_set_exec(bContext *C, wmOperator *op)
{
	bool use_submode = STREQ(op->idname, "OBJECT_OT_mode_set_or_submode");
	Object *ob = CTX_data_active_object(C);
	bGPdata *gpd = CTX_data_gpencil_data(C);
	eObjectMode mode = RNA_enum_get(op->ptr, "mode");
	eObjectMode restore_mode = (ob) ? ob->mode : OB_MODE_OBJECT;
	const bool toggle = RNA_boolean_get(op->ptr, "toggle");

	if (use_submode) {
		/* Apply arbitrary fallback modes, see: T55162. */
		if (ob) {
			if (ob->type == OB_ARMATURE) {
				if (mode == OB_MODE_TEXTURE_PAINT) {
					mode = OB_MODE_POSE;
				}
			}
		}

		if (toggle == false) {
			if (mode == restore_mode) {
				switch (mode) {
					case OB_MODE_EDIT:
						WM_menu_name_call(C, "VIEW3D_MT_edit_mesh_select_mode", WM_OP_INVOKE_REGION_WIN);
						return OPERATOR_INTERFACE;
					default:
						break;
				}
			}
		}
	}

	if (gpd) {
		/* GP Mode is not bound to a specific object. Therefore,
		 * we don't want it to be actually saved on any objects,
		 * as weirdness can happen if you select other objects,
		 * or load old files.
		 *
		 * Instead, we use the following 2 rules to ensure that
		 * the mode selector works as expected:
		 *  1) If there's no object, we want to enter editmode.
		 *     (i.e. with no object, we're in object mode)
		 *  2) Otherwise, exit stroke editmode, so that we can
		 *     enter another mode...
		 */
		if (!ob || (gpd->flag & GP_DATA_STROKE_EDITMODE)) {
			WM_operator_name_call(C, "GPENCIL_OT_editmode_toggle", WM_OP_EXEC_REGION_WIN, NULL);
		}
	}
	
	if (!ob || !ED_object_mode_compat_test(ob, mode))
		return OPERATOR_PASS_THROUGH;

	if (ob->mode != mode) {
		/* we should be able to remove this call, each operator calls  */
		ED_object_mode_compat_set(C, ob, mode, op->reports);
	}

	/* Exit current mode if it's not the mode we're setting */
	if (mode != OB_MODE_OBJECT && (ob->mode != mode || toggle)) {
		/* Enter new mode */
		ED_object_mode_toggle(C, mode);
	}

	if (toggle) {
		/* Special case for Object mode! */
		if (mode == OB_MODE_OBJECT && restore_mode == OB_MODE_OBJECT && ob->restore_mode != OB_MODE_OBJECT) {
			ED_object_mode_toggle(C, ob->restore_mode);
		}
		else if (ob->mode == mode) {
			/* For toggling, store old mode so we know what to go back to */
			ob->restore_mode = restore_mode;
		}
		else if (ob->restore_mode != OB_MODE_OBJECT && ob->restore_mode != mode) {
			ED_object_mode_toggle(C, ob->restore_mode);
		}
	}

	return OPERATOR_FINISHED;
}

void OBJECT_OT_mode_set(wmOperatorType *ot)
{
	PropertyRNA *prop;
	
	/* identifiers */
	ot->name = "Set Object Mode";
	ot->description = "Sets the object interaction mode";
	ot->idname = "OBJECT_OT_mode_set";
	
	/* api callbacks */
	ot->exec = object_mode_set_exec;
	
	ot->poll = object_mode_set_poll; //ED_operator_object_active_editable;
	
	/* flags */
	ot->flag = 0; /* no register/undo here, leave it to operators being called */
	
	ot->prop = RNA_def_enum(ot->srna, "mode", rna_enum_object_mode_items, OB_MODE_OBJECT, "Mode", "");
	RNA_def_enum_funcs(ot->prop, object_mode_set_itemsf);
	RNA_def_property_flag(ot->prop, PROP_SKIP_SAVE);

	prop = RNA_def_boolean(ot->srna, "toggle", 0, "Toggle", "");
	RNA_def_property_flag(prop, PROP_SKIP_SAVE);
}

void OBJECT_OT_mode_set_or_submode(wmOperatorType *ot)
{
	PropertyRNA *prop;

	/* identifiers */
	ot->name = "Set Object Mode or Submode";
	ot->description = "Sets the object interaction mode";
	ot->idname = "OBJECT_OT_mode_set_or_submode";

	/* api callbacks */
	ot->exec = object_mode_set_exec;

	ot->poll = object_mode_set_poll; //ED_operator_object_active_editable;

	/* flags */
	ot->flag = 0; /* no register/undo here, leave it to operators being called */

	ot->prop = RNA_def_enum(ot->srna, "mode", rna_enum_object_mode_items, OB_MODE_OBJECT, "Mode", "");
	RNA_def_enum_funcs(ot->prop, object_mode_set_itemsf);
	RNA_def_property_flag(ot->prop, PROP_SKIP_SAVE);

	prop = RNA_def_boolean(ot->srna, "toggle", 0, "Toggle", "");
	RNA_def_property_flag(prop, PROP_SKIP_SAVE);
}

bool ED_object_editmode_calc_active_center(Object *obedit, const bool select_only, float r_center[3])
{
	switch (obedit->type) {
		case OB_MESH:
		{
			BMEditMesh *em = BKE_editmesh_from_object(obedit);
			BMEditSelection ese;

			if (BM_select_history_active_get(em->bm, &ese)) {
				BM_editselection_center(&ese, r_center);
				return true;
			}
			break;
		}
		case OB_ARMATURE:
		{
			bArmature *arm = obedit->data;
			EditBone *ebo = arm->act_edbone;

			if (ebo && (!select_only || (ebo->flag & (BONE_SELECTED | BONE_ROOTSEL)))) {
				copy_v3_v3(r_center, ebo->head);
				return true;
			}

			break;
		}
		case OB_CURVE:
		case OB_SURF:
		{
			Curve *cu = obedit->data;

			if (ED_curve_active_center(cu, r_center)) {
				return true;
			}
			break;
		}
		case OB_MBALL:
		{
			MetaBall *mb = obedit->data;
			MetaElem *ml_act = mb->lastelem;

			if (ml_act && (!select_only || (ml_act->flag & SELECT))) {
				copy_v3_v3(r_center, &ml_act->x);
				return true;
			}
			break;
		}
		case OB_LATTICE:
		{
			BPoint *actbp = BKE_lattice_active_point_get(obedit->data);

			if (actbp) {
				copy_v3_v3(r_center, actbp->vec);
				return true;
			}
			break;
		}
	}

	return false;
}

#define COLLECTION_INVALID_INDEX -1

static int move_to_collection_exec(bContext *C, wmOperator *op)
{
	Main *bmain = CTX_data_main(C);
	Scene *scene = CTX_data_scene(C);
	PropertyRNA *prop = RNA_struct_find_property(op->ptr, "collection_index");
	const bool is_link = STREQ(op->idname, "OBJECT_OT_link_to_collection");
	const bool is_new = RNA_boolean_get(op->ptr, "is_new");
	Collection *collection;

	if (!RNA_property_is_set(op->ptr, prop)) {
		BKE_report(op->reports, RPT_ERROR, "No collection selected");
		return OPERATOR_CANCELLED;
	}

	int collection_index = RNA_property_int_get(op->ptr, prop);
	collection = BKE_collection_from_index(CTX_data_scene(C), collection_index);
	if (collection == NULL) {
		BKE_report(op->reports, RPT_ERROR, "Unexpected error, collection not found");
		return OPERATOR_CANCELLED;
	}

	Object *single_object = NULL;
	CTX_DATA_BEGIN (C, Object *, ob, selected_objects)
	{
		if (single_object != NULL) {
			single_object = NULL;
			break;
		}
		else {
			single_object = ob;
		}
	}
	CTX_DATA_END;

	if (is_new) {
		char new_collection_name[MAX_NAME];
		RNA_string_get(op->ptr, "new_collection_name", new_collection_name);
		collection = BKE_collection_add(bmain, collection, new_collection_name);
	}

	if ((single_object != NULL) &&
	    is_link &&
	    BLI_findptr(&collection->gobject, single_object, offsetof(CollectionObject, ob)))
	{
		BKE_reportf(op->reports, RPT_ERROR, "%s already in %s", single_object->id.name + 2, collection->id.name + 2);
		return OPERATOR_CANCELLED;
	}

	CTX_DATA_BEGIN (C, Object *, ob, selected_objects)
	{
		if (!is_link) {
			BKE_collection_object_move(bmain, scene, collection, NULL, ob);
		}
		else {
			BKE_collection_object_add(bmain, collection, ob);
		}
	}
	CTX_DATA_END;

	BKE_reportf(op->reports,
	            RPT_INFO,
	            "%s %s to %s",
	            (single_object != NULL) ? single_object->id.name + 2 : "Objects",
	            is_link ? "linked" : "moved",
	            collection->id.name + 2);

	DEG_relations_tag_update(CTX_data_main(C));
	DEG_id_tag_update(&scene->id, 0);

	WM_event_add_notifier(C, NC_SCENE | ND_LAYER, scene);
	WM_event_add_notifier(C, NC_SCENE | ND_OB_ACTIVE, scene);
	WM_event_add_notifier(C, NC_SCENE | ND_LAYER_CONTENT, scene);

	return OPERATOR_FINISHED;
}

struct MoveToCollectionData {
	struct MoveToCollectionData *next, *prev;
	int index;
	struct Collection *collection;
	struct ListBase submenus;
	PointerRNA ptr;
	struct wmOperatorType *ot;
};

static int move_to_collection_menus_create(wmOperator *op, MoveToCollectionData *menu)
{
	int index = menu->index;
	for (CollectionChild *child = menu->collection->children.first;
	     child != NULL;
	     child = child->next)
	{
		Collection *collection = child->collection;
		MoveToCollectionData *submenu = MEM_callocN(sizeof(MoveToCollectionData),
		                                            "MoveToCollectionData submenu - expected memleak");
		BLI_addtail(&menu->submenus, submenu);
		submenu->collection = collection;
		submenu->index = ++index;
		index = move_to_collection_menus_create(op, submenu);
		submenu->ot = op->type;
	}
	return index;
}

static void move_to_collection_menus_free_recursive(MoveToCollectionData *menu)
{
	for (MoveToCollectionData *submenu = menu->submenus.first;
	     submenu != NULL;
	     submenu = submenu->next)
	{
		move_to_collection_menus_free_recursive(submenu);
	}
	BLI_freelistN(&menu->submenus);
}

static void move_to_collection_menus_free(MoveToCollectionData **menu)
{
	if (*menu == NULL) {
		return;
	}

	move_to_collection_menus_free_recursive(*menu);
	MEM_freeN(*menu);
	*menu = NULL;
}

static void move_to_collection_menu_create(bContext *UNUSED(C), uiLayout *layout, void *menu_v)
{
	MoveToCollectionData *menu = menu_v;
	const char *name;

	if (menu->collection->flag & COLLECTION_IS_MASTER) {
		name = IFACE_("Scene Collection");
	}
	else {
		name = menu->collection->id.name + 2;
	}

	uiItemIntO(layout,
	           name,
	           ICON_NONE,
	           menu->ot->idname,
	           "collection_index",
	           menu->index);
	uiItemS(layout);

	for (MoveToCollectionData *submenu = menu->submenus.first;
	     submenu != NULL;
	     submenu = submenu->next)
	{
		move_to_collection_menus_items(layout, submenu);
	}

	uiItemS(layout);

	WM_operator_properties_create_ptr(&menu->ptr, menu->ot);
	RNA_int_set(&menu->ptr, "collection_index", menu->index);
	RNA_boolean_set(&menu->ptr, "is_new", true);

	uiItemFullO_ptr(layout,
	                menu->ot,
	                "New Collection",
	                ICON_ZOOMIN,
	                menu->ptr.data,
	                WM_OP_INVOKE_DEFAULT,
	                0,
	                NULL);
}

static void move_to_collection_menus_items(uiLayout *layout, MoveToCollectionData *menu)
{
	if (BLI_listbase_is_empty(&menu->submenus)) {
		uiItemIntO(layout,
		           menu->collection->id.name + 2,
		           ICON_NONE,
		           menu->ot->idname,
		           "collection_index",
		           menu->index);
	}
	else {
		uiItemMenuF(layout,
		            menu->collection->id.name + 2,
		            ICON_NONE,
		            move_to_collection_menu_create,
		            menu);
	}
}

/* This is allocated statically because we need this available for the menus creation callback. */
static MoveToCollectionData *master_collection_menu = NULL;

static int move_to_collection_invoke(bContext *C, wmOperator *op, const wmEvent *UNUSED(event))
{
	Scene *scene = CTX_data_scene(C);

	/* Reset the menus data for the current master collection, and free previously allocated data. */
	move_to_collection_menus_free(&master_collection_menu);

	PropertyRNA *prop;
	prop = RNA_struct_find_property(op->ptr, "collection_index");
	if (RNA_property_is_set(op->ptr, prop)) {
		int collection_index = RNA_property_int_get(op->ptr, prop);

		if (RNA_boolean_get(op->ptr, "is_new")) {
			prop = RNA_struct_find_property(op->ptr, "new_collection_name");
			if (!RNA_property_is_set(op->ptr, prop)) {
				char name[MAX_NAME];
				Collection *collection;

				collection = BKE_collection_from_index(scene, collection_index);
				BKE_collection_new_name_get(collection, name);

				RNA_property_string_set(op->ptr, prop, name);
				return WM_operator_props_dialog_popup(C, op, 10 * UI_UNIT_X, 5 * UI_UNIT_Y);
			}
		}
		return move_to_collection_exec(C, op);
	}

	Collection *master_collection = BKE_collection_master(scene);

	/* We need the data to be allocated so it's available during menu drawing.
	 * Technically we could use wmOperator->customdata. However there is no free callback
	 * called to an operator that exit with OPERATOR_INTERFACE to launch a menu.
	 *
	 * So we are left with a memory that will necessarily leak. It's a small leak though.*/
	if (master_collection_menu == NULL) {
		master_collection_menu = MEM_callocN(sizeof(MoveToCollectionData),
		                                     "MoveToCollectionData menu - expected eventual memleak");
	}

	master_collection_menu->collection = master_collection;
	master_collection_menu->ot = op->type;
	move_to_collection_menus_create(op, master_collection_menu);

	uiPopupMenu *pup;
	uiLayout *layout;

	/* Build the menus. */
	const char *title = CTX_IFACE_(op->type->translation_context, op->type->name);
	pup = UI_popup_menu_begin(C, title, ICON_NONE);
	layout = UI_popup_menu_layout(pup);

	uiLayoutSetOperatorContext(layout, WM_OP_INVOKE_DEFAULT);

	move_to_collection_menu_create(C, layout, master_collection_menu);

	UI_popup_menu_end(C, pup);

	return OPERATOR_INTERFACE;
}

void OBJECT_OT_move_to_collection(wmOperatorType *ot)
{
	PropertyRNA *prop;

	/* identifiers */
	ot->name = "Move to Collection";
	ot->description = "Move objects to a scene collection";
	ot->idname = "OBJECT_OT_move_to_collection";

	/* api callbacks */
	ot->exec = move_to_collection_exec;
	ot->invoke = move_to_collection_invoke;
	ot->poll = ED_operator_object_active_editable;

	/* flags */
	ot->flag = OPTYPE_REGISTER | OPTYPE_UNDO;

	prop = RNA_def_int(ot->srna, "collection_index", COLLECTION_INVALID_INDEX, COLLECTION_INVALID_INDEX, INT_MAX,
	                   "Collection Index", "Index of the collection to move to", 0, INT_MAX);
	RNA_def_property_flag(prop, PROP_SKIP_SAVE | PROP_HIDDEN);
	prop = RNA_def_boolean(ot->srna, "is_new", false, "New", "Move objects to a new collection");
	RNA_def_property_flag(prop, PROP_SKIP_SAVE | PROP_HIDDEN);
	prop = RNA_def_string(ot->srna, "new_collection_name", NULL, MAX_NAME, "Name",
	                      "Name of the newly added collection");
	RNA_def_property_flag(prop, PROP_SKIP_SAVE);
}

void OBJECT_OT_link_to_collection(wmOperatorType *ot)
{
	PropertyRNA *prop;

	/* identifiers */
	ot->name = "Link to Collection";
	ot->description = "Link objects to a collection";
	ot->idname = "OBJECT_OT_link_to_collection";

	/* api callbacks */
	ot->exec = move_to_collection_exec;
	ot->invoke = move_to_collection_invoke;
	ot->poll = ED_operator_object_active_editable;

	/* flags */
	ot->flag = OPTYPE_REGISTER | OPTYPE_UNDO;

	prop = RNA_def_int(ot->srna, "collection_index", COLLECTION_INVALID_INDEX, COLLECTION_INVALID_INDEX, INT_MAX,
	                   "Collection Index", "Index of the collection to move to", 0, INT_MAX);
	RNA_def_property_flag(prop, PROP_SKIP_SAVE | PROP_HIDDEN);
	prop = RNA_def_boolean(ot->srna, "is_new", false, "New", "Move objects to a new collection");
	RNA_def_property_flag(prop, PROP_SKIP_SAVE | PROP_HIDDEN);
	prop = RNA_def_string(ot->srna, "new_collection_name", NULL, MAX_NAME, "Name",
	                      "Name of the newly added collection");
	RNA_def_property_flag(prop, PROP_SKIP_SAVE);
}

#undef COLLECTION_INVALID_INDEX<|MERGE_RESOLUTION|>--- conflicted
+++ resolved
@@ -308,7 +308,6 @@
 
 		WM_main_add_notifier(NC_SCENE | ND_MODE | NS_MODE_OBJECT, scene);
 
-
 		obedit->mode &= ~OB_MODE_EDIT;
 	}
 
@@ -324,45 +323,13 @@
 	return ED_object_editmode_exit_ex(scene, obedit, flag);
 }
 
-<<<<<<< HEAD
-void ED_object_editmode_enter_ex(Scene *scene, Object *ob, int flag)
-=======
-bool ED_object_editmode_enter(bContext *C, int flag)
->>>>>>> 18c12803
+bool ED_object_editmode_enter_ex(Scene *scene, Object *ob, int flag)
 {
 	bool ok = false;
 
-<<<<<<< HEAD
-	if (ELEM(NULL, ob, ob->data)) return;
-	if (ID_IS_LINKED(ob)) return;
-=======
-	if (ID_IS_LINKED(scene)) {
+	if (ELEM(NULL, ob, ob->data) || ID_IS_LINKED(ob)) {
 		return false;
 	}
-
-	if (sa && sa->spacetype == SPACE_VIEW3D)
-		v3d = sa->spacedata.first;
-
-	if ((flag & EM_IGNORE_LAYER) == 0) {
-		base = CTX_data_active_base(C); /* active layer checked here for view3d */
-
-		if ((base == NULL) ||
-		    (v3d && (base->lay & v3d->lay) == 0) ||
-		    (!v3d && (base->lay & scene->lay) == 0))
-		{
-			return false;
-		}
-	}
-	else {
-		base = scene->basact;
-	}
-
-	if (ELEM(NULL, base, base->object, base->object->data)) {
-		return false;
-	}
-
-	ob = base->object;
->>>>>>> 18c12803
 
 	/* this checks actual object->data, for cases when other scenes have it in editmode context */
 	if (BKE_object_is_in_editmode(ob)) {
@@ -398,12 +365,7 @@
 	}
 	else if (ob->type == OB_ARMATURE) {
 		ok = 1;
-<<<<<<< HEAD
-		ED_armature_to_edit(arm);
-=======
-		scene->obedit = ob;
 		ED_armature_to_edit(ob->data);
->>>>>>> 18c12803
 		/* to ensure all goes in restposition and without striding */
 		DEG_id_tag_update(&ob->id, OB_RECALC_OB | OB_RECALC_DATA | OB_RECALC_TIME); /* XXX: should this be OB_RECALC_DATA? */
 
@@ -449,7 +411,7 @@
 	return (ob->mode & OB_MODE_EDIT) != 0;
 }
 
-void ED_object_editmode_enter(bContext *C, int flag)
+bool ED_object_editmode_enter(bContext *C, int flag)
 {
 	Scene *scene = CTX_data_scene(C);
 	ViewLayer *view_layer = CTX_data_view_layer(C);
@@ -461,10 +423,10 @@
 	else {
 		ob = view_layer->basact->object;
 	}
-	if (ob == NULL) return;
-	if (ID_IS_LINKED(ob)) return;
-
-	ED_object_editmode_enter_ex(scene, ob, flag);
+	if ((ob == NULL) || ID_IS_LINKED(ob)) {
+		return false;
+	}
+	return ED_object_editmode_enter_ex(scene, ob, flag);
 }
 
 static int editmode_toggle_exec(bContext *C, wmOperator *op)
