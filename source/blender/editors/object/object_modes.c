--- conflicted
+++ resolved
@@ -215,7 +215,8 @@
 bool ED_object_mode_generic_enter(
         struct bContext *C, eObjectMode object_mode)
 {
-	Object *ob = CTX_data_active_object(C);
+	ViewLayer *view_layer = CTX_data_view_layer(C);
+	Object *ob = OBACT(view_layer);
 	if (ob == NULL) {
 		return (object_mode == OB_MODE_OBJECT);
 	}
@@ -228,7 +229,6 @@
 	RNA_enum_set(&ptr, "mode", object_mode);
 	WM_operator_name_call_ptr(C, ot, WM_OP_INVOKE_DEFAULT, &ptr);
 	WM_operator_properties_free(&ptr);
-<<<<<<< HEAD
 	return (ob->mode == object_mode);
 }
 
@@ -266,13 +266,6 @@
 			}
 			ED_object_wpaintmode_exit_ex(ob);
 		}
-=======
-#else
-	Scene *scene = CTX_data_scene(C);
-	Object *ob = OBACT;
-	if (ob == NULL) {
-		return;
->>>>>>> be2e5491
 	}
 	else if (ob->mode & OB_MODE_SCULPT) {
 		if (ob->sculpt && (ob->sculpt->mode_type == OB_MODE_SCULPT)) {
