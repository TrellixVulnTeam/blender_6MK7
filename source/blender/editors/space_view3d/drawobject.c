/*
 * ***** BEGIN GPL LICENSE BLOCK *****
 *
 * This program is free software; you can redistribute it and/or
 * modify it under the terms of the GNU General Public License
 * as published by the Free Software Foundation; either version 2
 * of the License, or (at your option) any later version.
 *
 * This program is distributed in the hope that it will be useful,
 * but WITHOUT ANY WARRANTY; without even the implied warranty of
 * MERCHANTABILITY or FITNESS FOR A PARTICULAR PURPOSE.  See the
 * GNU General Public License for more details.
 *
 * You should have received a copy of the GNU General Public License
 * along with this program; if not, write to the Free Software Foundation,
 * Inc., 51 Franklin Street, Fifth Floor, Boston, MA 02110-1301, USA.
 *
 * The Original Code is Copyright (C) 2001-2002 by NaN Holding BV.
 * All rights reserved.
 *
 * Contributor(s): Blender Foundation, full recode and added functions
 *
 * ***** END GPL LICENSE BLOCK *****
 */

/** \file blender/editors/space_view3d/drawobject.c
 *  \ingroup spview3d
 */


#include <string.h>
#include <math.h>

#include "MEM_guardedalloc.h"

#include "DNA_camera_types.h"
#include "DNA_curve_types.h"
#include "DNA_constraint_types.h" // for drawing constraint
#include "DNA_dynamicpaint_types.h"
#include "DNA_lamp_types.h"
#include "DNA_lattice_types.h"
#include "DNA_material_types.h"
#include "DNA_meshdata_types.h"
#include "DNA_meta_types.h"
#include "DNA_scene_types.h"
#include "DNA_smoke_types.h"
#include "DNA_speaker_types.h"
#include "DNA_world_types.h"
#include "DNA_armature_types.h"

#include "BLI_blenlib.h"
#include "BLI_math.h"
#include "BLI_editVert.h"
#include "BLI_edgehash.h"
#include "BLI_rand.h"
#include "BLI_utildefines.h"

#include "BKE_anim.h"			//for the where_on_path function
#include "BKE_camera.h"
#include "BKE_constraint.h" // for the get_constraint_target function
#include "BKE_curve.h"
#include "BKE_DerivedMesh.h"
#include "BKE_deform.h"
#include "BKE_displist.h"
#include "BKE_font.h"
#include "BKE_global.h"
#include "BKE_image.h"
#include "BKE_key.h"
#include "BKE_lattice.h"
#include "BKE_mesh.h"
#include "BKE_material.h"
#include "BKE_mball.h"
#include "BKE_modifier.h"
#include "BKE_object.h"
#include "BKE_paint.h"
#include "BKE_particle.h"
#include "BKE_pointcache.h"
#include "BKE_scene.h"
#include "BKE_unit.h"
#include "BKE_movieclip.h"
#include "BKE_tracking.h"

#include "smoke_API.h"

#include "IMB_imbuf.h"
#include "IMB_imbuf_types.h"

#include "BIF_gl.h"
#include "BIF_glutil.h"

#include "GPU_draw.h"
#include "GPU_extensions.h"

#include "ED_mesh.h"
#include "ED_particle.h"
#include "ED_screen.h"
#include "ED_sculpt.h"
#include "ED_types.h"
#include "ED_curve.h" /* for curve_editnurbs */

#include "UI_resources.h"

#include "WM_api.h"
#include "wm_subwindow.h"
#include "BLF_api.h"

#include "view3d_intern.h"	// own include


/* this condition has been made more complex since editmode can draw textures */
#define CHECK_OB_DRAWTEXTURE(vd, dt)                                          \
	((ELEM(vd->drawtype, OB_TEXTURE, OB_MATERIAL) && dt>OB_SOLID) ||          \
	(vd->drawtype==OB_SOLID && vd->flag2 & V3D_SOLID_TEX))

typedef enum eWireDrawMode {
	OBDRAW_WIRE_OFF= 0,
	OBDRAW_WIRE_ON= 1,
	OBDRAW_WIRE_ON_DEPTH= 2
} eWireDrawMode;

static void draw_bounding_volume(Scene *scene, Object *ob, char type);

static void drawcube_size(float size);
static void drawcircle_size(float size);
static void draw_empty_sphere(float size);
static void draw_empty_cone(float size);

static int check_ob_drawface_dot(Scene *sce, View3D *vd, char dt)
{
	if((sce->toolsettings->selectmode & SCE_SELECT_FACE) == 0)
		return 0;

	if(G.f & G_BACKBUFSEL)
		return 0;

	if((vd->flag & V3D_ZBUF_SELECT) == 0)
		return 1;

	/* if its drawing textures with zbuf sel, then dont draw dots */
	if(dt==OB_TEXTURE && vd->drawtype==OB_TEXTURE)
		return 0;

	if(vd->drawtype>=OB_SOLID && vd->flag2 & V3D_SOLID_TEX)
		return 0;

	return 1;
}

/* ************* only use while object drawing **************
 * or after running ED_view3d_init_mats_rv3d
 * */
static void view3d_project_short_clip(ARegion *ar, const float vec[3], short adr[2], int local)
{
	RegionView3D *rv3d= ar->regiondata;
	float fx, fy, vec4[4];
	
	adr[0]= IS_CLIPPED;
	
	/* clipplanes in eye space */
	if(rv3d->rflag & RV3D_CLIPPING) {
		if(ED_view3d_test_clipping(rv3d, vec, local))
			return;
	}
	
	copy_v3_v3(vec4, vec);
	vec4[3]= 1.0;
	
	mul_m4_v4(rv3d->persmatob, vec4);
	
	/* clipplanes in window space */
	if( vec4[3] > (float)BL_NEAR_CLIP ) {	/* is the NEAR clipping cutoff for picking */
		fx= (ar->winx/2)*(1 + vec4[0]/vec4[3]);
		
		if( fx>0 && fx<ar->winx) {
			
			fy= (ar->winy/2)*(1 + vec4[1]/vec4[3]);
			
			if(fy > 0.0f && fy < (float)ar->winy) {
				adr[0]= (short)floorf(fx);
				adr[1]= (short)floorf(fy);
			}
		}
	}
}

/* only use while object drawing */
static void view3d_project_short_noclip(ARegion *ar, const float vec[3], short adr[2])
{
	RegionView3D *rv3d= ar->regiondata;
	float fx, fy, vec4[4];
	
	adr[0]= IS_CLIPPED;
	
	copy_v3_v3(vec4, vec);
	vec4[3]= 1.0;
	
	mul_m4_v4(rv3d->persmatob, vec4);
	
	if( vec4[3] > (float)BL_NEAR_CLIP ) {	/* is the NEAR clipping cutoff for picking */
		fx= (ar->winx/2)*(1 + vec4[0]/vec4[3]);
		
		if( fx>-32700 && fx<32700) {
			
			fy= (ar->winy/2)*(1 + vec4[1]/vec4[3]);
			
			if(fy > -32700.0f && fy < 32700.0f) {
				adr[0]= (short)floorf(fx);
				adr[1]= (short)floorf(fy);
			}
		}
	}
}

/* same as view3d_project_short_clip but use persmat instead of persmatob for projection */
static void view3d_project_short_clip_persmat(ARegion *ar, float *vec, short adr[2], int local)
{
	RegionView3D *rv3d= ar->regiondata;
	float fx, fy, vec4[4];

	adr[0]= IS_CLIPPED;

	/* clipplanes in eye space */
	if(rv3d->rflag & RV3D_CLIPPING) {
		if(ED_view3d_test_clipping(rv3d, vec, local))
			return;
	}

	copy_v3_v3(vec4, vec);
	vec4[3]= 1.0;

	mul_m4_v4(rv3d->persmat, vec4);

	/* clipplanes in window space */
	if( vec4[3] > (float)BL_NEAR_CLIP ) {	/* is the NEAR clipping cutoff for picking */
		fx= (ar->winx/2)*(1 + vec4[0]/vec4[3]);

		if( fx>0 && fx<ar->winx) {

			fy= (ar->winy/2)*(1 + vec4[1]/vec4[3]);

			if(fy > 0.0f && fy < (float)ar->winy) {
				adr[0]= (short)floorf(fx);
				adr[1]= (short)floorf(fy);
			}
		}
	}
}
/* ************************ */

/* check for glsl drawing */

int draw_glsl_material(Scene *scene, Object *ob, View3D *v3d, int dt)
{
	if(!GPU_glsl_support())
		return 0;
	if(G.f & G_PICKSEL)
		return 0;
	if(!CHECK_OB_DRAWTEXTURE(v3d, dt))
		return 0;
	if(ob==OBACT && (ob && ob->mode & OB_MODE_WEIGHT_PAINT))
		return 0;
	if(scene_use_new_shading_nodes(scene))
		return 0;
	
	return (scene->gm.matmode == GAME_MAT_GLSL) && (dt > OB_SOLID);
}

static int check_alpha_pass(Base *base)
{
	if(base->flag & OB_FROMDUPLI)
		return 0;

	if(G.f & G_PICKSEL)
		return 0;
	
	return (base->object->dtx & OB_DRAWTRANSP);
}

	/***/
static unsigned int colortab[24]=
	{0x0,		0xFF88FF, 0xFFBBFF, 
	 0x403000,	0xFFFF88, 0xFFFFBB, 
	 0x104040,	0x66CCCC, 0x77CCCC, 
	 0x104010,	0x55BB55, 0x66FF66, 
	 0xFFFFFF
};


static float cube[8][3] = {
	{-1.0, -1.0, -1.0},
	{-1.0, -1.0,  1.0},
	{-1.0,  1.0,  1.0},
	{-1.0,  1.0, -1.0},
	{ 1.0, -1.0, -1.0},
	{ 1.0, -1.0,  1.0},
	{ 1.0,  1.0,  1.0},
	{ 1.0,  1.0, -1.0},
};

/* ----------------- OpenGL Circle Drawing - Tables for Optimised Drawing Speed ------------------ */
/* 32 values of sin function (still same result!) */
#define CIRCLE_RESOL 32

static const float sinval[CIRCLE_RESOL] = {
	0.00000000,
	0.20129852,
	0.39435585,
	0.57126821,
	0.72479278,
	0.84864425,
	0.93775213,
	0.98846832,
	0.99871650,
	0.96807711,
	0.89780453,
	0.79077573,
	0.65137248,
	0.48530196,
	0.29936312,
	0.10116832,
	-0.10116832,
	-0.29936312,
	-0.48530196,
	-0.65137248,
	-0.79077573,
	-0.89780453,
	-0.96807711,
	-0.99871650,
	-0.98846832,
	-0.93775213,
	-0.84864425,
	-0.72479278,
	-0.57126821,
	-0.39435585,
	-0.20129852,
	0.00000000
};

/* 32 values of cos function (still same result!) */
static const float cosval[CIRCLE_RESOL] = {
	1.00000000,
	0.97952994,
	0.91895781,
	0.82076344,
	0.68896691,
	0.52896401,
	0.34730525,
	0.15142777,
	-0.05064916,
	-0.25065253,
	-0.44039415,
	-0.61210598,
	-0.75875812,
	-0.87434661,
	-0.95413925,
	-0.99486932,
	-0.99486932,
	-0.95413925,
	-0.87434661,
	-0.75875812,
	-0.61210598,
	-0.44039415,
	-0.25065253,
	-0.05064916,
	0.15142777,
	0.34730525,
	0.52896401,
	0.68896691,
	0.82076344,
	0.91895781,
	0.97952994,
	1.00000000
};

static void draw_xyz_wire(const float c[3], float size, int axis)
{
	float v1[3]= {0.f, 0.f, 0.f}, v2[3] = {0.f, 0.f, 0.f};
	float dim = size * 0.1f;
	float dx[3], dy[3], dz[3];

	dx[0]=dim; dx[1]=0.f; dx[2]=0.f;
	dy[0]=0.f; dy[1]=dim; dy[2]=0.f;
	dz[0]=0.f; dz[1]=0.f; dz[2]=dim;

	switch(axis) {
		case 0:		/* x axis */
			glBegin(GL_LINES);
			
			/* bottom left to top right */
			sub_v3_v3v3(v1, c, dx);
			sub_v3_v3(v1, dy);
			add_v3_v3v3(v2, c, dx);
			add_v3_v3(v2, dy);
			
			glVertex3fv(v1);
			glVertex3fv(v2);
			
			/* top left to bottom right */
			mul_v3_fl(dy, 2.f);
			add_v3_v3(v1, dy);
			sub_v3_v3(v2, dy);
			
			glVertex3fv(v1);
			glVertex3fv(v2);
			
			glEnd();
			break;
		case 1:		/* y axis */
			glBegin(GL_LINES);
			
			/* bottom left to top right */
			mul_v3_fl(dx, 0.75f);
			sub_v3_v3v3(v1, c, dx);
			sub_v3_v3(v1, dy);
			add_v3_v3v3(v2, c, dx);
			add_v3_v3(v2, dy);
			
			glVertex3fv(v1);
			glVertex3fv(v2);
			
			/* top left to center */
			mul_v3_fl(dy, 2.f);
			add_v3_v3(v1, dy);
			copy_v3_v3(v2, c);
			
			glVertex3fv(v1);
			glVertex3fv(v2);
			
			glEnd();
			break;
		case 2:		/* z axis */
			glBegin(GL_LINE_STRIP);
			
			/* start at top left */
			sub_v3_v3v3(v1, c, dx);
			add_v3_v3v3(v1, c, dz);
			
			glVertex3fv(v1);
			
			mul_v3_fl(dx, 2.f);
			add_v3_v3(v1, dx);

			glVertex3fv(v1);
			
			mul_v3_fl(dz, 2.f);
			sub_v3_v3(v1, dx);
			sub_v3_v3(v1, dz);
			
			glVertex3fv(v1);
			
			add_v3_v3(v1, dx);
		
			glVertex3fv(v1);
			
			glEnd();
			break;
	}
	
}

void drawaxes(float size, char drawtype)
{
	int axis;
	float v1[3]= {0.0, 0.0, 0.0};
	float v2[3]= {0.0, 0.0, 0.0};
	float v3[3]= {0.0, 0.0, 0.0};
	
	switch(drawtype) {
	
	case OB_PLAINAXES:
		for (axis=0; axis<3; axis++) {
			glBegin(GL_LINES);
			
			v1[axis]= size;
			v2[axis]= -size;
			glVertex3fv(v1);
			glVertex3fv(v2);

			/* reset v1 & v2 to zero */
			v1[axis]= v2[axis]= 0.0f;

			glEnd();
		}
		break;
	case OB_SINGLE_ARROW:
	
		glBegin(GL_LINES);
		/* in positive z direction only */
		v1[2]= size;
		glVertex3fv(v1);
		glVertex3fv(v2);
		glEnd();
		
		/* square pyramid */
		glBegin(GL_TRIANGLES);
		
		v2[0]= size * 0.035f; v2[1] = size * 0.035f;
		v3[0]= size * -0.035f; v3[1] = size * 0.035f;
		v2[2]= v3[2]= size * 0.75f;
		
		for (axis=0; axis<4; axis++) {
			if (axis % 2 == 1) {
				v2[0] = -v2[0];
				v3[1] = -v3[1];
			} else {
				v2[1] = -v2[1];
				v3[0] = -v3[0];
			}
			
			glVertex3fv(v1);
			glVertex3fv(v2);
			glVertex3fv(v3);
			
		}
		glEnd();
		
		break;
	case OB_CUBE:
		drawcube_size(size);
		break;
		
	case OB_CIRCLE:
		drawcircle_size(size);
		break;
	
	case OB_EMPTY_SPHERE:
		draw_empty_sphere(size);
		break;

	case OB_EMPTY_CONE:
		draw_empty_cone(size);
		break;

	case OB_ARROWS:
	default:
		for (axis=0; axis<3; axis++) {
			const int arrow_axis= (axis==0) ? 1:0;

			glBegin(GL_LINES);
			
			v2[axis]= size;
			glVertex3fv(v1);
			glVertex3fv(v2);
				
			v1[axis]= size*0.85f;
			v1[arrow_axis]= -size*0.08f;
			glVertex3fv(v1);
			glVertex3fv(v2);
				
			v1[arrow_axis]= size*0.08f;
			glVertex3fv(v1);
			glVertex3fv(v2);
			
			glEnd();
				
			v2[axis]+= size*0.125f;
			
			draw_xyz_wire(v2, size, axis);
			
			
			/* reset v1 & v2 to zero */
			v1[arrow_axis]= v1[axis]= v2[axis]= 0.0f;
		}
		break;
	}
}


/* Function to draw an Image on a empty Object */
static void draw_empty_image(Object *ob)
{
	Image *ima = (Image*)ob->data;
	ImBuf *ibuf = ima ? BKE_image_get_ibuf(ima, NULL) : NULL;

	float scale, ofs_x, ofs_y, sca_x, sca_y;
	int ima_x, ima_y;

	if(ibuf && (ibuf->rect == NULL) && (ibuf->rect_float != NULL)) {
		IMB_rect_from_float(ibuf);
	}

	/* Get the buffer dimensions so we can fallback to fake ones */
	if(ibuf && ibuf->rect) {
		ima_x= ibuf->x;
		ima_y= ibuf->y;
	}
	else {
		ima_x= 1;
		ima_y= 1;
	}

	/* Get the image aspect even if the buffer is invalid */
	if(ima) {
		if(ima->aspx > ima->aspy) {
			sca_x= 1.0f;
			sca_y= ima->aspy / ima->aspx;
		}
		else if(ima->aspx < ima->aspy) {
			sca_x= ima->aspx / ima->aspy;
			sca_y= 1.0f;
		}
		else {
			sca_x= 1.0f;
			sca_y= 1.0f;
		}
	}
	else {
		sca_x= 1.0f;
		sca_y= 1.0f;
	}

	/* Calculate the scale center based on objects origin */
	ofs_x= ob->ima_ofs[0] * ima_x;
	ofs_y= ob->ima_ofs[1] * ima_y;

	glMatrixMode(GL_MODELVIEW);
	glPushMatrix();

	/* Make sure we are drawing at the origin */
	glTranslatef(0.0f,  0.0f,  0.0f);

	/* Calculate Image scale */
	scale= (ob->empty_drawsize / (float)MAX2(ima_x * sca_x, ima_y * sca_y));

	/* Set the object scale */
	glScalef(scale * sca_x, scale * sca_y, 1.0f);

	if(ibuf && ibuf->rect) {
		/* Setup GL params */
		glEnable(GL_BLEND);
		glBlendFunc(GL_SRC_ALPHA,  GL_ONE_MINUS_SRC_ALPHA);

		/* Use the object color and alpha */
		glColor4fv(ob->col);

		/* Draw the Image on the screen */
		glaDrawPixelsTex(ofs_x, ofs_y, ima_x, ima_y, GL_UNSIGNED_BYTE, ibuf->rect);
		glPixelTransferf(GL_ALPHA_SCALE, 1.0f);

		glDisable(GL_BLEND);
	}

	UI_ThemeColor((ob->flag & SELECT) ? TH_SELECT : TH_WIRE);

	/* Calculate the outline vertex positions */
	glBegin(GL_LINE_LOOP);
	glVertex2f(ofs_x, ofs_y);
	glVertex2f(ofs_x + ima_x, ofs_y);
	glVertex2f(ofs_x + ima_x, ofs_y + ima_y);
	glVertex2f(ofs_x, ofs_y + ima_y);
	glEnd();

	/* Reset GL settings */
	glMatrixMode(GL_MODELVIEW);
	glPopMatrix();
}

static void circball_array_fill(float verts[CIRCLE_RESOL][3], const float cent[3], float rad, float tmat[][4])
{
	float vx[3], vy[3];
	float *viter= (float *)verts;
	unsigned int a;

	mul_v3_v3fl(vx, tmat[0], rad);
	mul_v3_v3fl(vy, tmat[1], rad);

	for (a=0; a < CIRCLE_RESOL; a++, viter += 3) {
		viter[0]= cent[0] + sinval[a] * vx[0] + cosval[a] * vy[0];
		viter[1]= cent[1] + sinval[a] * vx[1] + cosval[a] * vy[1];
		viter[2]= cent[2] + sinval[a] * vx[2] + cosval[a] * vy[2];
	}
}

void drawcircball(int mode, const float cent[3], float rad, float tmat[][4])
{
	float verts[CIRCLE_RESOL][3];

	circball_array_fill(verts, cent, rad, tmat);

	glEnableClientState(GL_VERTEX_ARRAY);
	glVertexPointer(3, GL_FLOAT, 0, verts);
	glDrawArrays(mode, 0, CIRCLE_RESOL);
	glDisableClientState(GL_VERTEX_ARRAY);
}

/* circle for object centers, special_color is for library or ob users */
static void drawcentercircle(View3D *v3d, RegionView3D *rv3d, const float co[3], int selstate, int special_color)
{
	const float size= ED_view3d_pixel_size(rv3d, co) * (float)U.obcenter_dia * 0.5f;
	float verts[CIRCLE_RESOL][3];

	/* using gldepthfunc guarantees that it does write z values,
	 * but not checks for it, so centers remain visible independt order of drawing */
	if(v3d->zbuf)  glDepthFunc(GL_ALWAYS);
	glEnable(GL_BLEND);
	
	if(special_color) {
		if (selstate==ACTIVE || selstate==SELECT) glColor4ub(0x88, 0xFF, 0xFF, 155);

		else glColor4ub(0x55, 0xCC, 0xCC, 155);
	}
	else {
		if (selstate == ACTIVE) UI_ThemeColorShadeAlpha(TH_ACTIVE, 0, -80);
		else if (selstate == SELECT) UI_ThemeColorShadeAlpha(TH_SELECT, 0, -80);
		else if (selstate == DESELECT) UI_ThemeColorShadeAlpha(TH_TRANSFORM, 0, -80);
	}

	circball_array_fill(verts, co, size, rv3d->viewinv);

	/* enable vertex array */
	glEnableClientState(GL_VERTEX_ARRAY);
	glVertexPointer(3, GL_FLOAT, 0, verts);

	/* 1. draw filled, blended polygon */
	glDrawArrays(GL_POLYGON, 0, CIRCLE_RESOL);

	/* 2. draw outline */
	UI_ThemeColorShadeAlpha(TH_WIRE, 0, -30);
	glDrawArrays(GL_LINE_LOOP, 0, CIRCLE_RESOL);

	/* finishe up */
	glDisableClientState(GL_VERTEX_ARRAY);

	glDisable(GL_BLEND);

	if(v3d->zbuf)  glDepthFunc(GL_LEQUAL);
}

/* *********** text drawing for object/particles/armature ************* */
static ListBase CachedText[3];
static int CachedTextLevel= 0;

typedef struct ViewCachedString {
	struct ViewCachedString *next, *prev;
	float vec[3];
	union {
		unsigned char ub[4];
		int pack;
	} col;
	short sco[2];
	short xoffs;
	short flag;
	int str_len, pad;
	/* str is allocated past the end */
} ViewCachedString;

void view3d_cached_text_draw_begin(void)
{
	ListBase *strings= &CachedText[CachedTextLevel];
	strings->first= strings->last= NULL;
	CachedTextLevel++;
}

void view3d_cached_text_draw_add(const float co[3],
                                 const char *str,
                                 short xoffs, short flag,
                                 const unsigned char col[4])
{
	int alloc_len= strlen(str) + 1;
	ListBase *strings= &CachedText[CachedTextLevel-1];
	/* TODO, replace with more efficient malloc, perhaps memarena per draw? */
	ViewCachedString *vos= MEM_callocN(sizeof(ViewCachedString) + alloc_len, "ViewCachedString");

	BLI_addtail(strings, vos);
	copy_v3_v3(vos->vec, co);
	vos->col.pack= *((int *)col);
	vos->xoffs= xoffs;
	vos->flag= flag;
	vos->str_len= alloc_len-1;

	/* allocate past the end */
	memcpy(++vos, str, alloc_len);
}

void view3d_cached_text_draw_end(View3D *v3d, ARegion *ar, int depth_write, float mat[][4])
{
	RegionView3D *rv3d= ar->regiondata;
	ListBase *strings= &CachedText[CachedTextLevel-1];
	ViewCachedString *vos;
	int a, tot= 0;
	
	/* project first and test */
	for(vos= strings->first; vos; vos= vos->next) {
		if(mat && !(vos->flag & V3D_CACHE_TEXT_WORLDSPACE))
			mul_m4_v3(mat, vos->vec);

		if(vos->flag&V3D_CACHE_TEXT_GLOBALSPACE)
			view3d_project_short_clip_persmat(ar, vos->vec, vos->sco, 0);
		else
			view3d_project_short_clip(ar, vos->vec, vos->sco, 0);

		if(vos->sco[0]!=IS_CLIPPED)
			tot++;
	}

	if(tot) {
		int col_pack_prev= 0;

#if 0
		bglMats mats; /* ZBuffer depth vars */
		double ux, uy, uz;
		float depth;

		if(v3d->zbuf)
			bgl_get_mats(&mats);
#endif
		if(rv3d->rflag & RV3D_CLIPPING)
			for(a=0; a<6; a++)
				glDisable(GL_CLIP_PLANE0+a);
		
		glMatrixMode(GL_PROJECTION);
		glPushMatrix();
		glMatrixMode(GL_MODELVIEW);
		glPushMatrix();
		ED_region_pixelspace(ar);
		
		if(depth_write) {
			if(v3d->zbuf) glDisable(GL_DEPTH_TEST);
		}
		else glDepthMask(0);
		
		for(vos= strings->first; vos; vos= vos->next) {
			/* too slow, reading opengl info while drawing is very bad,
			 * better to see if we can use the zbuffer while in pixel space - campbell */
#if 0
			if(v3d->zbuf && (vos->flag & V3D_CACHE_TEXT_ZBUF)) {
				gluProject(vos->vec[0], vos->vec[1], vos->vec[2], mats.modelview, mats.projection, (GLint *)mats.viewport, &ux, &uy, &uz);
				glReadPixels(ar->winrct.xmin+vos->mval[0]+vos->xoffs, ar->winrct.ymin+vos->mval[1], 1, 1, GL_DEPTH_COMPONENT, GL_FLOAT, &depth);

				if(uz > depth)
					continue;
			}
#endif
			if(vos->sco[0]!=IS_CLIPPED) {
				const char *str= (char *)(vos+1);

				if(col_pack_prev != vos->col.pack) {
					glColor3ubv(vos->col.ub);
					col_pack_prev= vos->col.pack;
				}
				((vos->flag & V3D_CACHE_TEXT_ASCII) ?
				            BLF_draw_default_ascii :
				            BLF_draw_default
				            ) ( (float)vos->sco[0] + vos->xoffs,
				                (float)vos->sco[1],
				                (depth_write) ? 0.0f: 2.0f,
				                str,
				                vos->str_len);
			}
		}
		
		if(depth_write) {
			if(v3d->zbuf) glEnable(GL_DEPTH_TEST);
		}
		else glDepthMask(1);
		
		glMatrixMode(GL_PROJECTION);
		glPopMatrix();
		glMatrixMode(GL_MODELVIEW);
		glPopMatrix();

		if(rv3d->rflag & RV3D_CLIPPING)
			for(a=0; a<6; a++)
				glEnable(GL_CLIP_PLANE0+a);
	}
	
	if(strings->first) 
		BLI_freelistN(strings);
	
	CachedTextLevel--;
}

/* ******************** primitive drawing ******************* */

static void drawcube(void)
{

	glBegin(GL_LINE_STRIP);
		glVertex3fv(cube[0]); glVertex3fv(cube[1]);glVertex3fv(cube[2]); glVertex3fv(cube[3]);
		glVertex3fv(cube[0]); glVertex3fv(cube[4]);glVertex3fv(cube[5]); glVertex3fv(cube[6]);
		glVertex3fv(cube[7]); glVertex3fv(cube[4]);
	glEnd();

	glBegin(GL_LINE_STRIP);
		glVertex3fv(cube[1]); glVertex3fv(cube[5]);
	glEnd();

	glBegin(GL_LINE_STRIP);
		glVertex3fv(cube[2]); glVertex3fv(cube[6]);
	glEnd();

	glBegin(GL_LINE_STRIP);
		glVertex3fv(cube[3]); glVertex3fv(cube[7]);
	glEnd();
}

/* draws a cube on given the scaling of the cube, assuming that 
 * all required matrices have been set (used for drawing empties)
 */
static void drawcube_size(float size)
{
	glBegin(GL_LINE_STRIP);
		glVertex3f(-size,-size,-size); glVertex3f(-size,-size,size);
		glVertex3f(-size,size,size); glVertex3f(-size,size,-size);

		glVertex3f(-size,-size,-size); glVertex3f(size,-size,-size);
		glVertex3f(size,-size,size); glVertex3f(size,size,size);

		glVertex3f(size,size,-size); glVertex3f(size,-size,-size);
	glEnd();

	glBegin(GL_LINE_STRIP);
		glVertex3f(-size,-size,size); glVertex3f(size,-size,size);
	glEnd();

	glBegin(GL_LINE_STRIP);
		glVertex3f(-size,size,size); glVertex3f(size,size,size);
	glEnd();

	glBegin(GL_LINE_STRIP);
		glVertex3f(-size,size,-size); glVertex3f(size,size,-size);
	glEnd();
}

/* this is an unused (old) cube-drawing function based on a given size */
#if 0
static void drawcube_size(const float size[3])
{

	glPushMatrix();
	glScalef(size[0],  size[1],  size[2]);
	

	glBegin(GL_LINE_STRIP);
		glVertex3fv(cube[0]); glVertex3fv(cube[1]);glVertex3fv(cube[2]); glVertex3fv(cube[3]);
		glVertex3fv(cube[0]); glVertex3fv(cube[4]);glVertex3fv(cube[5]); glVertex3fv(cube[6]);
		glVertex3fv(cube[7]); glVertex3fv(cube[4]);
	glEnd();

	glBegin(GL_LINE_STRIP);
		glVertex3fv(cube[1]); glVertex3fv(cube[5]);
	glEnd();

	glBegin(GL_LINE_STRIP);
		glVertex3fv(cube[2]); glVertex3fv(cube[6]);
	glEnd();

	glBegin(GL_LINE_STRIP);
		glVertex3fv(cube[3]); glVertex3fv(cube[7]);
	glEnd();
	
	glPopMatrix();
}
#endif

static void drawshadbuflimits(Lamp *la, float mat[][4])
{
	float sta[3], end[3], lavec[3];

	negate_v3_v3(lavec, mat[2]);
	normalize_v3(lavec);

	madd_v3_v3v3fl(sta, mat[3], lavec, la->clipsta);
	madd_v3_v3v3fl(end, mat[3], lavec, la->clipend);

	glBegin(GL_LINE_STRIP);
		glVertex3fv(sta);
		glVertex3fv(end);
	glEnd();

	glPointSize(3.0);
	bglBegin(GL_POINTS);
	bglVertex3fv(sta);
	bglVertex3fv(end);
	bglEnd();
	glPointSize(1.0);
}



static void spotvolume(float lvec[3], float vvec[3], const float inp)
{
	/* camera is at 0,0,0 */
	float temp[3],plane[3],mat1[3][3],mat2[3][3],mat3[3][3],mat4[3][3],q[4],co,si,angle;

	normalize_v3(lvec);
	normalize_v3(vvec);				/* is this the correct vector ? */

	cross_v3_v3v3(temp,vvec,lvec);		/* equation for a plane through vvec en lvec */
	cross_v3_v3v3(plane,lvec,temp);		/* a plane perpendicular to this, parrallel with lvec */

	/* vectors are exactly aligned, use the X axis, this is arbitrary */
	if(normalize_v3(plane) == 0.0f)
		plane[1]= 1.0f;

	/* now we've got two equations: one of a cone and one of a plane, but we have
	three unknowns. We remove one unkown by rotating the plane to z=0 (the plane normal) */

	/* rotate around cross product vector of (0,0,1) and plane normal, dot product degrees */
	/* according definition, we derive cross product is (plane[1],-plane[0],0), en cos = plane[2]);*/

	/* translating this comment to english didnt really help me understanding the math! :-) (ton) */
	
	q[1] = plane[1] ; 
	q[2] = -plane[0] ; 
	q[3] = 0 ;
	normalize_v3(&q[1]);

	angle = saacos(plane[2])/2.0f;
	co = cosf(angle);
	si = sqrtf(1-co*co);

	q[0] =  co;
	q[1] *= si;
	q[2] *= si;
	q[3] =  0;

	quat_to_mat3(mat1,q);

	/* rotate lamp vector now over acos(inp) degrees */
	copy_v3_v3(vvec, lvec);

	unit_m3(mat2);
	co = inp;
	si = sqrtf(1.0f-inp*inp);

	mat2[0][0] =  co;
	mat2[1][0] = -si;
	mat2[0][1] =  si;
	mat2[1][1] =  co;
	mul_m3_m3m3(mat3,mat2,mat1);

	mat2[1][0] =  si;
	mat2[0][1] = -si;
	mul_m3_m3m3(mat4,mat2,mat1);
	transpose_m3(mat1);

	mul_m3_m3m3(mat2,mat1,mat3);
	mul_m3_v3(mat2,lvec);
	mul_m3_m3m3(mat2,mat1,mat4);
	mul_m3_v3(mat2,vvec);

	return;
}

static void draw_spot_cone(Lamp *la, float x, float z)
{
	z= fabs(z);

	glBegin(GL_TRIANGLE_FAN);
	glVertex3f(0.0f, 0.0f, -x);

	if(la->mode & LA_SQUARE) {
		glVertex3f(z, z, 0);
		glVertex3f(-z, z, 0);
		glVertex3f(-z, -z, 0);
		glVertex3f(z, -z, 0);
		glVertex3f(z, z, 0);
	}
	else {
		float angle;
		int a;

		for(a=0; a<33; a++) {
			angle= a*M_PI*2/(33-1);
			glVertex3f(z*cosf(angle), z*sinf(angle), 0);
		}
	}

	glEnd();
}

static void draw_transp_spot_volume(Lamp *la, float x, float z)
{
	glEnable(GL_CULL_FACE);
	glEnable(GL_BLEND);
	glDepthMask(0);

	/* draw backside darkening */
	glCullFace(GL_FRONT);

	glBlendFunc(GL_ZERO, GL_SRC_ALPHA);
	glColor4f(0.0f, 0.0f, 0.0f, 0.4f);

	draw_spot_cone(la, x, z);

	/* draw front side lighting */
	glCullFace(GL_BACK);

	glBlendFunc(GL_ONE,  GL_ONE); 
	glColor4f(0.2f, 0.2f, 0.2f, 1.0f);

	draw_spot_cone(la, x, z);

	/* restore state */
	glBlendFunc(GL_SRC_ALPHA, GL_ONE_MINUS_SRC_ALPHA);
	glDisable(GL_BLEND);
	glDepthMask(1);
	glDisable(GL_CULL_FACE);
	glCullFace(GL_BACK);
}

static void drawlamp(Scene *scene, View3D *v3d, RegionView3D *rv3d, Base *base, int dt, int flag)
{
	Object *ob= base->object;
	const float pixsize= ED_view3d_pixel_size(rv3d, ob->obmat[3]);
	Lamp *la= ob->data;
	float vec[3], lvec[3], vvec[3], circrad, x,y,z;
	float lampsize;
	float imat[4][4], curcol[4];
	unsigned char col[4];
	/* cone can't be drawn for duplicated lamps, because duplilist would be freed to */
	/* the moment of view3d_draw_transp() call */
	const short is_view= (rv3d->persp==RV3D_CAMOB && v3d->camera == base->object);
	const short drawcone= ((dt > OB_WIRE) &&
	                       !(G.f & G_PICKSEL) &&
	                       (la->type == LA_SPOT) &&
	                       (la->mode & LA_SHOW_CONE) &&
	                       !(base->flag & OB_FROMDUPLI) &&
	                       !is_view);

	if(drawcone && !v3d->transp) {
		/* in this case we need to draw delayed */
		add_view3d_after(&v3d->afterdraw_transp, base, flag);
		return;
	}
	
	/* we first draw only the screen aligned & fixed scale stuff */
	glPushMatrix();
	glLoadMatrixf(rv3d->viewmat);

	/* lets calculate the scale: */
	lampsize= pixsize*((float)U.obcenter_dia*0.5f);

	/* and view aligned matrix: */
	copy_m4_m4(imat, rv3d->viewinv);
	normalize_v3(imat[0]);
	normalize_v3(imat[1]);

	/* lamp center */
	copy_v3_v3(vec, ob->obmat[3]);
	
	/* for AA effects */
	glGetFloatv(GL_CURRENT_COLOR, curcol);
	curcol[3]= 0.6;
	glColor4fv(curcol);
	
	if(lampsize > 0.0f) {

		if(ob->id.us>1) {
			if (ob==OBACT || (ob->flag & SELECT)) glColor4ub(0x88, 0xFF, 0xFF, 155);
			else glColor4ub(0x77, 0xCC, 0xCC, 155);
		}
		
		/* Inner Circle */
		glEnable(GL_BLEND);
		drawcircball(GL_LINE_LOOP, vec, lampsize, imat);
		glDisable(GL_BLEND);
		drawcircball(GL_POLYGON, vec, lampsize, imat);
		
		/* restore */
		if(ob->id.us>1)
			glColor4fv(curcol);
			
		/* Outer circle */
		circrad = 3.0f*lampsize;
		setlinestyle(3);

		drawcircball(GL_LINE_LOOP, vec, circrad, imat);

		/* draw dashed outer circle if shadow is on. remember some lamps can't have certain shadows! */
		if(la->type!=LA_HEMI) {
			if(	(la->mode & LA_SHAD_RAY) ||
				((la->mode & LA_SHAD_BUF) && (la->type==LA_SPOT))
			) {
				drawcircball(GL_LINE_LOOP, vec, circrad + 3.0f*pixsize, imat);
			}
		}
	}
	else {
		setlinestyle(3);
		circrad = 0.0f;
	}
	
	/* draw the pretty sun rays */
	if(la->type==LA_SUN) {
		float v1[3], v2[3], mat[3][3];
		short axis;
		
		/* setup a 45 degree rotation matrix */
		vec_rot_to_mat3(mat, imat[2], (float)M_PI/4.0f);
		
		/* vectors */
		mul_v3_v3fl(v1, imat[0], circrad * 1.2f);
		mul_v3_v3fl(v2, imat[0], circrad * 2.5f);
		
		/* center */
		glTranslatef(vec[0], vec[1], vec[2]);
		
		setlinestyle(3);
		
		glBegin(GL_LINES);
		for (axis=0; axis<8; axis++) {
			glVertex3fv(v1);
			glVertex3fv(v2);
			mul_m3_v3(mat, v1);
			mul_m3_v3(mat, v2);
		}
		glEnd();
		
		glTranslatef(-vec[0], -vec[1], -vec[2]);

	}		
	
	if (la->type==LA_LOCAL) {
		if(la->mode & LA_SPHERE) {
			drawcircball(GL_LINE_LOOP, vec, la->dist, imat);
		}
		/* yafray: for photonlight also draw lightcone as for spot */
	}
	
	glPopMatrix();	/* back in object space */
	zero_v3(vec);
	
	if(is_view) {
		/* skip drawing extra info */
	}
	else if ((la->type==LA_SPOT) || (la->type==LA_YF_PHOTON)) {
		lvec[0]=lvec[1]= 0.0; 
		lvec[2] = 1.0;
		x = rv3d->persmat[0][2];
		y = rv3d->persmat[1][2];
		z = rv3d->persmat[2][2];
		vvec[0]= x*ob->obmat[0][0] + y*ob->obmat[0][1] + z*ob->obmat[0][2];
		vvec[1]= x*ob->obmat[1][0] + y*ob->obmat[1][1] + z*ob->obmat[1][2];
		vvec[2]= x*ob->obmat[2][0] + y*ob->obmat[2][1] + z*ob->obmat[2][2];

		y = cosf(la->spotsize*(float)(M_PI/360.0));
		spotvolume(lvec, vvec, y);
		x = -la->dist;
		mul_v3_fl(lvec, x);
		mul_v3_fl(vvec, x);

		/* draw the angled sides of the cone */
		glBegin(GL_LINE_STRIP);
			glVertex3fv(vvec);
			glVertex3fv(vec);
			glVertex3fv(lvec);
		glEnd();
		
		z = x*sqrtf(1.0f - y*y);
		x *= y;

		/* draw the circle/square at the end of the cone */
		glTranslatef(0.0, 0.0 ,  x);
		if(la->mode & LA_SQUARE) {
			float tvec[3];
			float z_abs= fabs(z);

			tvec[0]= tvec[1]= z_abs;
			tvec[2]= 0.0;

			glBegin(GL_LINE_LOOP);
				glVertex3fv(tvec);
				tvec[1]= -z_abs; /* neg */
				glVertex3fv(tvec);
				tvec[0]= -z_abs; /* neg */
				glVertex3fv(tvec);
				tvec[1]= z_abs; /* pos */
				glVertex3fv(tvec);
			glEnd();
		}
		else circ(0.0, 0.0, fabsf(z));
		
		/* draw the circle/square representing spotbl */
		if(la->type==LA_SPOT) {
			float spotblcirc = fabs(z)*(1 - pow(la->spotblend, 2));
			/* hide line if it is zero size or overlaps with outer border,
			   previously it adjusted to always to show it but that seems
			   confusing because it doesn't show the actual blend size */
			if (spotblcirc != 0 && spotblcirc != fabsf(z))
				circ(0.0, 0.0, spotblcirc);
		}

		if(drawcone)
			draw_transp_spot_volume(la, x, z);

		/* draw clip start, useful for wide cones where its not obvious where the start is */
		glTranslatef(0.0, 0.0 , -x); /* reverse translation above */
		if(la->type==LA_SPOT && (la->mode & LA_SHAD_BUF) ) {
			float lvec_clip[3];
			float vvec_clip[3];
			float clipsta_fac= la->clipsta / -x;

			interp_v3_v3v3(lvec_clip, vec, lvec, clipsta_fac);
			interp_v3_v3v3(vvec_clip, vec, vvec, clipsta_fac);

			glBegin(GL_LINE_STRIP);
				glVertex3fv(lvec_clip);
				glVertex3fv(vvec_clip);
			glEnd();
		}
	}
	else if ELEM(la->type, LA_HEMI, LA_SUN) {
		
		/* draw the line from the circle along the dist */
		glBegin(GL_LINE_STRIP);
			vec[2] = -circrad;
			glVertex3fv(vec); 
			vec[2]= -la->dist; 
			glVertex3fv(vec);
		glEnd();
		
		if(la->type==LA_HEMI) {
			/* draw the hemisphere curves */
			short axis, steps, dir;
			float outdist, zdist, mul;
			zero_v3(vec);
			outdist = 0.14; mul = 1.4; dir = 1;
			
			setlinestyle(4);
			/* loop over the 4 compass points, and draw each arc as a LINE_STRIP */
			for (axis=0; axis<4; axis++) {
				float v[3]= {0.0, 0.0, 0.0};
				zdist = 0.02;
				
				glBegin(GL_LINE_STRIP);
				
				for (steps=0; steps<6; steps++) {
					if (axis == 0 || axis == 1) { 		/* x axis up, x axis down */	
						/* make the arcs start at the edge of the energy circle */
						if (steps == 0) v[0] = dir*circrad;
						else v[0] = v[0] + dir*(steps*outdist);
					} else if (axis == 2 || axis == 3) { 		/* y axis up, y axis down */
						/* make the arcs start at the edge of the energy circle */
						if (steps == 0) v[1] = dir*circrad;
						else v[1] = v[1] + dir*(steps*outdist); 
					}
		
					v[2] = v[2] - steps*zdist;
					
					glVertex3fv(v);
					
					zdist = zdist * mul;
				}
				
				glEnd();
				/* flip the direction */
				dir = -dir;
			}
		}
	} else if(la->type==LA_AREA) {
		setlinestyle(3);
		if(la->area_shape==LA_AREA_SQUARE) 
			fdrawbox(-la->area_size*0.5f, -la->area_size*0.5f, la->area_size*0.5f, la->area_size*0.5f);
		else if(la->area_shape==LA_AREA_RECT) 
			fdrawbox(-la->area_size*0.5f, -la->area_sizey*0.5f, la->area_size*0.5f, la->area_sizey*0.5f);

		glBegin(GL_LINE_STRIP); 
		glVertex3f(0.0,0.0,-circrad);
		glVertex3f(0.0,0.0,-la->dist);
		glEnd();
	}
	
	/* and back to viewspace */
	glLoadMatrixf(rv3d->viewmat);
	copy_v3_v3(vec, ob->obmat[3]);

	setlinestyle(0);
	
	if((la->type == LA_SPOT) && (la->mode & LA_SHAD_BUF) && (is_view == FALSE)) {
		drawshadbuflimits(la, ob->obmat);
	}
	
	UI_GetThemeColor4ubv(TH_LAMP, col);
	glColor4ubv(col);
	 
	glEnable(GL_BLEND);
	
	if (vec[2]>0) vec[2] -= circrad;
	else vec[2] += circrad;
	
	glBegin(GL_LINE_STRIP);
		glVertex3fv(vec); 
		vec[2]= 0; 
		glVertex3fv(vec);
	glEnd();
	
	glPointSize(2.0);
	glBegin(GL_POINTS);
		glVertex3fv(vec);
	glEnd();
	glPointSize(1.0);
	
	glDisable(GL_BLEND);
	
	/* restore for drawing extra stuff */
	glColor3fv(curcol);

}

static void draw_limit_line(float sta, float end, unsigned int col)
{
	glBegin(GL_LINES);
	glVertex3f(0.0, 0.0, -sta);
	glVertex3f(0.0, 0.0, -end);
	glEnd();

	glPointSize(3.0);
	glBegin(GL_POINTS);
	cpack(col);
	glVertex3f(0.0, 0.0, -sta);
	glVertex3f(0.0, 0.0, -end);
	glEnd();
	glPointSize(1.0);
}		


/* yafray: draw camera focus point (cross, similar to aqsis code in tuhopuu) */
/* qdn: now also enabled for Blender to set focus point for defocus composit node */
static void draw_focus_cross(float dist, float size)
{
	glBegin(GL_LINES);
	glVertex3f(-size, 0.f, -dist);
	glVertex3f(size, 0.f, -dist);
	glVertex3f(0.f, -size, -dist);
	glVertex3f(0.f, size, -dist);
	glEnd();
}

#ifdef VIEW3D_CAMERA_BORDER_HACK
float view3d_camera_border_hack_col[4];
short view3d_camera_border_hack_test= FALSE;
#endif

/* ****************** draw clip data *************** */

static void draw_bundle_sphere(void)
{
	static GLuint displist= 0;

	if (displist == 0) {
		GLUquadricObj *qobj;

		displist= glGenLists(1);
		glNewList(displist, GL_COMPILE);

		qobj= gluNewQuadric();
		gluQuadricDrawStyle(qobj, GLU_FILL);
		glShadeModel(GL_SMOOTH);
		gluSphere(qobj, 0.05, 8, 8);
		glShadeModel(GL_FLAT);
		gluDeleteQuadric(qobj);

		glEndList();
	}

	glCallList(displist);
}

static void draw_viewport_reconstruction(Scene *scene, Base *base, View3D *v3d, MovieClip *clip, int flag)
{
	MovieTracking *tracking= &clip->tracking;
	MovieTrackingTrack *track;
	float mat[4][4], imat[4][4], curcol[4];
	unsigned char col[4], scol[4];
	int bundlenr= 1;

	if((v3d->flag2&V3D_SHOW_RECONSTRUCTION)==0)
		return;

	if(v3d->flag2&V3D_RENDER_OVERRIDE)
		return;

	glGetFloatv(GL_CURRENT_COLOR, curcol);

	UI_GetThemeColor4ubv(TH_TEXT, col);
	UI_GetThemeColor4ubv(TH_SELECT, scol);

	BKE_get_tracking_mat(scene, base->object, mat);

	glEnable(GL_LIGHTING);
	glColorMaterial(GL_FRONT_AND_BACK, GL_DIFFUSE);
	glEnable(GL_COLOR_MATERIAL);
	glShadeModel(GL_SMOOTH);

	/* current ogl matrix is translated in camera space, bundles should
	   be rendered in world space, so camera matrix should be "removed"
	   from current ogl matrix */
	invert_m4_m4(imat, base->object->obmat);

	glPushMatrix();
	glMultMatrixf(imat);
	glMultMatrixf(mat);

	for ( track= tracking->tracks.first; track; track= track->next) {
		int selected= track->flag&SELECT || track->pat_flag&SELECT || track->search_flag&SELECT;
		if((track->flag&TRACK_HAS_BUNDLE)==0)
			continue;

		if(flag&DRAW_PICKING)
			glLoadName(base->selcol + (bundlenr<<16));

		glPushMatrix();
			glTranslatef(track->bundle_pos[0], track->bundle_pos[1], track->bundle_pos[2]);
			glScalef(v3d->bundle_size/0.05f, v3d->bundle_size/0.05f, v3d->bundle_size/0.05f);

			if(v3d->drawtype==OB_WIRE) {
				glDisable(GL_LIGHTING);
				glDepthMask(0);

				if(selected) {
					if(base==BASACT) UI_ThemeColor(TH_ACTIVE);
					else UI_ThemeColor(TH_SELECT);
				} else {
					if(track->flag&TRACK_CUSTOMCOLOR) glColor3fv(track->color);
					else UI_ThemeColor(TH_WIRE);
				}

				drawaxes(0.05f, v3d->bundle_drawtype);

				glDepthMask(1);
				glEnable(GL_LIGHTING);
			} else if(v3d->drawtype>OB_WIRE) {
				if(v3d->bundle_drawtype==OB_EMPTY_SPHERE) {
					/* selection outline */
					if(selected) {
						if(base==BASACT) UI_ThemeColor(TH_ACTIVE);
						else UI_ThemeColor(TH_SELECT);

						glDepthMask(0);
						glLineWidth(2.f);
						glDisable(GL_LIGHTING);
						glPolygonMode(GL_FRONT_AND_BACK, GL_LINE);

						draw_bundle_sphere();

						glPolygonMode(GL_FRONT_AND_BACK, GL_FILL);
						glEnable(GL_LIGHTING);
						glLineWidth(1.f);
						glDepthMask(1);
					}

					if(track->flag&TRACK_CUSTOMCOLOR) glColor3fv(track->color);
					else UI_ThemeColor(TH_BUNDLE_SOLID);

					draw_bundle_sphere();
				} else {
					glDisable(GL_LIGHTING);
					glDepthMask(0);

					if(selected) {
						if(base==BASACT) UI_ThemeColor(TH_ACTIVE);
						else UI_ThemeColor(TH_SELECT);
					} else {
						if(track->flag&TRACK_CUSTOMCOLOR) glColor3fv(track->color);
						else UI_ThemeColor(TH_WIRE);
					}

					drawaxes(0.05f, v3d->bundle_drawtype);

					glDepthMask(1);
					glEnable(GL_LIGHTING);
				}
			}

		glPopMatrix();

		if((flag & DRAW_PICKING)==0 && (v3d->flag2&V3D_SHOW_BUNDLENAME)) {
			float pos[3];
			unsigned char tcol[4];

			if(selected) memcpy(tcol, scol, sizeof(tcol));
			else memcpy(tcol, col, sizeof(tcol));

			mul_v3_m4v3(pos, mat, track->bundle_pos);
			view3d_cached_text_draw_add(pos, track->name, 10, V3D_CACHE_TEXT_GLOBALSPACE, tcol);
		}

		bundlenr++;
	}

	if((flag & DRAW_PICKING)==0) {
		if(v3d->flag2&V3D_SHOW_CAMERAPATH && clip->tracking.reconstruction.camnr) {
			int a= 0;
			MovieTrackingReconstruction *reconstruction= &tracking->reconstruction;
			MovieReconstructedCamera *camera= tracking->reconstruction.cameras;

			glDisable(GL_LIGHTING);
			UI_ThemeColor(TH_CAMERA_PATH);
			glLineWidth(2.0f);

			glBegin(GL_LINE_STRIP);
				for(a= 0; a<reconstruction->camnr; a++, camera++) {
					glVertex3fv(camera->mat[3]);
				}
			glEnd();

			glLineWidth(1.0f);
			glEnable(GL_LIGHTING);
		}
	}

	glPopMatrix();

	/* restore */
	glShadeModel(GL_FLAT);
	glDisable(GL_COLOR_MATERIAL);
	glDisable(GL_LIGHTING);

	glColor4fv(curcol);

	if(flag&DRAW_PICKING)
		glLoadName(base->selcol);
}

/* flag similar to draw_object() */
static void drawcamera(Scene *scene, View3D *v3d, RegionView3D *rv3d, Base *base, int flag)
{
	/* a standing up pyramid with (0,0,0) as top */
	Camera *cam;
	Object *ob= base->object;
	float tvec[3];
	float vec[4][3], asp[2], shift[2], scale[3];
	int i;
	float drawsize;
	const short is_view= (rv3d->persp==RV3D_CAMOB && ob==v3d->camera);
	MovieClip *clip= object_get_movieclip(scene, base->object, 0);

	/* draw data for movie clip set as active for scene */
	if(clip)
		draw_viewport_reconstruction(scene, base, v3d, clip, flag);

#ifdef VIEW3D_CAMERA_BORDER_HACK
	if(is_view && !(G.f & G_PICKSEL)) {
		glGetFloatv(GL_CURRENT_COLOR, view3d_camera_border_hack_col);
		view3d_camera_border_hack_test= TRUE;
		return;
	}
#endif

	cam= ob->data;

	scale[0]= 1.0f / len_v3(ob->obmat[0]);
	scale[1]= 1.0f / len_v3(ob->obmat[1]);
	scale[2]= 1.0f / len_v3(ob->obmat[2]);

	camera_view_frame_ex(scene, cam, cam->drawsize, is_view, scale,
	                     asp, shift, &drawsize, vec);

	glDisable(GL_LIGHTING);
	glDisable(GL_CULL_FACE);

	/* camera frame */
	glBegin(GL_LINE_LOOP);
	glVertex3fv(vec[0]);
	glVertex3fv(vec[1]);
	glVertex3fv(vec[2]);
	glVertex3fv(vec[3]);
	glEnd();

	if(is_view)
		return;

	zero_v3(tvec);

	/* center point to camera frame */
	glBegin(GL_LINE_STRIP);
	glVertex3fv(vec[1]);
	glVertex3fv(tvec);
	glVertex3fv(vec[0]);
	glVertex3fv(vec[3]);
	glVertex3fv(tvec);
	glVertex3fv(vec[2]);
	glEnd();


	/* arrow on top */
	tvec[2]= vec[1][2]; /* copy the depth */


	/* draw an outline arrow for inactive cameras and filled
	 * for active cameras. We actually draw both outline+filled
	 * for active cameras so the wire can be seen side-on */	
	for (i=0;i<2;i++) {
		if (i==0) glBegin(GL_LINE_LOOP);
		else if (i==1 && (ob == v3d->camera)) glBegin(GL_TRIANGLES);
		else break;

		tvec[0]= shift[0] + ((-0.7f * drawsize) * scale[0]);
		tvec[1]= shift[1] + ((drawsize * (asp[1] + 0.1f)) * scale[1]);
		glVertex3fv(tvec); /* left */
		
		tvec[0]= shift[0] + ((0.7f * drawsize) * scale[0]);
		glVertex3fv(tvec); /* right */
		
		tvec[0]= shift[0];
		tvec[1]= shift[1] + ((1.1f * drawsize * (asp[1] + 0.7f)) * scale[1]);
		glVertex3fv(tvec); /* top */
	
		glEnd();
	}

	if(flag==0) {
		if(cam->flag & (CAM_SHOWLIMITS+CAM_SHOWMIST)) {
			float nobmat[4][4];
			World *wrld;
	
			/* draw in normalized object matrix space */
			copy_m4_m4(nobmat, ob->obmat);
			normalize_m4(nobmat);

			glPushMatrix();
			glLoadMatrixf(rv3d->viewmat);
			glMultMatrixf(nobmat);

			if(cam->flag & CAM_SHOWLIMITS) {
				draw_limit_line(cam->clipsta, cam->clipend, 0x77FFFF);
				/* qdn: was yafray only, now also enabled for Blender to be used with defocus composit node */
				draw_focus_cross(object_camera_dof_distance(ob), cam->drawsize);
			}

			wrld= scene->world;
			if(cam->flag & CAM_SHOWMIST) 
				if(wrld) draw_limit_line(wrld->miststa, wrld->miststa+wrld->mistdist, 0xFFFFFF);
				
			glPopMatrix();
		}
	}
}

/* flag similar to draw_object() */
static void drawspeaker(Scene *UNUSED(scene), View3D *UNUSED(v3d), RegionView3D *UNUSED(rv3d),
                        Object *UNUSED(ob), int UNUSED(flag))
{
	//Speaker *spk = ob->data;

	float vec[3];
	int i, j;

	glEnable(GL_BLEND);

	for(j = 0; j < 3; j++) {
		vec[2] = 0.25f * j -0.125f;

		glBegin(GL_LINE_LOOP);
		for(i = 0; i < 16; i++) {
			vec[0] = cosf((float)M_PI * i / 8.0f) * (j == 0 ? 0.5f : 0.25f);
			vec[1] = sinf((float)M_PI * i / 8.0f) * (j == 0 ? 0.5f : 0.25f);
			glVertex3fv(vec);
		}
		glEnd();
	}

	for(j = 0; j < 4; j++) {
		vec[0] = (((j + 1) % 2) * (j - 1)) * 0.5f;
		vec[1] = ((j % 2) * (j - 2)) * 0.5f;
		glBegin(GL_LINE_STRIP);
		for(i = 0; i < 3; i++) {
			if(i == 1) {
				vec[0] *= 0.5f;
				vec[1] *= 0.5f;
			}

			vec[2] = 0.25f * i -0.125f;
			glVertex3fv(vec);
		}
		glEnd();
	}

	glDisable(GL_BLEND);
}

static void lattice_draw_verts(Lattice *lt, DispList *dl, short sel)
{
	BPoint *bp = lt->def;
	float *co = dl?dl->verts:NULL;
	int u, v, w;

	UI_ThemeColor(sel?TH_VERTEX_SELECT:TH_VERTEX);
	glPointSize(UI_GetThemeValuef(TH_VERTEX_SIZE));
	bglBegin(GL_POINTS);

	for(w=0; w<lt->pntsw; w++) {
		int wxt = (w==0 || w==lt->pntsw-1);
		for(v=0; v<lt->pntsv; v++) {
			int vxt = (v==0 || v==lt->pntsv-1);
			for(u=0; u<lt->pntsu; u++, bp++, co+=3) {
				int uxt = (u==0 || u==lt->pntsu-1);
				if(!(lt->flag & LT_OUTSIDE) || uxt || vxt || wxt) {
					if(bp->hide==0) {
						if((bp->f1 & SELECT)==sel) {
							bglVertex3fv(dl?co:bp->vec);
						}
					}
				}
			}
		}
	}
	
	glPointSize(1.0);
	bglEnd();	
}

void lattice_foreachScreenVert(ViewContext *vc, void (*func)(void *userData, BPoint *bp, int x, int y), void *userData)
{
	Object *obedit= vc->obedit;
	Lattice *lt= obedit->data;
	BPoint *bp = lt->editlatt->latt->def;
	DispList *dl = find_displist(&obedit->disp, DL_VERTS);
	float *co = dl?dl->verts:NULL;
	int i, N = lt->editlatt->latt->pntsu*lt->editlatt->latt->pntsv*lt->editlatt->latt->pntsw;
	short s[2] = {IS_CLIPPED, 0};

	ED_view3d_local_clipping(vc->rv3d, obedit->obmat); /* for local clipping lookups */

	for (i=0; i<N; i++, bp++, co+=3) {
		if (bp->hide==0) {
			view3d_project_short_clip(vc->ar, dl?co:bp->vec, s, 1);
			if (s[0] != IS_CLIPPED)
				func(userData, bp, s[0], s[1]);
		}
	}
}

static void drawlattice__point(Lattice *lt, DispList *dl, int u, int v, int w, int use_wcol)
{
	int index = ((w*lt->pntsv + v)*lt->pntsu) + u;

	if(use_wcol) {
		float col[3];
		MDeformWeight *mdw= defvert_find_index (lt->dvert+index, use_wcol-1);
		
		weight_to_rgb(col, mdw?mdw->weight:0.0f);
		glColor3fv(col);

	}
	
	if (dl) {
		glVertex3fv(&dl->verts[index*3]);
	} else {
		glVertex3fv(lt->def[index].vec);
	}
}

/* lattice color is hardcoded, now also shows weightgroup values in edit mode */
static void drawlattice(Scene *scene, View3D *v3d, Object *ob)
{
	Lattice *lt= ob->data;
	DispList *dl;
	int u, v, w;
	int use_wcol= 0, is_edit= (lt->editlatt != NULL);

	/* now we default make displist, this will modifiers work for non animated case */
	if(ob->disp.first==NULL)
		lattice_calc_modifiers(scene, ob);
	dl= find_displist(&ob->disp, DL_VERTS);
	
	if(is_edit) {
		lt= lt->editlatt->latt;

		cpack(0x004000);
		
		if(ob->defbase.first && lt->dvert) {
			use_wcol= ob->actdef;
			glShadeModel(GL_SMOOTH);
		}
	}
	
	glBegin(GL_LINES);
	for(w=0; w<lt->pntsw; w++) {
		int wxt = (w==0 || w==lt->pntsw-1);
		for(v=0; v<lt->pntsv; v++) {
			int vxt = (v==0 || v==lt->pntsv-1);
			for(u=0; u<lt->pntsu; u++) {
				int uxt = (u==0 || u==lt->pntsu-1);

				if(w && ((uxt || vxt) || !(lt->flag & LT_OUTSIDE))) {
					drawlattice__point(lt, dl, u, v, w-1, use_wcol);
					drawlattice__point(lt, dl, u, v, w, use_wcol);
				}
				if(v && ((uxt || wxt) || !(lt->flag & LT_OUTSIDE))) {
					drawlattice__point(lt, dl, u, v-1, w, use_wcol);
					drawlattice__point(lt, dl, u, v, w, use_wcol);
				}
				if(u && ((vxt || wxt) || !(lt->flag & LT_OUTSIDE))) {
					drawlattice__point(lt, dl, u-1, v, w, use_wcol);
					drawlattice__point(lt, dl, u, v, w, use_wcol);
				}
			}
		}
	}		
	glEnd();
	
	/* restoration for weight colors */
	if(use_wcol)
		glShadeModel(GL_FLAT);

	if(is_edit) {
		if(v3d->zbuf) glDisable(GL_DEPTH_TEST);
		
		lattice_draw_verts(lt, dl, 0);
		lattice_draw_verts(lt, dl, 1);
		
		if(v3d->zbuf) glEnable(GL_DEPTH_TEST); 
	}
}

/* ***************** ******************** */

/* Note! - foreach funcs should be called while drawing or directly after
 * if not, ED_view3d_init_mats_rv3d() can be used for selection tools
 * but would not give correct results with dupli's for eg. which dont
 * use the object matrix in the useual way */
static void mesh_foreachScreenVert__mapFunc(void *userData, int index, float *co, float *UNUSED(no_f), short *UNUSED(no_s))
{
	struct { void (*func)(void *userData, EditVert *eve, int x, int y, int index);
		     void *userData; ViewContext vc; eV3DClipTest clipVerts; } *data = userData;

	EditVert *eve = EM_get_vert_for_index(index);

	if (eve->h==0) {
		short s[2]= {IS_CLIPPED, 0};

		if (data->clipVerts != V3D_CLIP_TEST_OFF) {
			view3d_project_short_clip(data->vc.ar, co, s, 1);
		} else {
			view3d_project_short_noclip(data->vc.ar, co, s);
		}

		if (s[0]!=IS_CLIPPED)
			data->func(data->userData, eve, s[0], s[1], index);
	}
}

void mesh_foreachScreenVert(
        ViewContext *vc,
        void (*func)(void *userData, EditVert *eve, int x, int y, int index),
        void *userData, eV3DClipTest clipVerts)
{
	struct { void (*func)(void *userData, EditVert *eve, int x, int y, int index);
		     void *userData; ViewContext vc; eV3DClipTest clipVerts; } data;

	DerivedMesh *dm = editmesh_get_derived_cage(vc->scene, vc->obedit, vc->em, CD_MASK_BAREMESH);
	
	data.vc= *vc;
	data.func = func;
	data.userData = userData;
	data.clipVerts = clipVerts;

	if(clipVerts != V3D_CLIP_TEST_OFF)
		ED_view3d_local_clipping(vc->rv3d, vc->obedit->obmat); /* for local clipping lookups */

	EM_init_index_arrays(vc->em, 1, 0, 0);
	dm->foreachMappedVert(dm, mesh_foreachScreenVert__mapFunc, &data);
	EM_free_index_arrays();

	dm->release(dm);
}

/*  draw callback */
static void drawSelectedVertices__mapFunc(void *userData, int index, float *co, float *UNUSED(no_f), short *UNUSED(no_s))
{
	MVert *mv = &((MVert *)userData)[index];

	if(!(mv->flag & ME_HIDE)) {
		const char sel= mv->flag & SELECT;

		// TODO define selected color
		if(sel) {
			glColor3f(1.0f, 1.0f, 0.0f);
		}
		else {
			glColor3f(0.0f, 0.0f, 0.0f);
		}

		glVertex3fv(co);
	}
}

static void drawSelectedVertices(DerivedMesh *dm, Mesh *me)
{
	glBegin(GL_POINTS);
	dm->foreachMappedVert(dm, drawSelectedVertices__mapFunc, me->mvert);
	glEnd();
}
static int is_co_in_region(ARegion *ar, const short co[2])
{
	return ( (co[0] != IS_CLIPPED) && /* may be the only initialized value, check first */
	         (co[0] >= 0)          &&
	         (co[0] <  ar->winx)   &&
	         (co[1] >= 0)          &&
	         (co[1] <  ar->winy));
}
static void mesh_foreachScreenEdge__mapFunc(void *userData, int index, float *v0co, float *v1co)
{
	struct { void (*func)(void *userData, EditEdge *eed, int x0, int y0, int x1, int y1, int index);
		     void *userData; ViewContext vc; eV3DClipTest clipVerts; } *data = userData;
	EditEdge *eed = EM_get_edge_for_index(index);
	short s[2][2];

	if (eed->h==0) {
		if (data->clipVerts == V3D_CLIP_TEST_RV3D_CLIPPING) {
			view3d_project_short_clip(data->vc.ar, v0co, s[0], 1);
			view3d_project_short_clip(data->vc.ar, v1co, s[1], 1);
		}
		else {
			view3d_project_short_noclip(data->vc.ar, v0co, s[0]);
			view3d_project_short_noclip(data->vc.ar, v1co, s[1]);

			if (data->clipVerts == V3D_CLIP_TEST_REGION) {
				if ( !is_co_in_region(data->vc.ar, s[0]) &&
				     !is_co_in_region(data->vc.ar, s[1]))
				{
					return;
				}
			}
		}

		data->func(data->userData, eed, s[0][0], s[0][1], s[1][0], s[1][1], index);
	}
}

void mesh_foreachScreenEdge(
        ViewContext *vc,
        void (*func)(void *userData, EditEdge *eed, int x0, int y0, int x1, int y1, int index),
        void *userData, eV3DClipTest clipVerts)
{
	struct { void (*func)(void *userData, EditEdge *eed, int x0, int y0, int x1, int y1, int index);
		     void *userData; ViewContext vc; eV3DClipTest clipVerts; } data;
	DerivedMesh *dm = editmesh_get_derived_cage(vc->scene, vc->obedit, vc->em, CD_MASK_BAREMESH);

	data.vc= *vc;
	data.func = func;
	data.userData = userData;
	data.clipVerts = clipVerts;

	if(clipVerts != V3D_CLIP_TEST_OFF)
		ED_view3d_local_clipping(vc->rv3d, vc->obedit->obmat); /* for local clipping lookups */

	EM_init_index_arrays(vc->em, 0, 1, 0);
	dm->foreachMappedEdge(dm, mesh_foreachScreenEdge__mapFunc, &data);
	EM_free_index_arrays();

	dm->release(dm);
}

static void mesh_foreachScreenFace__mapFunc(void *userData, int index, float *cent, float *UNUSED(no))
{
	struct { void (*func)(void *userData, EditFace *efa, int x, int y, int index); void *userData; ViewContext vc; } *data = userData;
	EditFace *efa = EM_get_face_for_index(index);
	short s[2];

	if (efa && efa->h==0 && efa->fgonf!=EM_FGON) {
		view3d_project_short_clip(data->vc.ar, cent, s, 1);

		if (s[0] != IS_CLIPPED) {
			data->func(data->userData, efa, s[0], s[1], index);
		}
	}
}

void mesh_foreachScreenFace(
        ViewContext *vc,
        void (*func)(void *userData, EditFace *efa, int x, int y, int index),
        void *userData)
{
	struct { void (*func)(void *userData, EditFace *efa, int x, int y, int index); void *userData; ViewContext vc; } data;
	DerivedMesh *dm = editmesh_get_derived_cage(vc->scene, vc->obedit, vc->em, CD_MASK_BAREMESH);

	data.vc= *vc;
	data.func = func;
	data.userData = userData;

	//if(clipVerts)
	ED_view3d_local_clipping(vc->rv3d, vc->obedit->obmat); /* for local clipping lookups */

	EM_init_index_arrays(vc->em, 0, 0, 1);
	dm->foreachMappedFaceCenter(dm, mesh_foreachScreenFace__mapFunc, &data);
	EM_free_index_arrays();

	dm->release(dm);
}

void nurbs_foreachScreenVert(
        ViewContext *vc,
        void (*func)(void *userData, Nurb *nu, BPoint *bp, BezTriple *bezt, int beztindex, int x, int y),
        void *userData)
{
	Curve *cu= vc->obedit->data;
	short s[2] = {IS_CLIPPED, 0};
	Nurb *nu;
	int i;
	ListBase *nurbs= curve_editnurbs(cu);

	ED_view3d_local_clipping(vc->rv3d, vc->obedit->obmat); /* for local clipping lookups */

	for (nu= nurbs->first; nu; nu=nu->next) {
		if(nu->type == CU_BEZIER) {
			for (i=0; i<nu->pntsu; i++) {
				BezTriple *bezt = &nu->bezt[i];

				if(bezt->hide==0) {
					
					if(cu->drawflag & CU_HIDE_HANDLES) {
						view3d_project_short_clip(vc->ar, bezt->vec[1], s, 1);
						if (s[0] != IS_CLIPPED)
							func(userData, nu, NULL, bezt, 1, s[0], s[1]);
					} else {
						view3d_project_short_clip(vc->ar, bezt->vec[0], s, 1);
						if (s[0] != IS_CLIPPED)
							func(userData, nu, NULL, bezt, 0, s[0], s[1]);
						view3d_project_short_clip(vc->ar, bezt->vec[1], s, 1);
						if (s[0] != IS_CLIPPED)
							func(userData, nu, NULL, bezt, 1, s[0], s[1]);
						view3d_project_short_clip(vc->ar, bezt->vec[2], s, 1);
						if (s[0] != IS_CLIPPED)
							func(userData, nu, NULL, bezt, 2, s[0], s[1]);
					}
				}
			}
		}
		else {
			for (i=0; i<nu->pntsu*nu->pntsv; i++) {
				BPoint *bp = &nu->bp[i];

				if(bp->hide==0) {
					view3d_project_short_clip(vc->ar, bp->vec, s, 1);
					if (s[0] != IS_CLIPPED)
						func(userData, nu, bp, NULL, -1, s[0], s[1]);
				}
			}
		}
	}
}

/* ************** DRAW MESH ****************** */

/* First section is all the "simple" draw routines, 
 * ones that just pass some sort of primitive to GL,
 * with perhaps various options to control lighting,
 * color, etc.
 *
 * These routines should not have user interface related
 * logic!!!
 */

static void draw_dm_face_normals__mapFunc(void *userData, int index, float *cent, float *no)
{
	ToolSettings *ts= ((Scene *)userData)->toolsettings;
	EditFace *efa = EM_get_face_for_index(index);

	if (efa->h==0 && efa->fgonf!=EM_FGON) {
		glVertex3fv(cent);
		glVertex3f(	cent[0] + no[0]*ts->normalsize,
					cent[1] + no[1]*ts->normalsize,
					cent[2] + no[2]*ts->normalsize);
	}
}
static void draw_dm_face_normals(Scene *scene, DerivedMesh *dm) 
{
	glBegin(GL_LINES);
	dm->foreachMappedFaceCenter(dm, draw_dm_face_normals__mapFunc, scene);
	glEnd();
}

static void draw_dm_face_centers__mapFunc(void *userData, int index, float *cent, float *UNUSED(no))
{
	EditFace *efa = EM_get_face_for_index(index);
	int sel = *((int*) userData);

	if (efa->h==0 && efa->fgonf!=EM_FGON && (efa->f&SELECT)==sel) {
		bglVertex3fv(cent);
	}
}
static void draw_dm_face_centers(DerivedMesh *dm, int sel)
{
	bglBegin(GL_POINTS);
	dm->foreachMappedFaceCenter(dm, draw_dm_face_centers__mapFunc, &sel);
	bglEnd();
}

static void draw_dm_vert_normals__mapFunc(void *userData, int index, float *co, float *no_f, short *no_s)
{
	Scene *scene= (Scene *)userData;
	ToolSettings *ts= scene->toolsettings;
	EditVert *eve = EM_get_vert_for_index(index);

	if (eve->h==0) {
		glVertex3fv(co);

		if (no_f) {
			glVertex3f(	co[0] + no_f[0]*ts->normalsize,
						co[1] + no_f[1]*ts->normalsize,
						co[2] + no_f[2]*ts->normalsize);
		} else {
			glVertex3f(	co[0] + no_s[0]*ts->normalsize/32767.0f,
						co[1] + no_s[1]*ts->normalsize/32767.0f,
						co[2] + no_s[2]*ts->normalsize/32767.0f);
		}
	}
}
static void draw_dm_vert_normals(Scene *scene, DerivedMesh *dm) 
{
	glBegin(GL_LINES);
	dm->foreachMappedVert(dm, draw_dm_vert_normals__mapFunc, scene);
	glEnd();
}

	/* Draw verts with color set based on selection */
static void draw_dm_verts__mapFunc(void *userData, int index, float *co, float *UNUSED(no_f), short *UNUSED(no_s))
{
	struct { int sel; EditVert *eve_act; } * data = userData;
	EditVert *eve = EM_get_vert_for_index(index);

	if (eve->h==0 && (eve->f&SELECT)==data->sel) {
		/* draw active larger - need to stop/start point drawing for this :/ */
		if (eve==data->eve_act) {
			float size = UI_GetThemeValuef(TH_VERTEX_SIZE);
			UI_ThemeColor4(TH_EDITMESH_ACTIVE);
			
			bglEnd();
			
			glPointSize(size);
			bglBegin(GL_POINTS);
			bglVertex3fv(co);
			bglEnd();
			
			UI_ThemeColor4(data->sel?TH_VERTEX_SELECT:TH_VERTEX);
			glPointSize(size);
			bglBegin(GL_POINTS);
		} else {
			bglVertex3fv(co);
		}
	}
}

static void draw_dm_verts(DerivedMesh *dm, int sel, EditVert *eve_act)
{
	struct { int sel; EditVert *eve_act; } data;
	data.sel = sel;
	data.eve_act = eve_act;

	bglBegin(GL_POINTS);
	dm->foreachMappedVert(dm, draw_dm_verts__mapFunc, &data);
	bglEnd();
}

	/* Draw edges with color set based on selection */
static int draw_dm_edges_sel__setDrawOptions(void *userData, int index)
{
	EditEdge *eed = EM_get_edge_for_index(index);
	//unsigned char **cols = userData, *col;
	struct { unsigned char *baseCol, *selCol, *actCol; EditEdge *eed_act; } * data = userData;
	unsigned char *col;

	if (eed->h==0) {
		if (eed==data->eed_act) {
			glColor4ubv(data->actCol);
		} else {
			if (eed->f&SELECT) {
				col = data->selCol;
			} else {
				col = data->baseCol;
			}
			/* no alpha, this is used so a transparent color can disable drawing unselected edges in editmode  */
			if (col[3]==0) return 0;
			
			glColor4ubv(col);
		}
		return 1;
	} else {
		return 0;
	}
}
static void draw_dm_edges_sel(DerivedMesh *dm, unsigned char *baseCol, unsigned char *selCol, unsigned char *actCol, EditEdge *eed_act) 
{
	struct { unsigned char *baseCol, *selCol, *actCol; EditEdge *eed_act; } data;
	
	data.baseCol = baseCol;
	data.selCol = selCol;
	data.actCol = actCol;
	data.eed_act = eed_act;
	dm->drawMappedEdges(dm, draw_dm_edges_sel__setDrawOptions, &data);
}

	/* Draw edges */
static int draw_dm_edges__setDrawOptions(void *UNUSED(userData), int index)
{
	return EM_get_edge_for_index(index)->h==0;
}
static void draw_dm_edges(DerivedMesh *dm) 
{
	dm->drawMappedEdges(dm, draw_dm_edges__setDrawOptions, NULL);
}

	/* Draw edges with color interpolated based on selection */
static int draw_dm_edges_sel_interp__setDrawOptions(void *UNUSED(userData), int index)
{
	return EM_get_edge_for_index(index)->h==0;
}
static void draw_dm_edges_sel_interp__setDrawInterpOptions(void *userData, int index, float t)
{
	EditEdge *eed = EM_get_edge_for_index(index);
	unsigned char **cols = userData;
	unsigned char *col0 = cols[(eed->v1->f&SELECT)?1:0];
	unsigned char *col1 = cols[(eed->v2->f&SELECT)?1:0];

	glColor4ub(	col0[0] + (col1[0]-col0[0])*t,
				col0[1] + (col1[1]-col0[1])*t,
				col0[2] + (col1[2]-col0[2])*t,
				col0[3] + (col1[3]-col0[3])*t);
}

static void draw_dm_edges_sel_interp(DerivedMesh *dm, unsigned char *baseCol, unsigned char *selCol)
{
	unsigned char *cols[2];
	cols[0]= baseCol;
	cols[1]= selCol;
	dm->drawMappedEdgesInterp(dm, draw_dm_edges_sel_interp__setDrawOptions, draw_dm_edges_sel_interp__setDrawInterpOptions, cols);
}

	/* Draw only seam edges */
static int draw_dm_edges_seams__setDrawOptions(void *UNUSED(userData), int index)
{
	EditEdge *eed = EM_get_edge_for_index(index);

	return (eed->h==0 && eed->seam);
}
static void draw_dm_edges_seams(DerivedMesh *dm)
{
	dm->drawMappedEdges(dm, draw_dm_edges_seams__setDrawOptions, NULL);
}

	/* Draw only sharp edges */
static int draw_dm_edges_sharp__setDrawOptions(void *UNUSED(userData), int index)
{
	EditEdge *eed = EM_get_edge_for_index(index);

	return (eed->h==0 && eed->sharp);
}
static void draw_dm_edges_sharp(DerivedMesh *dm)
{
	dm->drawMappedEdges(dm, draw_dm_edges_sharp__setDrawOptions, NULL);
}

	/* Draw only Freestyle feature edges */
static int draw_dm_edges_freestyle__setDrawOptions(void *UNUSED(userData), int index)
{
	EditEdge *eed = EM_get_edge_for_index(index);

	return (eed->h==0 && eed->freestyle);
}
static void draw_dm_edges_freestyle(DerivedMesh *dm)
{
	dm->drawMappedEdges(dm, draw_dm_edges_freestyle__setDrawOptions, NULL);
}

	/* Draw faces with color set based on selection
	 * return 2 for the active face so it renders with stipple enabled */
static int draw_dm_faces_sel__setDrawOptions(void *userData, int index, int *UNUSED(drawSmooth_r))
{
<<<<<<< HEAD
	struct { DerivedMesh *dm; unsigned char *cols[4]; EditFace *efa_act; } * data = userData;
=======
	struct { unsigned char *cols[3]; EditFace *efa_act; int *orig_index; } * data = userData;
>>>>>>> 33b1939a
	EditFace *efa = EM_get_face_for_index(index);
	unsigned char *col;
	
	if (efa->h==0) {
		if (efa == data->efa_act) {
			glColor4ubv(data->cols[3]);
			return 2; /* stipple */
		} else {
			col = data->cols[(efa->f & SELECT) ? 1 : (efa->flag & ME_FREESTYLE_FACE) ? 2 : 0];
			if (col[3]==0) return 0;
			glColor4ubv(col);
			return 1;
		}
	}
	return 0;
}

static int draw_dm_faces_sel__compareDrawOptions(void *userData, int index, int next_index)
{
<<<<<<< HEAD
	struct { DerivedMesh *dm; unsigned char *cols[4]; EditFace *efa_act; } *data = userData;
	int *orig_index= DM_get_face_data_layer(data->dm, CD_ORIGINDEX);
=======
	struct { unsigned char *cols[3]; EditFace *efa_act; int *orig_index; } *data = userData;
>>>>>>> 33b1939a
	EditFace *efa;
	EditFace *next_efa;
	unsigned char *col, *next_col;

	if(!data->orig_index)
		return 0;

	efa= EM_get_face_for_index(data->orig_index[index]);
	next_efa= EM_get_face_for_index(data->orig_index[next_index]);

	if(efa == next_efa)
		return 1;

	if(efa == data->efa_act || next_efa == data->efa_act)
		return 0;

	col = data->cols[(efa->f & SELECT) ? 1 : (efa->flag & ME_FREESTYLE_FACE) ? 2 : 0];
	next_col = data->cols[(next_efa->f & SELECT) ? 1 : (next_efa->flag & ME_FREESTYLE_FACE) ? 2 : 0];

	if(col[3]==0 || next_col[3]==0)
		return 0;

	return col == next_col;
}

/* also draws the active face */
static void draw_dm_faces_sel(DerivedMesh *dm, unsigned char *baseCol, unsigned char *selCol, unsigned char *markCol, unsigned char *actCol, EditFace *efa_act) 
{
<<<<<<< HEAD
	struct { DerivedMesh *dm; unsigned char *cols[4]; EditFace *efa_act; } data;
	data.dm= dm;
=======
	struct { unsigned char *cols[3]; EditFace *efa_act; int *orig_index; } data;
>>>>>>> 33b1939a
	data.cols[0] = baseCol;
	data.cols[1] = selCol;
	data.cols[2] = markCol;
	data.cols[3] = actCol;
	data.efa_act = efa_act;
	data.orig_index = DM_get_face_data_layer(dm, CD_ORIGINDEX);

	dm->drawMappedFaces(dm, draw_dm_faces_sel__setDrawOptions, GPU_enable_material, draw_dm_faces_sel__compareDrawOptions, &data, 0);
}

static int draw_dm_creases__setDrawOptions(void *UNUSED(userData), int index)
{
	EditEdge *eed = EM_get_edge_for_index(index);

	if (eed->h==0 && eed->crease != 0.0f) {
		UI_ThemeColorBlend(TH_WIRE, TH_EDGE_CREASE, eed->crease);
		return 1;
	} else {
		return 0;
	}
}
static void draw_dm_creases(DerivedMesh *dm)
{
	glLineWidth(3.0);
	dm->drawMappedEdges(dm, draw_dm_creases__setDrawOptions, NULL);
	glLineWidth(1.0);
}

static int draw_dm_bweights__setDrawOptions(void *UNUSED(userData), int index)
{
	EditEdge *eed = EM_get_edge_for_index(index);

	if (eed->h==0 && eed->bweight != 0.0f) {
		UI_ThemeColorBlend(TH_WIRE, TH_EDGE_SELECT, eed->bweight);
		return 1;
	} else {
		return 0;
	}
}
static void draw_dm_bweights__mapFunc(void *UNUSED(userData), int index, float *co, float *UNUSED(no_f), short *UNUSED(no_s))
{
	EditVert *eve = EM_get_vert_for_index(index);

	if (eve->h==0 && eve->bweight != 0.0f) {
		UI_ThemeColorBlend(TH_VERTEX, TH_VERTEX_SELECT, eve->bweight);
		bglVertex3fv(co);
	}
}
static void draw_dm_bweights(Scene *scene, DerivedMesh *dm)
{
	ToolSettings *ts= scene->toolsettings;

	if (ts->selectmode & SCE_SELECT_VERTEX) {
		glPointSize(UI_GetThemeValuef(TH_VERTEX_SIZE) + 2);
		bglBegin(GL_POINTS);
		dm->foreachMappedVert(dm, draw_dm_bweights__mapFunc, NULL);
		bglEnd();
	}
	else {
		glLineWidth(3.0);
		dm->drawMappedEdges(dm, draw_dm_bweights__setDrawOptions, NULL);
		glLineWidth(1.0);
	}
}

/* Second section of routines: Combine first sets to form fancy
 * drawing routines (for example rendering twice to get overlays).
 *
 * Also includes routines that are basic drawing but are too
 * specialized to be split out (like drawing creases or measurements).
 */

/* EditMesh drawing routines*/

static void draw_em_fancy_verts(Scene *scene, View3D *v3d, Object *obedit,
                                DerivedMesh *cageDM, EditVert *eve_act)
{
	ToolSettings *ts= scene->toolsettings;
	int sel;

	if(v3d->zbuf) glDepthMask(0);		// disable write in zbuffer, zbuf select

	for (sel=0; sel<2; sel++) {
		unsigned char col[4], fcol[4];
		int pass;

		UI_GetThemeColor3ubv(sel?TH_VERTEX_SELECT:TH_VERTEX, col);
		UI_GetThemeColor3ubv(sel?TH_FACE_DOT:TH_WIRE, fcol);

		for (pass=0; pass<2; pass++) {
			float size = UI_GetThemeValuef(TH_VERTEX_SIZE);
			float fsize = UI_GetThemeValuef(TH_FACEDOT_SIZE);

			if (pass==0) {
				if(v3d->zbuf && !(v3d->flag&V3D_ZBUF_SELECT)) {
					glDisable(GL_DEPTH_TEST);
						
					glEnable(GL_BLEND);
				} else {
					continue;
				}

				size = (size > 2.1f ? size/2.0f:size);
				fsize = (fsize > 2.1f ? fsize/2.0f:fsize);
				col[3] = fcol[3] = 100;
			} else {
				col[3] = fcol[3] = 255;
			}
				
			if(ts->selectmode & SCE_SELECT_VERTEX) {
				glPointSize(size);
				glColor4ubv(col);
				draw_dm_verts(cageDM, sel, eve_act);
			}
			
			if(check_ob_drawface_dot(scene, v3d, obedit->dt)) {
				glPointSize(fsize);
				glColor4ubv(fcol);
				draw_dm_face_centers(cageDM, sel);
			}
			
			if (pass==0) {
				glDisable(GL_BLEND);
				glEnable(GL_DEPTH_TEST);
			}
		}
	}

	if(v3d->zbuf) glDepthMask(1);
	glPointSize(1.0);
}

static void draw_em_fancy_edges(Scene *scene, View3D *v3d,
                                Mesh *me, DerivedMesh *cageDM, short sel_only,
                                EditEdge *eed_act)
{
	ToolSettings *ts= scene->toolsettings;
	int pass;
	unsigned char wireCol[4], selCol[4], actCol[4];

	/* since this function does transparant... */
	UI_GetThemeColor4ubv(TH_EDGE_SELECT, selCol);
	UI_GetThemeColor4ubv(TH_WIRE, wireCol);
	UI_GetThemeColor4ubv(TH_EDITMESH_ACTIVE, actCol);
	
	/* when sel only is used, dont render wire, only selected, this is used for
	 * textured draw mode when the 'edges' option is disabled */
	if (sel_only)
		wireCol[3] = 0;

	for (pass=0; pass<2; pass++) {
			/* show wires in transparant when no zbuf clipping for select */
		if (pass==0) {
			if (v3d->zbuf && (v3d->flag & V3D_ZBUF_SELECT)==0) {
				glEnable(GL_BLEND);
				glDisable(GL_DEPTH_TEST);
				selCol[3] = 85;
				if (!sel_only) wireCol[3] = 85;
			} else {
				continue;
			}
		} else {
			selCol[3] = 255;
			if (!sel_only) wireCol[3] = 255;
		}

		if(ts->selectmode == SCE_SELECT_FACE) {
			draw_dm_edges_sel(cageDM, wireCol, selCol, actCol, eed_act);
		}	
		else if( (me->drawflag & ME_DRAWEDGES) || (ts->selectmode & SCE_SELECT_EDGE) ) {	
			if(cageDM->drawMappedEdgesInterp && (ts->selectmode & SCE_SELECT_VERTEX)) {
				glShadeModel(GL_SMOOTH);
				draw_dm_edges_sel_interp(cageDM, wireCol, selCol);
				glShadeModel(GL_FLAT);
			} else {
				draw_dm_edges_sel(cageDM, wireCol, selCol, actCol, eed_act);
			}
		}
		else {
			if (!sel_only) {
				glColor4ubv(wireCol);
				draw_dm_edges(cageDM);
			}
		}

		if (pass==0) {
			glDisable(GL_BLEND);
			glEnable(GL_DEPTH_TEST);
		}
	}
}	

static void draw_em_measure_stats(View3D *v3d, RegionView3D *rv3d,
                                  Object *ob, EditMesh *em, UnitSettings *unit)
{
	Mesh *me= ob->data;
	EditEdge *eed;
	EditFace *efa;
	float v1[3], v2[3], v3[3], v4[3], vmid[3];
	float fvec[3];
	char val[32]; /* Stores the measurement display text here */
	const char *conv_float; /* Use a float conversion matching the grid size */
	unsigned char col[4]= {0, 0, 0, 255}; /* color of the text to draw */
	float area; /* area of the face */
	float grid= unit->system ? unit->scale_length : v3d->grid;
	const int do_split= unit->flag & USER_UNIT_OPT_SPLIT;
	const int do_global= v3d->flag & V3D_GLOBAL_STATS;
	const int do_moving= G.moving;

	/* make the precision of the pronted value proportionate to the gridsize */

	if (grid < 0.01f)		conv_float= "%.6g";
	else if (grid < 0.1f)	conv_float= "%.5g";
	else if (grid < 1.0f)	conv_float= "%.4g";
	else if (grid < 10.0f)	conv_float= "%.3g";
	else					conv_float= "%.2g";

	if(v3d->zbuf && (v3d->flag & V3D_ZBUF_SELECT)==0)
		glDisable(GL_DEPTH_TEST);

	if(v3d->zbuf) bglPolygonOffset(rv3d->dist, 5.0f);
	
	if(me->drawflag & ME_DRAWEXTRA_EDGELEN) {
		UI_GetThemeColor3ubv(TH_DRAWEXTRA_EDGELEN, col);

		for(eed= em->edges.first; eed; eed= eed->next) {
			/* draw non fgon edges, or selected edges, or edges next to selected verts while draging */
			if((eed->h != EM_FGON) && ((eed->f & SELECT) || (do_moving && ((eed->v1->f & SELECT) || (eed->v2->f & SELECT)) ))) {
				copy_v3_v3(v1, eed->v1->co);
				copy_v3_v3(v2, eed->v2->co);

				mid_v3_v3v3(vmid, v1, v2);

				if(do_global) {
					mul_mat3_m4_v3(ob->obmat, v1);
					mul_mat3_m4_v3(ob->obmat, v2);
				}
				if(unit->system)
					bUnit_AsString(val, sizeof(val), len_v3v3(v1, v2)*unit->scale_length, 3, unit->system, B_UNIT_LENGTH, do_split, FALSE);
				else
					sprintf(val, conv_float, len_v3v3(v1, v2));

				view3d_cached_text_draw_add(vmid, val, 0, V3D_CACHE_TEXT_ASCII, col);
			}
		}
	}

	if(me->drawflag & ME_DRAWEXTRA_FACEAREA) {
// XXX		extern int faceselectedOR(EditFace *efa, int flag);		// editmesh.h shouldn't be in this file... ok for now?
		UI_GetThemeColor3ubv(TH_DRAWEXTRA_FACEAREA, col);
		
		for(efa= em->faces.first; efa; efa= efa->next) {
			if((efa->f & SELECT)) { // XXX || (do_moving && faceselectedOR(efa, SELECT)) ) {
				copy_v3_v3(v1, efa->v1->co);
				copy_v3_v3(v2, efa->v2->co);
				copy_v3_v3(v3, efa->v3->co);
				if (efa->v4) {
					copy_v3_v3(v4, efa->v4->co);
				}
				if(do_global) {
					mul_mat3_m4_v3(ob->obmat, v1);
					mul_mat3_m4_v3(ob->obmat, v2);
					mul_mat3_m4_v3(ob->obmat, v3);
					if (efa->v4) mul_mat3_m4_v3(ob->obmat, v4);
				}
				
				if (efa->v4)
					area=  area_quad_v3(v1, v2, v3, v4);
				else
					area = area_tri_v3(v1, v2, v3);

				if(unit->system)
					bUnit_AsString(val, sizeof(val), area*unit->scale_length, 3, unit->system, B_UNIT_LENGTH, do_split, FALSE); // XXX should be B_UNIT_AREA
				else
					sprintf(val, conv_float, area);

				view3d_cached_text_draw_add(efa->cent, val, 0, V3D_CACHE_TEXT_ASCII, col);
			}
		}
	}

	if(me->drawflag & ME_DRAWEXTRA_FACEANG) {
		EditEdge *e1, *e2, *e3, *e4;
		UI_GetThemeColor3ubv(TH_DRAWEXTRA_FACEANG, col);
		for(efa= em->faces.first; efa; efa= efa->next) {
			copy_v3_v3(v1, efa->v1->co);
			copy_v3_v3(v2, efa->v2->co);
			copy_v3_v3(v3, efa->v3->co);
			if(efa->v4) {
				copy_v3_v3(v4, efa->v4->co); 
			}
			else {
				copy_v3_v3(v4, v3);
			}
			if(do_global) {
				mul_mat3_m4_v3(ob->obmat, v1);
				mul_mat3_m4_v3(ob->obmat, v2);
				mul_mat3_m4_v3(ob->obmat, v3);
				mul_mat3_m4_v3(ob->obmat, v4); /* intentionally executed even for tri's */
			}
			
			e1= efa->e1;
			e2= efa->e2;
			e3= efa->e3;
			if(efa->e4) e4= efa->e4; else e4= e3;
			
			/* Calculate the angles */
				
			if( (e4->f & e1->f & SELECT) || (do_moving && (efa->v1->f & SELECT)) ) {
				/* Vec 1 */
				sprintf(val,"%.3g", RAD2DEGF(angle_v3v3v3(v4, v1, v2)));
				interp_v3_v3v3(fvec, efa->cent, efa->v1->co, 0.8f);
				view3d_cached_text_draw_add(fvec, val, 0, V3D_CACHE_TEXT_ASCII, col);
			}
			if( (e1->f & e2->f & SELECT) || (do_moving && (efa->v2->f & SELECT)) ) {
				/* Vec 2 */
				sprintf(val,"%.3g", RAD2DEGF(angle_v3v3v3(v1, v2, v3)));
				interp_v3_v3v3(fvec, efa->cent, efa->v2->co, 0.8f);
				view3d_cached_text_draw_add(fvec, val, 0, V3D_CACHE_TEXT_ASCII, col);
			}
			if( (e2->f & e3->f & SELECT) || (do_moving && (efa->v3->f & SELECT)) ) {
				/* Vec 3 */
				if(efa->v4) 
					sprintf(val,"%.3g", RAD2DEGF(angle_v3v3v3(v2, v3, v4)));
				else
					sprintf(val,"%.3g", RAD2DEGF(angle_v3v3v3(v2, v3, v1)));
				interp_v3_v3v3(fvec, efa->cent, efa->v3->co, 0.8f);
				view3d_cached_text_draw_add(fvec, val, 0, V3D_CACHE_TEXT_ASCII, col);
			}
				/* Vec 4 */
			if(efa->v4) {
				if( (e3->f & e4->f & SELECT) || (do_moving && (efa->v4->f & SELECT)) ) {
					sprintf(val,"%.3g", RAD2DEGF(angle_v3v3v3(v3, v4, v1)));
					interp_v3_v3v3(fvec, efa->cent, efa->v4->co, 0.8f);
					view3d_cached_text_draw_add(fvec, val, 0, V3D_CACHE_TEXT_ASCII, col);
				}
			}
		}
	}

	/* useful for debugging index vs shape key index */
#if 0
	{
		EditVert *eve;
		int j;
		UI_GetThemeColor3ubv(TH_DRAWEXTRA_FACEANG, col);
		for(eve= em->verts.first, j= 0; eve; eve= eve->next, j++) {
			sprintf(val, "%d:%d", j, eve->keyindex);
			view3d_cached_text_draw_add(eve->co, val, 0, V3D_CACHE_TEXT_ASCII, col);
		}
	}
#endif

	if(v3d->zbuf) {
		glEnable(GL_DEPTH_TEST);
		bglPolygonOffset(rv3d->dist, 0.0f);
	}
}

static int draw_em_fancy__setFaceOpts(void *UNUSED(userData), int index, int *UNUSED(drawSmooth_r))
{
	EditFace *efa = EM_get_face_for_index(index);

	if (efa->h==0) {
		GPU_enable_material(efa->mat_nr+1, NULL);
		return 1;
	}
	else
		return 0;
}

static int draw_em_fancy__setGLSLFaceOpts(void *UNUSED(userData), int index)
{
	EditFace *efa = EM_get_face_for_index(index);

	return (efa->h==0);
}

static void draw_em_fancy(Scene *scene, View3D *v3d, RegionView3D *rv3d,
                          Object *ob, EditMesh *em, DerivedMesh *cageDM, DerivedMesh *finalDM, int dt)
{
	Mesh *me = ob->data;
	EditFace *efa_act = EM_get_actFace(em, 0); /* annoying but active faces is stored differently */
	EditEdge *eed_act = NULL;
	EditVert *eve_act = NULL;
	
	if (em->selected.last) {
		EditSelection *ese = em->selected.last;
		/* face is handeled above */
		/*if (ese->type == EDITFACE ) {
			efa_act = (EditFace *)ese->data;
		} else */ if ( ese->type == EDITEDGE ) {
			eed_act = (EditEdge *)ese->data;
		} else if ( ese->type == EDITVERT ) {
			eve_act = (EditVert *)ese->data;
		}
	}
	
	EM_init_index_arrays(em, 1, 1, 1);

	if(dt>OB_WIRE) {
		if(CHECK_OB_DRAWTEXTURE(v3d, dt)) {
			if(draw_glsl_material(scene, ob, v3d, dt)) {
				glFrontFace((ob->transflag&OB_NEG_SCALE)?GL_CW:GL_CCW);

				finalDM->drawMappedFacesGLSL(finalDM, GPU_enable_material,
				                             draw_em_fancy__setGLSLFaceOpts, em);
				GPU_disable_material();

				glFrontFace(GL_CCW);
			}
			else {
				draw_mesh_textured(scene, v3d, rv3d, ob, finalDM, 0);
			}
		}
		else {
			/* 3 floats for position,
			 * 3 for normal and times two because the faces may actually be quads instead of triangles */
			glLightModeli(GL_LIGHT_MODEL_TWO_SIDE, me->flag & ME_TWOSIDED);

			glEnable(GL_LIGHTING);
			glFrontFace((ob->transflag&OB_NEG_SCALE)?GL_CW:GL_CCW);
			finalDM->drawMappedFaces(finalDM, draw_em_fancy__setFaceOpts, GPU_enable_material, NULL, NULL, 0);

			glFrontFace(GL_CCW);
			glDisable(GL_LIGHTING);
		}
			
		// Setup for drawing wire over, disable zbuffer
		// write to show selected edge wires better
		UI_ThemeColor(TH_WIRE);

		bglPolygonOffset(rv3d->dist, 1.0);
		glDepthMask(0);
	} 
	else {
		if (cageDM!=finalDM) {
			UI_ThemeColorBlend(TH_WIRE, TH_BACK, 0.7);
			finalDM->drawEdges(finalDM, 1, 0);
		}
	}
	
	if(me->drawflag & ME_DRAWFACES) {	/* transp faces */
		unsigned char col1[4], col2[4], col3[4], col4[4];
			
		UI_GetThemeColor4ubv(TH_FACE, col1);
		UI_GetThemeColor4ubv(TH_FACE_SELECT, col2);
		UI_GetThemeColor4ubv(TH_FREESTYLE_FACE_MARK, col3);
		UI_GetThemeColor4ubv(TH_EDITMESH_ACTIVE, col4);
		
		glEnable(GL_BLEND);
		glDepthMask(0);		// disable write in zbuffer, needed for nice transp
		
		/* dont draw unselected faces, only selected, this is MUCH nicer when texturing */
		if CHECK_OB_DRAWTEXTURE(v3d, dt)
			col1[3] = 0;
		
		if (!(me->drawflag & ME_DRAW_FREESTYLE_FACE))
			col3[3] = 0;

		draw_dm_faces_sel(cageDM, col1, col2, col3, col4, efa_act);

		glDisable(GL_BLEND);
		glDepthMask(1);		// restore write in zbuffer
	} else if (efa_act) {
		/* even if draw faces is off it would be nice to draw the stipple face
		 * Make all other faces zero alpha except for the active
		 * */
		unsigned char col1[4], col2[4], col3[4], col4[4];
		col1[3] = col2[3] = col3[3] = 0; /* dont draw */
		UI_GetThemeColor4ubv(TH_EDITMESH_ACTIVE, col4);
		
		glEnable(GL_BLEND);
		glDepthMask(0);		// disable write in zbuffer, needed for nice transp
		
		draw_dm_faces_sel(cageDM, col1, col2, col3, col4, efa_act);

		glDisable(GL_BLEND);
		glDepthMask(1);		// restore write in zbuffer
		
	}

	/* here starts all fancy draw-extra over */
	if((me->drawflag & ME_DRAWEDGES)==0 && CHECK_OB_DRAWTEXTURE(v3d, dt)) {
		/* we are drawing textures and 'ME_DRAWEDGES' is disabled, dont draw any edges */
		
		/* only draw selected edges otherwise there is no way of telling if a face is selected */
		draw_em_fancy_edges(scene, v3d, me, cageDM, 1, eed_act);
		
	} else {
		if(me->drawflag & ME_DRAWSEAMS) {
			UI_ThemeColor(TH_EDGE_SEAM);
			glLineWidth(2);
	
			draw_dm_edges_seams(cageDM);
	
			glColor3ub(0,0,0);
			glLineWidth(1);
		}
		
		if(me->drawflag & ME_DRAWSHARP) {
			UI_ThemeColor(TH_EDGE_SHARP);
			glLineWidth(2);
	
			draw_dm_edges_sharp(cageDM);
	
			glColor3ub(0,0,0);
			glLineWidth(1);
		}
	
		if(me->drawflag & ME_DRAW_FREESTYLE_EDGE) {
			UI_ThemeColor(TH_FREESTYLE_EDGE_MARK);
			glLineWidth(2);
	
			draw_dm_edges_freestyle(cageDM);
	
			glColor3ub(0,0,0);
			glLineWidth(1);
		}
	
		if(me->drawflag & ME_DRAWCREASES) {
			draw_dm_creases(cageDM);
		}
		if(me->drawflag & ME_DRAWBWEIGHTS) {
			draw_dm_bweights(scene, cageDM);
		}

		draw_em_fancy_edges(scene, v3d, me, cageDM, 0, eed_act);
	}
	if(em) {
// XXX		retopo_matrix_update(v3d);

		draw_em_fancy_verts(scene, v3d, ob, cageDM, eve_act);

		if(me->drawflag & ME_DRAWNORMALS) {
			UI_ThemeColor(TH_NORMAL);
			draw_dm_face_normals(scene, cageDM);
		}
		if(me->drawflag & ME_DRAW_VNORMALS) {
			UI_ThemeColor(TH_VNORMAL);
			draw_dm_vert_normals(scene, cageDM);
		}

		if ( (me->drawflag & (ME_DRAWEXTRA_EDGELEN|ME_DRAWEXTRA_FACEAREA|ME_DRAWEXTRA_FACEANG)) &&
		     !(v3d->flag2 & V3D_RENDER_OVERRIDE))
		{
			draw_em_measure_stats(v3d, rv3d, ob, em, &scene->unit);
		}
	}

	if(dt>OB_WIRE) {
		glDepthMask(1);
		bglPolygonOffset(rv3d->dist, 0.0);
		GPU_disable_material();
	}

	EM_free_index_arrays();
}

/* Mesh drawing routines */

static void draw_mesh_object_outline(View3D *v3d, Object *ob, DerivedMesh *dm)
{
	
	if(v3d->transp==0) {	// not when we draw the transparent pass
		glLineWidth(UI_GetThemeValuef(TH_OUTLINE_WIDTH) * 2.0f);
		glDepthMask(0);
		
		/* if transparent, we cannot draw the edges for solid select... edges have no material info.
		   drawFacesSolid() doesn't draw the transparent faces */
		if(ob->dtx & OB_DRAWTRANSP) {
			glPolygonMode(GL_FRONT_AND_BACK, GL_LINE); 
			dm->drawFacesSolid(dm, NULL, 0, GPU_enable_material);
			glPolygonMode(GL_FRONT_AND_BACK, GL_FILL);
			GPU_disable_material();
		}
		else {
			dm->drawEdges(dm, 0, 1);
		}
					
		glLineWidth(1.0);
		glDepthMask(1);
	}
}

static int wpaint__setSolidDrawOptions(void *UNUSED(userData), int UNUSED(index), int *drawSmooth_r)
{
	*drawSmooth_r = 1;
	return 1;
}

static void draw_mesh_fancy(Scene *scene, ARegion *ar, View3D *v3d, RegionView3D *rv3d, Base *base, int dt, int flag)
{
	Object *ob= base->object;
	Mesh *me = ob->data;
	Material *ma= give_current_material(ob, 1);
	const short hasHaloMat = (ma && (ma->material_type == MA_TYPE_HALO));
	eWireDrawMode draw_wire= OBDRAW_WIRE_OFF;
	int /* totvert,*/ totedge, totface;
	DerivedMesh *dm= mesh_get_derived_final(scene, ob, scene->customdata_mask);
	ModifierData *md = NULL;
	const short is_obact= (ob == OBACT);
	int draw_flags = (is_obact && paint_facesel_test(ob)) ? DRAW_FACE_SELECT : 0;

	if(!dm)
		return;

	/* check to draw dynamic paint colors */
	if ((md = modifiers_findByType(ob, eModifierType_DynamicPaint)))
	{
		/* check if target has an active dpaint modifier	*/
		if(md && (md->mode & eModifierMode_Realtime))					
		{
			DynamicPaintModifierData *pmd = (DynamicPaintModifierData *)md;
			/* if canvas is ready to preview vertex colors */
			if (pmd->canvas && pmd->canvas->flags & MOD_DPAINT_PREVIEW_READY &&
				DM_get_face_data_layer(dm, CD_WEIGHT_MCOL)) {
				draw_flags |= DRAW_DYNAMIC_PAINT_PREVIEW;
			}
		}
	}

	/* Unwanted combination */
	if (draw_flags & DRAW_FACE_SELECT) {
		draw_wire= OBDRAW_WIRE_OFF;
	}
	else if (ob->dtx & OB_DRAWWIRE) {
		draw_wire= OBDRAW_WIRE_ON_DEPTH; /* draw wire after solid using zoffset and depth buffer adjusment */
	}
	
	/* totvert = dm->getNumVerts(dm); */ /*UNUSED*/
	totedge = dm->getNumEdges(dm);
	totface = dm->getNumFaces(dm);
	
	/* vertexpaint, faceselect wants this, but it doesnt work for shaded? */
	glFrontFace((ob->transflag&OB_NEG_SCALE)?GL_CW:GL_CCW);

	if(dt==OB_BOUNDBOX) {
		if((v3d->flag2 & V3D_RENDER_OVERRIDE && v3d->drawtype >= OB_WIRE)==0)
			draw_bounding_volume(scene, ob, ob->boundtype);
	}
	else if(hasHaloMat || (totface==0 && totedge==0)) {
		glPointSize(1.5);
		dm->drawVerts(dm);
		glPointSize(1.0);
	}
	else if(dt==OB_WIRE || totface==0) {
		draw_wire= OBDRAW_WIRE_ON; /* draw wire only, no depth buffer stuff  */
	}
	else if ( (draw_flags & DRAW_FACE_SELECT || (is_obact && ob->mode & OB_MODE_TEXTURE_PAINT)) ||
	          CHECK_OB_DRAWTEXTURE(v3d, dt))
	{
		if ( (v3d->flag & V3D_SELECT_OUTLINE) &&
		     ((v3d->flag2 & V3D_RENDER_OVERRIDE)==0) &&
		     (base->flag & SELECT) &&
		     !(G.f & G_PICKSEL || (draw_flags & DRAW_FACE_SELECT)) &&
		     (draw_wire == OBDRAW_WIRE_OFF))
		{
			draw_mesh_object_outline(v3d, ob, dm);
		}

		if(draw_glsl_material(scene, ob, v3d, dt) && !(draw_flags & DRAW_DYNAMIC_PAINT_PREVIEW)) {
			glFrontFace((ob->transflag&OB_NEG_SCALE)?GL_CW:GL_CCW);

			dm->drawFacesGLSL(dm, GPU_enable_material);
//			if(get_ob_property(ob, "Text"))
// XXX				draw_mesh_text(ob, 1);
			GPU_disable_material();

			glFrontFace(GL_CCW);
		}
		else {
			draw_mesh_textured(scene, v3d, rv3d, ob, dm, draw_flags);
		}

		if(!(draw_flags & DRAW_FACE_SELECT)) {
			if(base->flag & SELECT)
				UI_ThemeColor(is_obact ? TH_ACTIVE : TH_SELECT);
			else
				UI_ThemeColor(TH_WIRE);

			if((v3d->flag2 & V3D_RENDER_OVERRIDE)==0)
				dm->drawLooseEdges(dm);
		}
	}
	else if(dt==OB_SOLID) {
		if(is_obact && ob->mode & OB_MODE_WEIGHT_PAINT) {
			/* weight paint in solid mode, special case. focus on making the weights clear
			 * rather than the shading, this is also forced in wire view */
			GPU_enable_material(0, NULL);
			dm->drawMappedFaces(dm, wpaint__setSolidDrawOptions, GPU_enable_material, NULL, me->mface, 1);
		
			bglPolygonOffset(rv3d->dist, 1.0);
			glDepthMask(0);	// disable write in zbuffer, selected edge wires show better

			glEnable(GL_BLEND);
			glColor4ub(255, 255, 255, 96);
			glEnable(GL_LINE_STIPPLE);
			glLineStipple(1, 0xAAAA);

			dm->drawEdges(dm, 1, 1);

			bglPolygonOffset(rv3d->dist, 0.0);
			glDepthMask(1);
			glDisable(GL_LINE_STIPPLE);

			GPU_disable_material();
			
			/* since we already draw wire as wp guide, dont draw over the top */
			draw_wire= OBDRAW_WIRE_OFF;
		}
		else if (draw_flags & DRAW_DYNAMIC_PAINT_PREVIEW) {
			/* for object selection draws no shade */
			if (flag & (DRAW_PICKING|DRAW_CONSTCOLOR)) {
				dm->drawFacesSolid(dm, NULL, 0, GPU_enable_material);
			}
			else {
				/* draw outline */
				if ( (v3d->flag & V3D_SELECT_OUTLINE) &&
				     ((v3d->flag2 & V3D_RENDER_OVERRIDE)==0) &&
				     (base->flag & SELECT) &&
				     (draw_wire == OBDRAW_WIRE_OFF) &&
				     (ob->sculpt == NULL))
				{
					draw_mesh_object_outline(v3d, ob, dm);
				}

				/* materials arent compatible with vertex colors */
				GPU_end_object_materials();

				GPU_enable_material(0, NULL);
				
				/* set default spec */
				glColorMaterial(GL_FRONT_AND_BACK, GL_SPECULAR);
				glEnable(GL_COLOR_MATERIAL);	/* according manpages needed */
				glColor3ub(120, 120, 120);
				glDisable(GL_COLOR_MATERIAL);
				/* diffuse */
				glColorMaterial(GL_FRONT_AND_BACK, GL_DIFFUSE);
				glEnable(GL_LIGHTING);
				glEnable(GL_COLOR_MATERIAL);

				dm->drawMappedFaces(dm, NULL, GPU_enable_material, NULL, NULL, 1);
				glDisable(GL_COLOR_MATERIAL);
				glDisable(GL_LIGHTING);

				GPU_disable_material();
			}
		}
		else {
			Paint *p;

			if ( (v3d->flag & V3D_SELECT_OUTLINE) &&
			     ((v3d->flag2 & V3D_RENDER_OVERRIDE)==0) &&
			     (base->flag & SELECT) &&
			     (draw_wire == OBDRAW_WIRE_OFF) &&
			     (ob->sculpt == NULL))
			{
				draw_mesh_object_outline(v3d, ob, dm);
			}

			glLightModeli(GL_LIGHT_MODEL_TWO_SIDE, me->flag & ME_TWOSIDED );

			glEnable(GL_LIGHTING);
			glFrontFace((ob->transflag&OB_NEG_SCALE)?GL_CW:GL_CCW);

			if(ob->sculpt && (p=paint_get_active(scene))) {
				float planes[4][4];
				float (*fpl)[4] = NULL;
				int fast= (p->flags & PAINT_FAST_NAVIGATE) && (rv3d->rflag & RV3D_NAVIGATING);

				if(ob->sculpt->partial_redraw) {
					if(ar->do_draw & RGN_DRAW_PARTIAL) {
						sculpt_get_redraw_planes(planes, ar, rv3d, ob);
						fpl = planes;
						ob->sculpt->partial_redraw = 0;
					}
				}

				dm->drawFacesSolid(dm, fpl, fast, GPU_enable_material);
			}
			else
				dm->drawFacesSolid(dm, NULL, 0, GPU_enable_material);

			GPU_disable_material();

			glFrontFace(GL_CCW);
			glDisable(GL_LIGHTING);

			if(base->flag & SELECT) {
				UI_ThemeColor(is_obact ? TH_ACTIVE : TH_SELECT);
			} else {
				UI_ThemeColor(TH_WIRE);
			}
			if(!ob->sculpt && (v3d->flag2 & V3D_RENDER_OVERRIDE)==0)
				dm->drawLooseEdges(dm);
		}
	}
	else if(dt==OB_PAINT) {
		if (is_obact) {
			if(ob && ob->mode & OB_MODE_WEIGHT_PAINT) {
				/* enforce default material settings */
				GPU_enable_material(0, NULL);
				
				/* but set default spec */
				glColorMaterial(GL_FRONT_AND_BACK, GL_SPECULAR);
				glEnable(GL_COLOR_MATERIAL);	/* according manpages needed */
				glColor3ub(120, 120, 120);
				glDisable(GL_COLOR_MATERIAL);
				/* diffuse */
				glColorMaterial(GL_FRONT_AND_BACK, GL_DIFFUSE);
				glEnable(GL_LIGHTING);
				glEnable(GL_COLOR_MATERIAL);

				dm->drawMappedFaces(dm, wpaint__setSolidDrawOptions, GPU_enable_material, NULL, me->mface, 1);
				glDisable(GL_COLOR_MATERIAL);
				glDisable(GL_LIGHTING);

				GPU_disable_material();
			}
			else if(ob->mode & (OB_MODE_VERTEX_PAINT|OB_MODE_TEXTURE_PAINT)) {
				if(me->mcol)
					dm->drawMappedFaces(dm, wpaint__setSolidDrawOptions, GPU_enable_material, NULL, NULL, 1);
				else {
					glColor3f(1.0f, 1.0f, 1.0f);
					dm->drawMappedFaces(dm, wpaint__setSolidDrawOptions, GPU_enable_material, NULL, NULL, 0);
				}
			}
		}
	}
	
	/* set default draw color back for wire or for draw-extra later on */
	if (dt!=OB_WIRE) {
		if(base->flag & SELECT) {
			if (is_obact && ob->flag & OB_FROMGROUP)
				UI_ThemeColor(TH_GROUP_ACTIVE);
			else if(ob->flag & OB_FROMGROUP) 
				UI_ThemeColorShade(TH_GROUP_ACTIVE, -16);
			else if(flag!=DRAW_CONSTCOLOR)
				UI_ThemeColor(is_obact ? TH_ACTIVE : TH_SELECT);
			else
				glColor3ub(80,80,80);
		} else {
			if (ob->flag & OB_FROMGROUP) 
				UI_ThemeColor(TH_GROUP);
			else {
				if(ob->dtx & OB_DRAWWIRE && flag==DRAW_CONSTCOLOR)
					glColor3ub(80,80,80);
				else
					UI_ThemeColor(TH_WIRE);
			}
		}
	}
	if (draw_wire != OBDRAW_WIRE_OFF) {

		/* When using wireframe object traw in particle edit mode
		 * the mesh gets in the way of seeing the particles, fade the wire color
		 * with the background. */
		if(is_obact && (ob->mode & OB_MODE_PARTICLE_EDIT)) {
			float col_wire[4], col_bg[4], col[3];

			UI_GetThemeColor3fv(TH_BACK, col_bg);
			glGetFloatv(GL_CURRENT_COLOR, col_wire);
			interp_v3_v3v3(col, col_bg, col_wire, 0.15);
			glColor3fv(col);
		}

		/* If drawing wire and drawtype is not OB_WIRE then we are
		 * overlaying the wires.
		 *
		 * UPDATE bug #10290 - With this wire-only objects can draw
		 * behind other objects depending on their order in the scene. 2x if 0's below. undo'ing zr's commit: r4059
		 *
		 * if draw wire is 1 then just drawing wire, no need for depth buffer stuff,
		 * otherwise this wire is to overlay solid mode faces so do some depth buffer tricks.
		 */
		if (dt!=OB_WIRE && (draw_wire == OBDRAW_WIRE_ON_DEPTH)) {
			bglPolygonOffset(rv3d->dist, 1.0);
			glDepthMask(0);	// disable write in zbuffer, selected edge wires show better
		}
		
		if((v3d->flag2 & V3D_RENDER_OVERRIDE && v3d->drawtype >= OB_SOLID)==0)
			dm->drawEdges(dm, (dt==OB_WIRE || totface==0), me->drawflag & ME_ALLEDGES);

		if (dt!=OB_WIRE && (draw_wire == OBDRAW_WIRE_ON_DEPTH)) {
			glDepthMask(1);
			bglPolygonOffset(rv3d->dist, 0.0);
		}
	}
	
	if(is_obact && paint_vertsel_test(ob)) {
		
		glColor3f(0.0f, 0.0f, 0.0f);
		glPointSize(UI_GetThemeValuef(TH_VERTEX_SIZE));
		
		drawSelectedVertices(dm, ob->data);
		
		glPointSize(1.0f);
	}
	dm->release(dm);
}

/* returns 1 if nothing was drawn, for detecting to draw an object center */
static int draw_mesh_object(Scene *scene, ARegion *ar, View3D *v3d, RegionView3D *rv3d, Base *base, int dt, int flag)
{
	Object *ob= base->object;
	Object *obedit= scene->obedit;
	Mesh *me= ob->data;
	EditMesh *em= me->edit_mesh;
	int do_alpha_after= 0, drawlinked= 0, retval= 0, glsl, check_alpha, i;

	/* If we are drawing shadows and any of the materials don't cast a shadow,
	 * then don't draw the object */
	if (v3d->flag2 & V3D_RENDER_SHADOW) {
		for(i=0; i<ob->totcol; ++i) {
			Material *ma= give_current_material(ob, i);
			if (ma && !(ma->mode & MA_SHADBUF)) {
				return 1;
			}
		}
	}
	
	if(obedit && ob!=obedit && ob->data==obedit->data) {
		if(ob_get_key(ob) || ob_get_key(obedit));
		else if(ob->modifiers.first || obedit->modifiers.first);
		else drawlinked= 1;
	}
	
	if(ob==obedit || drawlinked) {
		DerivedMesh *finalDM, *cageDM;
		
		if (obedit!=ob)
			finalDM = cageDM = editmesh_get_derived_base(ob, em);
		else
			cageDM = editmesh_get_derived_cage_and_final(scene, ob, em, &finalDM,
											scene->customdata_mask);

		if(dt>OB_WIRE) {
			glsl = draw_glsl_material(scene, ob, v3d, dt);

			GPU_begin_object_materials(v3d, rv3d, scene, ob, glsl, NULL);
		}

		draw_em_fancy(scene, v3d, rv3d, ob, em, cageDM, finalDM, dt);

		GPU_end_object_materials();

		if (obedit!=ob && finalDM)
			finalDM->release(finalDM);
	}
	else {
		/* don't create boundbox here with mesh_get_bb(), the derived system will make it, puts deformed bb's OK */
		if(me->totface<=4 || ED_view3d_boundbox_clip(rv3d, ob->obmat, (ob->bb)? ob->bb: me->bb)) {
			glsl = draw_glsl_material(scene, ob, v3d, dt);
			check_alpha = check_alpha_pass(base);

			if(dt==OB_SOLID || glsl) {
				GPU_begin_object_materials(v3d, rv3d, scene, ob, glsl,
					(check_alpha)? &do_alpha_after: NULL);
			}

			draw_mesh_fancy(scene, ar, v3d, rv3d, base, dt, flag);

			GPU_end_object_materials();
			
			if(me->totvert==0) retval= 1;
		}
	}
	
	/* GPU_begin_object_materials checked if this is needed */
	if(do_alpha_after) {
		if(ob->dtx & OB_DRAWXRAY) {
			add_view3d_after(&v3d->afterdraw_xraytransp, base, flag);
		}
		else {
			add_view3d_after(&v3d->afterdraw_transp, base, flag);
		}
	}
	else if(ob->dtx & OB_DRAWXRAY && ob->dtx & OB_DRAWTRANSP) {
		/* special case xray+transp when alpha is 1.0, without this the object vanishes */
		if(v3d->xray == 0 && v3d->transp == 0) {
			add_view3d_after(&v3d->afterdraw_xray, base, flag);
		}
	}
	
	return retval;
}

/* ************** DRAW DISPLIST ****************** */

static int draw_index_wire= 1;
static int index3_nors_incr= 1;

/* returns 1 when nothing was drawn */
static int drawDispListwire(ListBase *dlbase)
{
	DispList *dl;
	int parts, nr;
	float *data;

	if(dlbase==NULL) return 1;
	
	glEnableClientState(GL_VERTEX_ARRAY);
	glPolygonMode(GL_FRONT_AND_BACK, GL_LINE); 

	for(dl= dlbase->first; dl; dl= dl->next) {
		if(dl->parts==0 || dl->nr==0)
			continue;
		
		data= dl->verts;
	
		switch(dl->type) {
		case DL_SEGM:
			
			glVertexPointer(3, GL_FLOAT, 0, data);
			
			for(parts=0; parts<dl->parts; parts++)
				glDrawArrays(GL_LINE_STRIP, parts*dl->nr, dl->nr);
				
			break;
		case DL_POLY:
			
			glVertexPointer(3, GL_FLOAT, 0, data);
			
			for(parts=0; parts<dl->parts; parts++)
				glDrawArrays(GL_LINE_LOOP, parts*dl->nr, dl->nr);
			
			break;
		case DL_SURF:
			
			glVertexPointer(3, GL_FLOAT, 0, data);
			
			for(parts=0; parts<dl->parts; parts++) {
				if(dl->flag & DL_CYCL_U) 
					glDrawArrays(GL_LINE_LOOP, parts*dl->nr, dl->nr);
				else
					glDrawArrays(GL_LINE_STRIP, parts*dl->nr, dl->nr);
			}
			
			for(nr=0; nr<dl->nr; nr++) {
				int ofs= 3*dl->nr;
				
				data= (  dl->verts )+3*nr;
				parts= dl->parts;

				if(dl->flag & DL_CYCL_V) glBegin(GL_LINE_LOOP);
				else glBegin(GL_LINE_STRIP);
				
				while(parts--) {
					glVertex3fv(data);
					data+=ofs;
				}
				glEnd();
				
				/* (ton) this code crashes for me when resolv is 86 or higher... no clue */
//				glVertexPointer(3, GL_FLOAT, sizeof(float)*3*dl->nr, data + 3*nr);
//				if(dl->flag & DL_CYCL_V) 
//					glDrawArrays(GL_LINE_LOOP, 0, dl->parts);
//				else
//					glDrawArrays(GL_LINE_STRIP, 0, dl->parts);
			}
			break;
			
		case DL_INDEX3:
			if(draw_index_wire) {
				glVertexPointer(3, GL_FLOAT, 0, dl->verts);
				glDrawElements(GL_TRIANGLES, 3*dl->parts, GL_UNSIGNED_INT, dl->index);
			}
			break;
			
		case DL_INDEX4:
			if(draw_index_wire) {
				glVertexPointer(3, GL_FLOAT, 0, dl->verts);
				glDrawElements(GL_QUADS, 4*dl->parts, GL_UNSIGNED_INT, dl->index);
			}
			break;
		}
	}
	
	glDisableClientState(GL_VERTEX_ARRAY);
	glPolygonMode(GL_FRONT_AND_BACK, GL_FILL); 
	
	return 0;
}

static void drawDispListsolid(ListBase *lb, Object *ob, int glsl)
{
	DispList *dl;
	GPUVertexAttribs gattribs;
	float *data, curcol[4];
	float *ndata;
	
	if(lb==NULL) return;
	
	/* for drawing wire */
	glGetFloatv(GL_CURRENT_COLOR, curcol);

	glEnable(GL_LIGHTING);
	glEnableClientState(GL_VERTEX_ARRAY);
	
	if(ob->transflag & OB_NEG_SCALE) glFrontFace(GL_CW);
	else glFrontFace(GL_CCW);
	
	if(ob->type==OB_MBALL) {	// mball always smooth shaded
		glShadeModel(GL_SMOOTH);
	}
	
	dl= lb->first;
	while(dl) {
		data= dl->verts;
		ndata= dl->nors;

		switch(dl->type) {
		case DL_SEGM:
			if(ob->type==OB_SURF) {
				int nr;

				glDisable(GL_LIGHTING);
				glColor3fv(curcol);
				
				// glVertexPointer(3, GL_FLOAT, 0, dl->verts);
				// glDrawArrays(GL_LINE_STRIP, 0, dl->nr);

				glBegin(GL_LINE_STRIP);
				for(nr= dl->nr; nr; nr--, data+=3)
					glVertex3fv(data);
				glEnd();

				glEnable(GL_LIGHTING);
			}
			break;
		case DL_POLY:
			if(ob->type==OB_SURF) {
				int nr;

				glDisable(GL_LIGHTING);
				
				/* for some reason glDrawArrays crashes here in half of the platforms (not osx) */
				//glVertexPointer(3, GL_FLOAT, 0, dl->verts);
				//glDrawArrays(GL_LINE_LOOP, 0, dl->nr);
				
				glBegin(GL_LINE_LOOP);
				for(nr= dl->nr; nr; nr--, data+=3)
					glVertex3fv(data);
				glEnd();
				
				glEnable(GL_LIGHTING);
				break;
			}
		case DL_SURF:
			
			if(dl->index) {
				GPU_enable_material(dl->col+1, (glsl)? &gattribs: NULL);
				
				if(dl->rt & CU_SMOOTH) glShadeModel(GL_SMOOTH);
				else glShadeModel(GL_FLAT);

				glEnableClientState(GL_NORMAL_ARRAY);
				glVertexPointer(3, GL_FLOAT, 0, dl->verts);
				glNormalPointer(GL_FLOAT, 0, dl->nors);
				glDrawElements(GL_QUADS, 4*dl->totindex, GL_UNSIGNED_INT, dl->index);
				glDisableClientState(GL_NORMAL_ARRAY);
			}			
			break;

		case DL_INDEX3:
			GPU_enable_material(dl->col+1, (glsl)? &gattribs: NULL);
			
			glVertexPointer(3, GL_FLOAT, 0, dl->verts);
			
			/* voor polys only one normal needed */
			if(index3_nors_incr) {
				glEnableClientState(GL_NORMAL_ARRAY);
				glNormalPointer(GL_FLOAT, 0, dl->nors);
			}
			else
				glNormal3fv(ndata);
			
			glDrawElements(GL_TRIANGLES, 3*dl->parts, GL_UNSIGNED_INT, dl->index);
			
			if(index3_nors_incr)
				glDisableClientState(GL_NORMAL_ARRAY);

			break;

		case DL_INDEX4:
			GPU_enable_material(dl->col+1, (glsl)? &gattribs: NULL);
			
			glEnableClientState(GL_NORMAL_ARRAY);
			glVertexPointer(3, GL_FLOAT, 0, dl->verts);
			glNormalPointer(GL_FLOAT, 0, dl->nors);
			glDrawElements(GL_QUADS, 4*dl->parts, GL_UNSIGNED_INT, dl->index);
			glDisableClientState(GL_NORMAL_ARRAY);

			break;
		}
		dl= dl->next;
	}

	glDisableClientState(GL_VERTEX_ARRAY);
	glShadeModel(GL_FLAT);
	glDisable(GL_LIGHTING);
	glFrontFace(GL_CCW);
}

static void drawCurveDMWired(Object *ob)
{
	DerivedMesh *dm = ob->derivedFinal;
	dm->drawEdges (dm, 1, 0);
}

/* return 1 when nothing was drawn */
static int drawCurveDerivedMesh(Scene *scene, View3D *v3d, RegionView3D *rv3d, Base *base, int dt)
{
	Object *ob= base->object;
	DerivedMesh *dm = ob->derivedFinal;

	if (!dm) {
		return 1;
	}

	if(dt>OB_WIRE && dm->getNumFaces(dm)) {
		int glsl = draw_glsl_material(scene, ob, v3d, dt);
		GPU_begin_object_materials(v3d, rv3d, scene, ob, glsl, NULL);

		if(!glsl) {
			glLightModeli(GL_LIGHT_MODEL_TWO_SIDE, 0);
			glEnable(GL_LIGHTING);
			dm->drawFacesSolid(dm, NULL, 0, GPU_enable_material);
			glDisable(GL_LIGHTING);
		}
		else
			dm->drawFacesGLSL(dm, GPU_enable_material);

		GPU_end_object_materials();
	} else {
		if((v3d->flag2 & V3D_RENDER_OVERRIDE && v3d->drawtype >= OB_SOLID)==0)
			drawCurveDMWired (ob);
	}

	return 0;
}

/* returns 1 when nothing was drawn */
static int drawDispList(Scene *scene, View3D *v3d, RegionView3D *rv3d, Base *base, int dt)
{
	Object *ob= base->object;
	ListBase *lb=NULL;
	DispList *dl;
	Curve *cu;
	const short render_only= (v3d->flag2 & V3D_RENDER_OVERRIDE);
	const short solid= (dt > OB_WIRE);
	int retval= 0;

	if (drawCurveDerivedMesh(scene, v3d, rv3d, base, dt) == 0) {
		return 0;
	}

	switch(ob->type) {
	case OB_FONT:
	case OB_CURVE:
		cu= ob->data;
		
		lb= &ob->disp;
		
		if(solid) {
			dl= lb->first;
			if(dl==NULL) return 1;

			if(dl->nors==NULL) addnormalsDispList(lb);
			index3_nors_incr= 0;
			
			if( displist_has_faces(lb)==0) {
				if(!render_only) {
					draw_index_wire= 0;
					drawDispListwire(lb);
					draw_index_wire= 1;
				}
			}
			else {
				if(draw_glsl_material(scene, ob, v3d, dt)) {
					GPU_begin_object_materials(v3d, rv3d, scene, ob, 1, NULL);
					drawDispListsolid(lb, ob, 1);
					GPU_end_object_materials();
				}
				else {
					GPU_begin_object_materials(v3d, rv3d, scene, ob, 0, NULL);
					glLightModeli(GL_LIGHT_MODEL_TWO_SIDE, 0);
					drawDispListsolid(lb, ob, 0);
					GPU_end_object_materials();
				}
				if(cu->editnurb && cu->bevobj==NULL && cu->taperobj==NULL && cu->ext1 == 0.0f && cu->ext2 == 0.0f) {
					cpack(0);
					draw_index_wire= 0;
					drawDispListwire(lb);
					draw_index_wire= 1;
				}
			}
			index3_nors_incr= 1;
		}
		else {
			if(!render_only || (render_only && displist_has_faces(lb))) {
				draw_index_wire= 0;
				retval= drawDispListwire(lb);
				draw_index_wire= 1;
			}
		}
		break;
	case OB_SURF:

		lb= &ob->disp;
		
		if(solid) {
			dl= lb->first;
			if(dl==NULL) return 1;
			
			if(dl->nors==NULL) addnormalsDispList(lb);
			
			if(draw_glsl_material(scene, ob, v3d, dt)) {
				GPU_begin_object_materials(v3d, rv3d, scene, ob, 1, NULL);
				drawDispListsolid(lb, ob, 1);
				GPU_end_object_materials();
			}
			else {
				GPU_begin_object_materials(v3d, rv3d, scene, ob, 0, NULL);
				glLightModeli(GL_LIGHT_MODEL_TWO_SIDE, 0);
				drawDispListsolid(lb, ob, 0);
				GPU_end_object_materials();
			}
		}
		else {
			retval= drawDispListwire(lb);
		}
		break;
	case OB_MBALL:
		
		if( is_basis_mball(ob)) {
			lb= &ob->disp;
			if(lb->first==NULL) makeDispListMBall(scene, ob);
			if(lb->first==NULL) return 1;
			
			if(solid) {
				
				if(draw_glsl_material(scene, ob, v3d, dt)) {
					GPU_begin_object_materials(v3d, rv3d, scene, ob, 1, NULL);
					drawDispListsolid(lb, ob, 1);
					GPU_end_object_materials();
				}
				else {
					GPU_begin_object_materials(v3d, rv3d, scene, ob, 0, NULL);
					glLightModeli(GL_LIGHT_MODEL_TWO_SIDE, 0);
					drawDispListsolid(lb, ob, 0);
					GPU_end_object_materials();
				}
			}
			else{
				/* MetaBalls use DL_INDEX4 type of DispList */
				retval= drawDispListwire(lb);
			}
		}
		break;
	}
	
	return retval;
}

/* *********** drawing for particles ************* */
static void draw_particle_arrays(int draw_as, int totpoint, int ob_dt, int select)
{
	/* draw created data arrays */
	switch(draw_as){
		case PART_DRAW_AXIS:
		case PART_DRAW_CROSS:
			glDrawArrays(GL_LINES, 0, 6*totpoint);
			break;
		case PART_DRAW_LINE:
			glDrawArrays(GL_LINES, 0, 2*totpoint);
			break;
		case PART_DRAW_BB:
			if(ob_dt<=OB_WIRE || select)
				glPolygonMode(GL_FRONT_AND_BACK,GL_LINE);
			else
				glPolygonMode(GL_FRONT_AND_BACK, GL_FILL); 

			glDrawArrays(GL_QUADS, 0, 4*totpoint);
			break;
		default:
			glDrawArrays(GL_POINTS, 0, totpoint);
			break;
	}
}
static void draw_particle(ParticleKey *state, int draw_as, short draw, float pixsize,
                          float imat[4][4], float *draw_line, ParticleBillboardData *bb, ParticleDrawData *pdd)
{
	float vec[3], vec2[3];
	float *vd = NULL;
	float *cd = NULL;
	float ma_col[3]= {0.0f, 0.0f, 0.0f};

	/* null only for PART_DRAW_CIRC */
	if(pdd) {
		vd = pdd->vd;
		cd = pdd->cd;

		if(pdd->ma_col) {
			copy_v3_v3(ma_col, pdd->ma_col);
		}
	}

	switch(draw_as){
		case PART_DRAW_DOT:
		{
			if(vd) {
				copy_v3_v3(vd,state->co); pdd->vd+=3;
			}
			if(cd) {
				copy_v3_v3(cd, pdd->ma_col);
				pdd->cd+=3;
			}
			break;
		}
		case PART_DRAW_CROSS:
		case PART_DRAW_AXIS:
		{
			vec[0]=2.0f*pixsize;
			vec[1]=vec[2]=0.0;
			mul_qt_v3(state->rot,vec);
			if(draw_as==PART_DRAW_AXIS) {
				if(cd) {
					cd[1]=cd[2]=cd[4]=cd[5]=0.0;
					cd[0]=cd[3]=1.0;
					cd[6]=cd[8]=cd[9]=cd[11]=0.0;
					cd[7]=cd[10]=1.0;
					cd[13]=cd[12]=cd[15]=cd[16]=0.0;
					cd[14]=cd[17]=1.0;
					pdd->cd+=18;
				}

				copy_v3_v3(vec2,state->co);
			}
			else {
				if(cd) {
					cd[0]=cd[3]=cd[6]=cd[ 9]=cd[12]=cd[15]= ma_col[0];
					cd[1]=cd[4]=cd[7]=cd[10]=cd[13]=cd[16]= ma_col[1];
					cd[2]=cd[5]=cd[8]=cd[11]=cd[14]=cd[17]= ma_col[2];
					pdd->cd+=18;
				}
				sub_v3_v3v3(vec2, state->co, vec);
			}

			add_v3_v3(vec, state->co);
			copy_v3_v3(pdd->vd,vec); pdd->vd+=3;
			copy_v3_v3(pdd->vd,vec2); pdd->vd+=3;
				
			vec[1]=2.0f*pixsize;
			vec[0]=vec[2]=0.0;
			mul_qt_v3(state->rot,vec);
			if(draw_as==PART_DRAW_AXIS){
				copy_v3_v3(vec2,state->co);
			}		
			else sub_v3_v3v3(vec2, state->co, vec);

			add_v3_v3(vec, state->co);
			copy_v3_v3(pdd->vd,vec); pdd->vd+=3;
			copy_v3_v3(pdd->vd,vec2); pdd->vd+=3;

			vec[2]=2.0f*pixsize;
			vec[0]=vec[1]=0.0;
			mul_qt_v3(state->rot,vec);
			if(draw_as==PART_DRAW_AXIS){
				copy_v3_v3(vec2,state->co);
			}
			else sub_v3_v3v3(vec2, state->co, vec);

			add_v3_v3(vec, state->co);

			copy_v3_v3(pdd->vd,vec); pdd->vd+=3;
			copy_v3_v3(pdd->vd,vec2); pdd->vd+=3;
			break;
		}
		case PART_DRAW_LINE:
		{
			copy_v3_v3(vec,state->vel);
			normalize_v3(vec);
			if(draw & PART_DRAW_VEL_LENGTH)
				mul_v3_fl(vec,len_v3(state->vel));
			madd_v3_v3v3fl(pdd->vd, state->co, vec, -draw_line[0]); pdd->vd+=3;
			madd_v3_v3v3fl(pdd->vd, state->co, vec,  draw_line[1]); pdd->vd+=3;
			if(cd) {
				cd[0]=cd[3]= ma_col[0];
				cd[1]=cd[4]= ma_col[1];
				cd[2]=cd[5]= ma_col[2];
				pdd->cd+=6;
			}
			break;
		}
		case PART_DRAW_CIRC:
		{
			drawcircball(GL_LINE_LOOP, state->co, pixsize, imat);
			break;
		}
		case PART_DRAW_BB:
		{
			float xvec[3], yvec[3], zvec[3], bb_center[3];
			if(cd) {
				cd[0]=cd[3]=cd[6]=cd[ 9]= ma_col[0];
				cd[1]=cd[4]=cd[7]=cd[10]= ma_col[1];
				cd[2]=cd[5]=cd[8]=cd[11]= ma_col[2];
				pdd->cd+=12;
			}


			copy_v3_v3(bb->vec, state->co);
			copy_v3_v3(bb->vel, state->vel);

			psys_make_billboard(bb, xvec, yvec, zvec, bb_center);
			
			add_v3_v3v3(pdd->vd, bb_center, xvec);
			add_v3_v3(pdd->vd, yvec); pdd->vd+=3;

			sub_v3_v3v3(pdd->vd, bb_center, xvec);
			add_v3_v3(pdd->vd, yvec); pdd->vd+=3;

			sub_v3_v3v3(pdd->vd, bb_center, xvec);
			sub_v3_v3v3(pdd->vd, pdd->vd,yvec); pdd->vd+=3;

			add_v3_v3v3(pdd->vd, bb_center, xvec);
			sub_v3_v3v3(pdd->vd, pdd->vd, yvec); pdd->vd+=3;

			copy_v3_v3(pdd->nd, zvec); pdd->nd+=3;
			copy_v3_v3(pdd->nd, zvec); pdd->nd+=3;
			copy_v3_v3(pdd->nd, zvec); pdd->nd+=3;
			copy_v3_v3(pdd->nd, zvec); pdd->nd+=3;
			break;
		}
	}
}
/* unified drawing of all new particle systems draw types except dupli ob & group	*/
/* mostly tries to use vertex arrays for speed										*/

/* 1. check that everything is ok & updated */
/* 2. start initialising things				*/
/* 3. initialize according to draw type		*/
/* 4. allocate drawing data arrays			*/
/* 5. start filling the arrays				*/
/* 6. draw the arrays						*/
/* 7. clean up								*/
static void draw_new_particle_system(Scene *scene, View3D *v3d, RegionView3D *rv3d,
                                     Base *base, ParticleSystem *psys, int ob_dt)
{
	Object *ob=base->object;
	ParticleEditSettings *pset = PE_settings(scene);
	ParticleSettings *part;
	ParticleData *pars, *pa;
	ParticleKey state, *states=NULL;
	ParticleBillboardData bb;
	ParticleSimulationData sim= {NULL};
	ParticleDrawData *pdd = psys->pdd;
	Material *ma;
	float vel[3], imat[4][4];
	float timestep, pixsize=1.0, pa_size, r_tilt, r_length;
	float pa_time, pa_birthtime, pa_dietime, pa_health, intensity;
	float cfra;
	float ma_col[3]= {0.0f, 0.0f, 0.0f};
	int a, totpart, totpoint=0, totve=0, drawn, draw_as, totchild=0;
	int select=ob->flag&SELECT, create_cdata=0, need_v=0;
	GLint polygonmode[2];
	char val[32];
	unsigned char tcol[4]= {0, 0, 0, 255};

/* 1. */
	if(psys==NULL)
		return;

	part=psys->part;
	pars=psys->particles;

	if(part==NULL || !psys_check_enabled(ob, psys))
		return;

	if(pars==NULL) return;

	/* don't draw normal paths in edit mode */
	if(psys_in_edit_mode(scene, psys) && (pset->flag & PE_DRAW_PART)==0)
		return;
		
	if(part->draw_as == PART_DRAW_REND)
		draw_as = part->ren_as;
	else
		draw_as = part->draw_as;

	if(draw_as == PART_DRAW_NOT)
		return;

/* 2. */
	sim.scene= scene;
	sim.ob= ob;
	sim.psys= psys;
	sim.psmd = psys_get_modifier(ob,psys);

	if(part->phystype==PART_PHYS_KEYED){
		if(psys->flag&PSYS_KEYED){
			psys_count_keyed_targets(&sim);
			if(psys->totkeyed==0)
				return;
		}
	}

	if(select){
		select=0;
		if(psys_get_current(ob)==psys)
			select=1;
	}

	psys->flag|=PSYS_DRAWING;

	if(part->type==PART_HAIR && !psys->childcache)
		totchild=0;
	else
		totchild=psys->totchild*part->disp/100;

	ma= give_current_material(ob,part->omat);

	if(v3d->zbuf) glDepthMask(1);

	if((ma) && (part->draw_col == PART_DRAW_COL_MAT)) {
		rgb_float_to_byte(&(ma->r), tcol);
		copy_v3_v3(ma_col, &ma->r);
	}

	glColor3ubv(tcol);

	timestep= psys_get_timestep(&sim);

	if( (base->flag & OB_FROMDUPLI) && (ob->flag & OB_FROMGROUP) ) {
		float mat[4][4];
		mul_m4_m4m4(mat, psys->imat, ob->obmat);
		glMultMatrixf(mat);
	}

	/* needed for text display */
	invert_m4_m4(ob->imat, ob->obmat);

	totpart=psys->totpart;

	cfra= BKE_curframe(scene);

	if(draw_as==PART_DRAW_PATH && psys->pathcache==NULL && psys->childcache==NULL)
		draw_as=PART_DRAW_DOT;

/* 3. */
	switch(draw_as){
		case PART_DRAW_DOT:
			if(part->draw_size)
				glPointSize(part->draw_size);
			else
				glPointSize(2.0); /* default dot size */
			break;
		case PART_DRAW_CIRC:
			/* calculate view aligned matrix: */
			copy_m4_m4(imat, rv3d->viewinv);
			normalize_v3(imat[0]);
			normalize_v3(imat[1]);
			/* no break! */
		case PART_DRAW_CROSS:
		case PART_DRAW_AXIS:
			/* lets calculate the scale: */
			pixsize= ED_view3d_pixel_size(rv3d, ob->obmat[3]);
			
			if(part->draw_size==0.0)
				pixsize *= 2.0f;
			else
				pixsize*=part->draw_size;

			if(draw_as==PART_DRAW_AXIS)
				create_cdata = 1;
			break;
		case PART_DRAW_OB:
			if(part->dup_ob==NULL)
				draw_as=PART_DRAW_DOT;
			else
				draw_as=0;
			break;
		case PART_DRAW_GR:
			if(part->dup_group==NULL)
				draw_as=PART_DRAW_DOT;
			else
				draw_as=0;
			break;
		case PART_DRAW_BB:
			if(v3d->camera==NULL && part->bb_ob==NULL){
				printf("Billboards need an active camera or a target object!\n");

				draw_as=part->draw_as=PART_DRAW_DOT;

				if(part->draw_size)
					glPointSize(part->draw_size);
				else
					glPointSize(2.0); /* default dot size */
			}
			else if(part->bb_ob)
				bb.ob=part->bb_ob;
			else
				bb.ob=v3d->camera;

			bb.align = part->bb_align;
			bb.anim = part->bb_anim;
			bb.lock = part->draw & PART_DRAW_BB_LOCK;
			break;
		case PART_DRAW_PATH:
			break;
		case PART_DRAW_LINE:
			need_v=1;
			break;
	}
	if(part->draw & PART_DRAW_SIZE && part->draw_as!=PART_DRAW_CIRC){
		copy_m4_m4(imat, rv3d->viewinv);
		normalize_v3(imat[0]);
		normalize_v3(imat[1]);
	}

	if(ELEM3(draw_as, PART_DRAW_DOT, PART_DRAW_CROSS, PART_DRAW_LINE)
		&& part->draw_col > PART_DRAW_COL_MAT)
		create_cdata = 1;

	if(!create_cdata && pdd && pdd->cdata) {
		MEM_freeN(pdd->cdata);
		pdd->cdata = pdd->cd = NULL;
	}

/* 4. */
	if(draw_as && ELEM(draw_as, PART_DRAW_PATH, PART_DRAW_CIRC)==0) {
		int tot_vec_size = (totpart + totchild) * 3 * sizeof(float);
		int create_ndata = 0;

		if(!pdd)
			pdd = psys->pdd = MEM_callocN(sizeof(ParticleDrawData), "ParticlDrawData");

		if(part->draw_as == PART_DRAW_REND && part->trail_count > 1) {
			tot_vec_size *= part->trail_count;
			psys_make_temp_pointcache(ob, psys);
		}

		switch(draw_as) {
			case PART_DRAW_AXIS:
			case PART_DRAW_CROSS:
				tot_vec_size *= 6;
				if(draw_as != PART_DRAW_CROSS)
					create_cdata = 1;
				break;
			case PART_DRAW_LINE:
				tot_vec_size *= 2;
				break;
			case PART_DRAW_BB:
				tot_vec_size *= 4;
				create_ndata = 1;
				break;
		}

		if(pdd->tot_vec_size != tot_vec_size)
			psys_free_pdd(psys);

		if(!pdd->vdata)
			pdd->vdata = MEM_callocN(tot_vec_size, "particle_vdata");
		if(create_cdata && !pdd->cdata)
			pdd->cdata = MEM_callocN(tot_vec_size, "particle_cdata");
		if(create_ndata && !pdd->ndata)
			pdd->ndata = MEM_callocN(tot_vec_size, "particle_ndata");

		if(part->draw & PART_DRAW_VEL && draw_as != PART_DRAW_LINE) {
			if(!pdd->vedata)
				pdd->vedata = MEM_callocN(2 * (totpart + totchild) * 3 * sizeof(float), "particle_vedata");

			need_v = 1;
		} else if (pdd->vedata) {
			/* velocity data not needed, so free it */
			MEM_freeN(pdd->vedata);
			pdd->vedata= NULL;
		}

		pdd->vd= pdd->vdata;
		pdd->ved= pdd->vedata;
		pdd->cd= pdd->cdata;
		pdd->nd= pdd->ndata;
		pdd->tot_vec_size= tot_vec_size;
	}
	else if(psys->pdd) {
		psys_free_pdd(psys);
		MEM_freeN(psys->pdd);
		pdd = psys->pdd = NULL;
	}

	if(pdd) {
		pdd->ma_col= ma_col;
	}

	psys->lattice= psys_get_lattice(&sim);

	/* circles don't use drawdata, so have to add a special case here */
	if((pdd || draw_as==PART_DRAW_CIRC) && draw_as!=PART_DRAW_PATH){
/* 5. */
		if(pdd && (pdd->flag & PARTICLE_DRAW_DATA_UPDATED)
			&& (pdd->vedata || part->draw & (PART_DRAW_SIZE|PART_DRAW_NUM|PART_DRAW_HEALTH))==0) {
			totpoint = pdd->totpoint; /* draw data is up to date */
		}
		else for(a=0,pa=pars; a<totpart+totchild; a++, pa++){
			/* setup per particle individual stuff */
			if(a<totpart){
				if(totchild && (part->draw&PART_DRAW_PARENT)==0) continue;
				if(pa->flag & PARS_NO_DISP || pa->flag & PARS_UNEXIST) continue;

				pa_time=(cfra-pa->time)/pa->lifetime;
				pa_birthtime=pa->time;
				pa_dietime = pa->dietime;
				pa_size=pa->size;
				if(part->phystype==PART_PHYS_BOIDS)
					pa_health = pa->boid->data.health;
				else
					pa_health = -1.0;

				r_tilt = 2.0f*(PSYS_FRAND(a + 21) - 0.5f);
				r_length = PSYS_FRAND(a + 22);

				if(part->draw_col > PART_DRAW_COL_MAT) {
					switch(part->draw_col) {
						case PART_DRAW_COL_VEL:
							intensity = len_v3(pa->state.vel)/part->color_vec_max;
							break;
						case PART_DRAW_COL_ACC:
							intensity = len_v3v3(pa->state.vel, pa->prev_state.vel)/((pa->state.time-pa->prev_state.time)*part->color_vec_max);
							break;
						default:
							intensity= 1.0f; /* should never happen */
					}
					CLAMP(intensity, 0.f, 1.f);
					weight_to_rgb(ma_col, intensity);
				}
			}
			else{
				ChildParticle *cpa= &psys->child[a-totpart];

				pa_time=psys_get_child_time(psys,cpa,cfra,&pa_birthtime,&pa_dietime);
				pa_size=psys_get_child_size(psys,cpa,cfra,NULL);

				pa_health = -1.0;

				r_tilt = 2.0f*(PSYS_FRAND(a + 21) - 0.5f);
				r_length = PSYS_FRAND(a + 22);
			}

			drawn = 0;
			if(part->draw_as == PART_DRAW_REND && part->trail_count > 1) {
				float length = part->path_end * (1.0f - part->randlength * r_length);
				int trail_count = part->trail_count * (1.0f - part->randlength * r_length);
				float ct = ((part->draw & PART_ABS_PATH_TIME) ? cfra : pa_time) - length;
				float dt = length / (trail_count ? (float)trail_count : 1.0f);
				int i=0;

				ct+=dt;
				for(i=0; i < trail_count; i++, ct += dt) {
					if(part->draw & PART_ABS_PATH_TIME) {
						if(ct < pa_birthtime || ct > pa_dietime)
							continue;
					}
					else if(ct < 0.0f || ct > 1.0f)
						continue;

					state.time = (part->draw & PART_ABS_PATH_TIME) ? -ct : -(pa_birthtime + ct * (pa_dietime - pa_birthtime));
					psys_get_particle_on_path(&sim,a,&state,need_v);
					
					if(psys->parent)
						mul_m4_v3(psys->parent->obmat, state.co);

					/* create actiual particle data */
					if(draw_as == PART_DRAW_BB) {
						bb.offset[0] = part->bb_offset[0];
						bb.offset[1] = part->bb_offset[1];
						bb.size[0] = part->bb_size[0] * pa_size;
						if (part->bb_align==PART_BB_VEL) {
							float pa_vel = len_v3(state.vel);
							float head = part->bb_vel_head*pa_vel;
							float tail = part->bb_vel_tail*pa_vel;
							bb.size[1] = part->bb_size[1]*pa_size + head + tail;
							/* use offset to adjust the particle center. this is relative to size, so need to divide! */
							if (bb.size[1] > 0.0f)
								bb.offset[1] += (head-tail) / bb.size[1];
						}
						else
							bb.size[1] = part->bb_size[1] * pa_size;
						bb.tilt = part->bb_tilt * (1.0f - part->bb_rand_tilt * r_tilt);
						bb.time = ct;
					}

					draw_particle(&state, draw_as, part->draw, pixsize, imat, part->draw_line, &bb, psys->pdd);

					totpoint++;
					drawn = 1;
				}
			}
			else
			{
				state.time=cfra;
				if(psys_get_particle_state(&sim,a,&state,0)){
					if(psys->parent)
						mul_m4_v3(psys->parent->obmat, state.co);

					/* create actiual particle data */
					if(draw_as == PART_DRAW_BB) {
						bb.offset[0] = part->bb_offset[0];
						bb.offset[1] = part->bb_offset[1];
						bb.size[0] = part->bb_size[0] * pa_size;
						if (part->bb_align==PART_BB_VEL) {
							float pa_vel = len_v3(state.vel);
							float head = part->bb_vel_head*pa_vel;
							float tail = part->bb_vel_tail*pa_vel;
							bb.size[1] = part->bb_size[1]*pa_size + head + tail;
							/* use offset to adjust the particle center. this is relative to size, so need to divide! */
							if (bb.size[1] > 0.0f)
								bb.offset[1] += (head-tail) / bb.size[1];
						}
						else
							bb.size[1] = part->bb_size[1] * pa_size;
						bb.tilt = part->bb_tilt * (1.0f - part->bb_rand_tilt * r_tilt);
						bb.time = pa_time;
					}

					draw_particle(&state, draw_as, part->draw, pixsize, imat, part->draw_line, &bb, pdd);

					totpoint++;
					drawn = 1;
				}
			}

			if(drawn) {
				/* additional things to draw for each particle	*/
				/* (velocity, size and number)					*/
				if((part->draw & PART_DRAW_VEL) && pdd && pdd->vedata){
					copy_v3_v3(pdd->ved,state.co);
					pdd->ved += 3;
					mul_v3_v3fl(vel, state.vel, timestep);
					add_v3_v3v3(pdd->ved, state.co, vel);
					pdd->ved+=3;

					totve++;
				}

				if(part->draw & PART_DRAW_SIZE){
					setlinestyle(3);
					drawcircball(GL_LINE_LOOP, state.co, pa_size, imat);
					setlinestyle(0);
				}


				if((part->draw & PART_DRAW_NUM || part->draw & PART_DRAW_HEALTH) && (v3d->flag2 & V3D_RENDER_OVERRIDE)==0){
					float vec_txt[3];
					char *val_pos= val;
					val[0]= '\0';

					if(part->draw&PART_DRAW_NUM) {
						if(a < totpart && (part->draw & PART_DRAW_HEALTH) && (part->phystype==PART_PHYS_BOIDS)) {
							sprintf(val_pos, "%d:%.2f", a, pa_health);
						}
						else {
							sprintf(val_pos, "%d", a);
						}
					}
					else {
						if(a < totpart && (part->draw & PART_DRAW_HEALTH) && (part->phystype==PART_PHYS_BOIDS)) {
							sprintf(val_pos, "%.2f", pa_health);
						}
					}

					/* in path drawing state.co is the end point */
					/* use worldspace beause object matrix is already applied */
					mul_v3_m4v3(vec_txt, ob->imat, state.co);
					view3d_cached_text_draw_add(vec_txt, val, 10, V3D_CACHE_TEXT_WORLDSPACE|V3D_CACHE_TEXT_ASCII, tcol);
				}
			}
		}
	}
/* 6. */

	glGetIntegerv(GL_POLYGON_MODE, polygonmode);
	glEnableClientState(GL_VERTEX_ARRAY);

	if(draw_as==PART_DRAW_PATH){
		ParticleCacheKey **cache, *path;
		float /* *cd2=NULL, */ /* UNUSED */ *cdata2=NULL;

		/* setup gl flags */
		if (1) { //ob_dt > OB_WIRE) {
			glEnableClientState(GL_NORMAL_ARRAY);

			if(part->draw_col == PART_DRAW_COL_MAT)
				glEnableClientState(GL_COLOR_ARRAY);

			glEnable(GL_LIGHTING);
			glColorMaterial(GL_FRONT_AND_BACK, GL_DIFFUSE);
			glEnable(GL_COLOR_MATERIAL);
		}
		/*else {
			glDisableClientState(GL_NORMAL_ARRAY);

			glDisable(GL_COLOR_MATERIAL);
			glDisable(GL_LIGHTING);
			UI_ThemeColor(TH_WIRE);
		}*/

		if(totchild && (part->draw&PART_DRAW_PARENT)==0)
			totpart=0;
		else if(psys->pathcache==NULL)
			totpart=0;

		/* draw actual/parent particles */
		cache=psys->pathcache;
		for(a=0, pa=psys->particles; a<totpart; a++, pa++){
			path=cache[a];
			if(path->steps > 0) {
				glVertexPointer(3, GL_FLOAT, sizeof(ParticleCacheKey), path->co);

				if(1) { //ob_dt > OB_WIRE) {
					glNormalPointer(GL_FLOAT, sizeof(ParticleCacheKey), path->vel);
					if(part->draw_col == PART_DRAW_COL_MAT)
						glColorPointer(3, GL_FLOAT, sizeof(ParticleCacheKey), path->col);
				}

				glDrawArrays(GL_LINE_STRIP, 0, path->steps + 1);
			}
		}
		
		/* draw child particles */
		cache=psys->childcache;
		for(a=0; a<totchild; a++){
			path=cache[a];
			glVertexPointer(3, GL_FLOAT, sizeof(ParticleCacheKey), path->co);

			if(1) { //ob_dt > OB_WIRE) {
				glNormalPointer(GL_FLOAT, sizeof(ParticleCacheKey), path->vel);
				if(part->draw_col == PART_DRAW_COL_MAT)
					glColorPointer(3, GL_FLOAT, sizeof(ParticleCacheKey), path->col);
			}

			glDrawArrays(GL_LINE_STRIP, 0, path->steps + 1);
		}


		/* restore & clean up */
		if(1) { //ob_dt > OB_WIRE) {
			if(part->draw_col == PART_DRAW_COL_MAT)
				glDisable(GL_COLOR_ARRAY);
			glDisable(GL_COLOR_MATERIAL);
		}

		if(cdata2)
			MEM_freeN(cdata2);
		/* cd2= */ /* UNUSED */ cdata2=NULL;

		glLineWidth(1.0f);

		if((part->draw & PART_DRAW_NUM) && (v3d->flag2 & V3D_RENDER_OVERRIDE)==0){
			cache=psys->pathcache;

			for(a=0, pa=psys->particles; a<totpart; a++, pa++){
				float vec_txt[3];
				sprintf(val, "%i", a);
				/* use worldspace beause object matrix is already applied */
				mul_v3_m4v3(vec_txt, ob->imat, cache[a]->co);
				view3d_cached_text_draw_add(vec_txt, val, 10, V3D_CACHE_TEXT_WORLDSPACE|V3D_CACHE_TEXT_ASCII, tcol);
			}
		}
	}
	else if(pdd && ELEM(draw_as, 0, PART_DRAW_CIRC)==0){
		glDisableClientState(GL_COLOR_ARRAY);

		/* enable point data array */
		if(pdd->vdata){
			glEnableClientState(GL_VERTEX_ARRAY);
			glVertexPointer(3, GL_FLOAT, 0, pdd->vdata);
		}
		else
			glDisableClientState(GL_VERTEX_ARRAY);

		if(select) {
			UI_ThemeColor(TH_ACTIVE);
			
			if(part->draw_size)
				glPointSize(part->draw_size + 2);
			else
				glPointSize(4.0);

			glLineWidth(3.0);

			draw_particle_arrays(draw_as, totpoint, ob_dt, 1);
		}

		/* restore from select */
		glColor3fv(ma_col);
		glPointSize(part->draw_size ? part->draw_size : 2.0);
		glLineWidth(1.0);

		/* enable other data arrays */

		/* billboards are drawn this way */
		if(pdd->ndata && ob_dt>OB_WIRE){
			glEnableClientState(GL_NORMAL_ARRAY);
			glNormalPointer(GL_FLOAT, 0, pdd->ndata);
			glEnable(GL_LIGHTING);
		}
		else{
			glDisableClientState(GL_NORMAL_ARRAY);
			glDisable(GL_LIGHTING);
		}

		if(pdd->cdata){
			glEnableClientState(GL_COLOR_ARRAY);
			glColorPointer(3, GL_FLOAT, 0, pdd->cdata);
		}

		draw_particle_arrays(draw_as, totpoint, ob_dt, 0);

		pdd->flag |= PARTICLE_DRAW_DATA_UPDATED;
		pdd->totpoint = totpoint;
	}

	if(pdd && pdd->vedata){
		glDisableClientState(GL_COLOR_ARRAY);
		cpack(0xC0C0C0);
		
		glVertexPointer(3, GL_FLOAT, 0, pdd->vedata);
		
		glDrawArrays(GL_LINES, 0, 2*totve);
	}

	glPolygonMode(GL_FRONT, polygonmode[0]);
	glPolygonMode(GL_BACK, polygonmode[1]);

/* 7. */
	
	glDisable(GL_LIGHTING);
	glDisableClientState(GL_COLOR_ARRAY);
	glDisableClientState(GL_VERTEX_ARRAY);
	glDisableClientState(GL_NORMAL_ARRAY);

	if(states)
		MEM_freeN(states);

	psys->flag &= ~PSYS_DRAWING;

	/* draw data can't be saved for billboards as they must update to target changes */
	if(draw_as == PART_DRAW_BB) {
		psys_free_pdd(psys);
		pdd->flag &= ~PARTICLE_DRAW_DATA_UPDATED;
	}

	if(psys->lattice){
		end_latt_deform(psys->lattice);
		psys->lattice= NULL;
	}

	if(pdd) {
		/* drop references to stack memory */
		pdd->ma_col= NULL;
	}

	if( (base->flag & OB_FROMDUPLI) && (ob->flag & OB_FROMGROUP) ) {
		glLoadMatrixf(rv3d->viewmat);
	}
}

static void draw_update_ptcache_edit(Scene *scene, Object *ob, PTCacheEdit *edit)
{
	if(edit->psys && edit->psys->flag & PSYS_HAIR_UPDATED)
		PE_update_object(scene, ob, 0);

	/* create path and child path cache if it doesn't exist already */
	if(edit->pathcache == NULL)
		psys_cache_edit_paths(scene, ob, edit, CFRA);
}

static void draw_ptcache_edit(Scene *scene, View3D *v3d, PTCacheEdit *edit)
{
	ParticleCacheKey **cache, *path, *pkey;
	PTCacheEditPoint *point;
	PTCacheEditKey *key;
	ParticleEditSettings *pset = PE_settings(scene);
	int i, k, totpoint = edit->totpoint, timed = pset->flag & PE_FADE_TIME ? pset->fade_frames : 0;
	int steps=1;
	float sel_col[3];
	float nosel_col[3];
	float *pathcol = NULL, *pcol;

	if(edit->pathcache == NULL)
		return;

	PE_hide_keys_time(scene, edit, CFRA);

	/* opengl setup */
	if((v3d->flag & V3D_ZBUF_SELECT)==0)
		glDisable(GL_DEPTH_TEST);

	/* get selection theme colors */
	UI_GetThemeColor3fv(TH_VERTEX_SELECT, sel_col);
	UI_GetThemeColor3fv(TH_VERTEX, nosel_col);

	/* draw paths */
	if(timed) {
		glEnable(GL_BLEND);
		steps = (*edit->pathcache)->steps + 1;
		pathcol = MEM_callocN(steps*4*sizeof(float), "particle path color data");
	}

	glEnableClientState(GL_VERTEX_ARRAY);
	glEnableClientState(GL_COLOR_ARRAY);

	glColorMaterial(GL_FRONT_AND_BACK, GL_DIFFUSE);
	glEnable(GL_COLOR_MATERIAL);
	glShadeModel(GL_SMOOTH);

	if(pset->brushtype == PE_BRUSH_WEIGHT) {
		glLineWidth(2.0f);
		glDisable(GL_LIGHTING);
	}

	cache=edit->pathcache;
	for(i=0; i<totpoint; i++){
		path = cache[i];
		glVertexPointer(3, GL_FLOAT, sizeof(ParticleCacheKey), path->co);

		if(timed) {
			for(k=0, pcol=pathcol, pkey=path; k<steps; k++, pkey++, pcol+=4){
				copy_v3_v3(pcol, pkey->col);
				pcol[3] = 1.0f - fabsf((float)(CFRA) - pkey->time)/(float)pset->fade_frames;
			}

			glColorPointer(4, GL_FLOAT, 4*sizeof(float), pathcol);
		}
		else
			glColorPointer(3, GL_FLOAT, sizeof(ParticleCacheKey), path->col);

		glDrawArrays(GL_LINE_STRIP, 0, path->steps + 1);
	}

	if(pathcol) { MEM_freeN(pathcol); pathcol = pcol = NULL; }


	/* draw edit vertices */
	if(pset->selectmode!=SCE_SELECT_PATH){
		glPointSize(UI_GetThemeValuef(TH_VERTEX_SIZE));

		if(pset->selectmode==SCE_SELECT_POINT){
			float *pd=NULL,*pdata=NULL;
			float *cd=NULL,*cdata=NULL;
			int totkeys = 0;

			for (i=0, point=edit->points; i<totpoint; i++, point++)
				if(!(point->flag & PEP_HIDE))
					totkeys += point->totkey;

			if(edit->points && !(edit->points->keys->flag & PEK_USE_WCO))
				pd=pdata=MEM_callocN(totkeys*3*sizeof(float), "particle edit point data");
			cd=cdata=MEM_callocN(totkeys*(timed?4:3)*sizeof(float), "particle edit color data");

			for(i=0, point=edit->points; i<totpoint; i++, point++){
				if(point->flag & PEP_HIDE)
					continue;

				for(k=0, key=point->keys; k<point->totkey; k++, key++){
					if(pd) {
						copy_v3_v3(pd, key->co);
						pd += 3;
					}

					if(key->flag&PEK_SELECT){
						copy_v3_v3(cd,sel_col);
					}
					else{
						copy_v3_v3(cd,nosel_col);
					}

					if(timed)
						*(cd+3) = 1.0f - fabsf((float)CFRA - *key->time)/(float)pset->fade_frames;

					cd += (timed?4:3);
				}
			}
			cd=cdata;
			pd=pdata;
			for(i=0, point=edit->points; i<totpoint; i++, point++){
				if(point->flag & PEP_HIDE)
					continue;

				if(point->keys->flag & PEK_USE_WCO)
					glVertexPointer(3, GL_FLOAT, sizeof(PTCacheEditKey), point->keys->world_co);
				else
					glVertexPointer(3, GL_FLOAT, 3*sizeof(float), pd);

				glColorPointer((timed?4:3), GL_FLOAT, (timed?4:3)*sizeof(float), cd);

				glDrawArrays(GL_POINTS, 0, point->totkey);

				pd += pd ? 3 * point->totkey : 0;
				cd += (timed?4:3) * point->totkey;
			}
			if(pdata) { MEM_freeN(pdata); pd=pdata=NULL; }
			if(cdata) { MEM_freeN(cdata); cd=cdata=NULL; }
		}
		else if(pset->selectmode == SCE_SELECT_END){
			for(i=0, point=edit->points; i<totpoint; i++, point++){
				if((point->flag & PEP_HIDE)==0){
					key = point->keys + point->totkey - 1;
					if(key->flag & PEK_SELECT)
						glColor3fv(sel_col);
					else
						glColor3fv(nosel_col);
					/* has to be like this.. otherwise selection won't work, have try glArrayElement later..*/
					glBegin(GL_POINTS);
					glVertex3fv(key->flag & PEK_USE_WCO ? key->world_co : key->co);
					glEnd();
				}
			}
		}
	}

	glDisable(GL_BLEND);
	glDisable(GL_LIGHTING);
	glDisable(GL_COLOR_MATERIAL);
	glDisableClientState(GL_COLOR_ARRAY);
	glDisableClientState(GL_NORMAL_ARRAY);
	glDisableClientState(GL_VERTEX_ARRAY);
	glShadeModel(GL_FLAT);
	if(v3d->zbuf) glEnable(GL_DEPTH_TEST);
	glLineWidth(1.0f);
	glPointSize(1.0);
}
//static void ob_draw_RE_motion(float com[3],float rotscale[3][3],float tw,float th)
static void ob_draw_RE_motion(float com[3],float rotscale[3][3],float itw,float ith,float drw_size)
{
	float tr[3][3];
	float root[3],tip[3];
	float tw,th;
	/* take a copy for not spoiling original */
	copy_m3_m3(tr,rotscale);
	tw = itw * drw_size;
	th = ith * drw_size;

	glColor4ub(0x7F, 0x00, 0x00, 155);
	glBegin(GL_LINES);
	root[1] = root[2] = 0.0f;
	root[0] = -drw_size;
	mul_m3_v3(tr,root);
	add_v3_v3(root, com);
	glVertex3fv(root); 
	tip[1] = tip[2] = 0.0f;
	tip[0] = drw_size;
	mul_m3_v3(tr,tip);
	add_v3_v3(tip, com);
	glVertex3fv(tip); 
	glEnd();

	root[1] =0.0f; root[2] = tw;
	root[0] = th;
	glBegin(GL_LINES);
	mul_m3_v3(tr,root);
	add_v3_v3(root, com);
	glVertex3fv(root); 
	glVertex3fv(tip); 
	glEnd();

	root[1] =0.0f; root[2] = -tw;
	root[0] = th;
	glBegin(GL_LINES);
	mul_m3_v3(tr,root);
	add_v3_v3(root, com);
	glVertex3fv(root); 
	glVertex3fv(tip); 
	glEnd();

	root[1] =tw; root[2] = 0.0f;
	root[0] =th;
	glBegin(GL_LINES);
	mul_m3_v3(tr,root);
	add_v3_v3(root, com);
	glVertex3fv(root); 
	glVertex3fv(tip); 
	glEnd();

	root[1] =-tw; root[2] = 0.0f;
	root[0] = th;
	glBegin(GL_LINES);
	mul_m3_v3(tr,root);
	add_v3_v3(root, com);
	glVertex3fv(root); 
	glVertex3fv(tip); 
	glEnd();

	glColor4ub(0x00, 0x7F, 0x00, 155);

	glBegin(GL_LINES);
	root[0] = root[2] = 0.0f;
	root[1] = -drw_size;
	mul_m3_v3(tr,root);
	add_v3_v3(root, com);
	glVertex3fv(root); 
	tip[0] = tip[2] = 0.0f;
	tip[1] = drw_size;
	mul_m3_v3(tr,tip);
	add_v3_v3(tip, com);
	glVertex3fv(tip); 
	glEnd();

	root[0] =0.0f; root[2] = tw;
	root[1] = th;
	glBegin(GL_LINES);
	mul_m3_v3(tr,root);
	add_v3_v3(root, com);
	glVertex3fv(root); 
	glVertex3fv(tip); 
	glEnd();

	root[0] =0.0f; root[2] = -tw;
	root[1] = th;
	glBegin(GL_LINES);
	mul_m3_v3(tr,root);
	add_v3_v3(root, com);
	glVertex3fv(root); 
	glVertex3fv(tip); 
	glEnd();

	root[0] =tw; root[2] = 0.0f;
	root[1] =th;
	glBegin(GL_LINES);
	mul_m3_v3(tr,root);
	add_v3_v3(root, com);
	glVertex3fv(root); 
	glVertex3fv(tip); 
	glEnd();

	root[0] =-tw; root[2] = 0.0f;
	root[1] = th;
	glBegin(GL_LINES);
	mul_m3_v3(tr,root);
	add_v3_v3(root, com);
	glVertex3fv(root); 
	glVertex3fv(tip); 
	glEnd();

	glColor4ub(0x00, 0x00, 0x7F, 155);
	glBegin(GL_LINES);
	root[0] = root[1] = 0.0f;
	root[2] = -drw_size;
	mul_m3_v3(tr,root);
	add_v3_v3(root, com);
	glVertex3fv(root); 
	tip[0] = tip[1] = 0.0f;
	tip[2] = drw_size;
	mul_m3_v3(tr,tip);
	add_v3_v3(tip, com);
	glVertex3fv(tip); 
	glEnd();

	root[0] =0.0f; root[1] = tw;
	root[2] = th;
	glBegin(GL_LINES);
	mul_m3_v3(tr,root);
	add_v3_v3(root, com);
	glVertex3fv(root); 
	glVertex3fv(tip); 
	glEnd();

	root[0] =0.0f; root[1] = -tw;
	root[2] = th;
	glBegin(GL_LINES);
	mul_m3_v3(tr,root);
	add_v3_v3(root, com);
	glVertex3fv(root); 
	glVertex3fv(tip); 
	glEnd();

	root[0] = tw; root[1] = 0.0f;
	root[2] = th;
	glBegin(GL_LINES);
	mul_m3_v3(tr,root);
	add_v3_v3(root, com);
	glVertex3fv(root); 
	glVertex3fv(tip); 
	glEnd();

	root[0] = -tw; root[1] = 0.0f;
	root[2] = th;
	glBegin(GL_LINES);
	mul_m3_v3(tr,root);
	add_v3_v3(root, com);
	glVertex3fv(root); 
	glVertex3fv(tip); 
	glEnd();
}

/*place to add drawers */

static void tekenhandlesN(Nurb *nu, short sel, short hide_handles)
{
	BezTriple *bezt;
	float *fp;
	int a;

	if(nu->hide || hide_handles) return;

	glBegin(GL_LINES); 

	if(nu->type == CU_BEZIER) {

#define TH_HANDLE_COL_TOT ((TH_HANDLE_SEL_FREE - TH_HANDLE_FREE) + 1)
		/* use MIN2 when indexing to ensure newer files dont read outside the array */
		unsigned char handle_cols[TH_HANDLE_COL_TOT][3];
		const int basecol= sel ? TH_HANDLE_SEL_FREE : TH_HANDLE_FREE;

		for (a=0; a < TH_HANDLE_COL_TOT; a++) {
			UI_GetThemeColor3ubv(basecol + a, handle_cols[a]);
		}

		bezt= nu->bezt;
		a= nu->pntsu;
		while(a--) {
			if(bezt->hide==0) {
				if( (bezt->f2 & SELECT)==sel) {
					fp= bezt->vec[0];

					glColor3ubv(handle_cols[MIN2(bezt->h1, TH_HANDLE_COL_TOT-1)]);
					glVertex3fv(fp);
					glVertex3fv(fp+3); 

					glColor3ubv(handle_cols[MIN2(bezt->h2, TH_HANDLE_COL_TOT-1)]);
					glVertex3fv(fp+3); 
					glVertex3fv(fp+6); 
				}
				else if( (bezt->f1 & SELECT)==sel) {
					fp= bezt->vec[0];

					glColor3ubv(handle_cols[MIN2(bezt->h1, TH_HANDLE_COL_TOT-1)]);
					glVertex3fv(fp); 
					glVertex3fv(fp+3); 
				}
				else if( (bezt->f3 & SELECT)==sel) {
					fp= bezt->vec[1];

					glColor3ubv(handle_cols[MIN2(bezt->h2, TH_HANDLE_COL_TOT-1)]);
					glVertex3fv(fp); 
					glVertex3fv(fp+3); 
				}
			}
			bezt++;
		}

#undef TH_HANDLE_COL_TOT

	}
	glEnd();
}

static void tekenhandlesN_active(Nurb *nu)
{
	BezTriple *bezt;
	float *fp;
	int a;

	if(nu->hide) return;

	UI_ThemeColor(TH_ACTIVE_SPLINE);
	glLineWidth(2);

	glBegin(GL_LINES);

	if(nu->type == CU_BEZIER) {
		bezt= nu->bezt;
		a= nu->pntsu;
		while(a--) {
			if(bezt->hide==0) {
				fp= bezt->vec[0];

				glVertex3fv(fp);
				glVertex3fv(fp+3);

				glVertex3fv(fp+3);
				glVertex3fv(fp+6);
			}
			bezt++;
		}
	}
	glEnd();

	glColor3ub(0,0,0);
	glLineWidth(1);
}

static void tekenvertsN(Nurb *nu, short sel, short hide_handles, void *lastsel)
{
	BezTriple *bezt;
	BPoint *bp;
	float size;
	int a, color;

	if(nu->hide) return;

	if(sel) color= TH_VERTEX_SELECT;
	else color= TH_VERTEX;

	UI_ThemeColor(color);

	size= UI_GetThemeValuef(TH_VERTEX_SIZE);
	glPointSize(size);
	
	bglBegin(GL_POINTS);
	
	if(nu->type == CU_BEZIER) {

		bezt= nu->bezt;
		a= nu->pntsu;
		while(a--) {
			if(bezt->hide==0) {
				if (sel == 1 && bezt == lastsel) {
					UI_ThemeColor(TH_LASTSEL_POINT);
					bglVertex3fv(bezt->vec[1]);

					if (!hide_handles) {
						if(bezt->f1 & SELECT) bglVertex3fv(bezt->vec[0]);
						if(bezt->f3 & SELECT) bglVertex3fv(bezt->vec[2]);
					}

					UI_ThemeColor(color);
				} else if (hide_handles) {
					if((bezt->f2 & SELECT)==sel) bglVertex3fv(bezt->vec[1]);
				} else {
					if((bezt->f1 & SELECT)==sel) bglVertex3fv(bezt->vec[0]);
					if((bezt->f2 & SELECT)==sel) bglVertex3fv(bezt->vec[1]);
					if((bezt->f3 & SELECT)==sel) bglVertex3fv(bezt->vec[2]);
				}
			}
			bezt++;
		}
	}
	else {
		bp= nu->bp;
		a= nu->pntsu*nu->pntsv;
		while(a--) {
			if(bp->hide==0) {
				if (bp == lastsel) {
					UI_ThemeColor(TH_LASTSEL_POINT);
					bglVertex3fv(bp->vec);
					UI_ThemeColor(color);
				} else {
					if((bp->f1 & SELECT)==sel) bglVertex3fv(bp->vec);
				}
			}
			bp++;
		}
	}
	
	bglEnd();
	glPointSize(1.0);
}

static void editnurb_draw_active_poly(Nurb *nu)
{
	BPoint *bp;
	int a, b;

	UI_ThemeColor(TH_ACTIVE_SPLINE);
	glLineWidth(2);

	bp= nu->bp;
	for(b=0; b<nu->pntsv; b++) {
		if(nu->flagu & 1) glBegin(GL_LINE_LOOP);
		else glBegin(GL_LINE_STRIP);

		for(a=0; a<nu->pntsu; a++, bp++) {
			glVertex3fv(bp->vec);
		}

		glEnd();
	}

	glColor3ub(0,0,0);
	glLineWidth(1);
}

static void editnurb_draw_active_nurbs(Nurb *nu)
{
	BPoint *bp, *bp1;
	int a, b, ofs;

	UI_ThemeColor(TH_ACTIVE_SPLINE);
	glLineWidth(2);

	glBegin(GL_LINES);
	bp= nu->bp;
	for(b=0; b<nu->pntsv; b++) {
		bp1= bp;
		bp++;

		for(a=nu->pntsu-1; a>0; a--, bp++) {
			if(bp->hide==0 && bp1->hide==0) {
				glVertex3fv(bp->vec);
				glVertex3fv(bp1->vec);
			}
			bp1= bp;
		}
	}

	if(nu->pntsv > 1) {	/* surface */

		ofs= nu->pntsu;
		for(b=0; b<nu->pntsu; b++) {
			bp1= nu->bp+b;
			bp= bp1+ofs;
			for(a=nu->pntsv-1; a>0; a--, bp+=ofs) {
				if(bp->hide==0 && bp1->hide==0) {
					glVertex3fv(bp->vec);
					glVertex3fv(bp1->vec);
				}
				bp1= bp;
			}
		}
	}

	glEnd();

	glColor3ub(0,0,0);
	glLineWidth(1);
}

static void draw_editnurb(Object *ob, Nurb *nurb, int sel)
{
	Nurb *nu;
	BPoint *bp, *bp1;
	int a, b, ofs, index;
	Curve *cu= (Curve*)ob->data;

	index= 0;
	nu= nurb;
	while(nu) {
		if(nu->hide==0) {
			switch(nu->type) {
			case CU_POLY:
				if (!sel && index== cu->actnu) {
					/* we should draw active spline highlight below everything */
					editnurb_draw_active_poly(nu);
				}

				UI_ThemeColor(TH_NURB_ULINE);
				bp= nu->bp;
				for(b=0; b<nu->pntsv; b++) {
					if(nu->flagu & 1) glBegin(GL_LINE_LOOP);
					else glBegin(GL_LINE_STRIP);

					for(a=0; a<nu->pntsu; a++, bp++) {
						glVertex3fv(bp->vec);
					}

					glEnd();
				}
				break;
			case CU_NURBS:
				if (!sel && index== cu->actnu) {
					/* we should draw active spline highlight below everything */
					editnurb_draw_active_nurbs(nu);
				}

				bp= nu->bp;
				for(b=0; b<nu->pntsv; b++) {
					bp1= bp;
					bp++;
					for(a=nu->pntsu-1; a>0; a--, bp++) {
						if(bp->hide==0 && bp1->hide==0) {
							if(sel) {
								if( (bp->f1 & SELECT) && ( bp1->f1 & SELECT ) ) {
									UI_ThemeColor(TH_NURB_SEL_ULINE);
		
									glBegin(GL_LINE_STRIP);
									glVertex3fv(bp->vec); 
									glVertex3fv(bp1->vec);
									glEnd();
								}
							}
							else {
								if( (bp->f1 & SELECT) && ( bp1->f1 & SELECT) );
								else {
									UI_ThemeColor(TH_NURB_ULINE);
		
									glBegin(GL_LINE_STRIP);
									glVertex3fv(bp->vec); 
									glVertex3fv(bp1->vec);
									glEnd();
								}
							}
						}
						bp1= bp;
					}
				}
				if(nu->pntsv > 1) {	/* surface */

					ofs= nu->pntsu;
					for(b=0; b<nu->pntsu; b++) {
						bp1= nu->bp+b;
						bp= bp1+ofs;
						for(a=nu->pntsv-1; a>0; a--, bp+=ofs) {
							if(bp->hide==0 && bp1->hide==0) {
								if(sel) {
									if( (bp->f1 & SELECT) && ( bp1->f1 & SELECT) ) {
										UI_ThemeColor(TH_NURB_SEL_VLINE);
			
										glBegin(GL_LINE_STRIP);
										glVertex3fv(bp->vec); 
										glVertex3fv(bp1->vec);
										glEnd();
									}
								}
								else {
									if( (bp->f1 & SELECT) && ( bp1->f1 & SELECT) );
									else {
										UI_ThemeColor(TH_NURB_VLINE);
			
										glBegin(GL_LINE_STRIP);
										glVertex3fv(bp->vec); 
										glVertex3fv(bp1->vec);
										glEnd();
									}
								}
							}
							bp1= bp;
						}
					}

				}
				break;
			}
		}

		++index;
		nu= nu->next;
	}
}

static void drawnurb(Scene *scene, View3D *v3d, RegionView3D *rv3d, Base *base, Nurb *nurb, int dt)
{
	ToolSettings *ts= scene->toolsettings;
	Object *ob= base->object;
	Curve *cu = ob->data;
	Nurb *nu;
	BevList *bl;
	short hide_handles = (cu->drawflag & CU_HIDE_HANDLES);
	int index;

// XXX	retopo_matrix_update(v3d);

	/* DispList */
	UI_ThemeColor(TH_WIRE);
	drawDispList(scene, v3d, rv3d, base, dt);

	if(v3d->zbuf) glDisable(GL_DEPTH_TEST);
	
	/* first non-selected and active handles */
	index= 0;
	for(nu=nurb; nu; nu=nu->next) {
		if(nu->type == CU_BEZIER) {
			if (index == cu->actnu && !hide_handles)
				tekenhandlesN_active(nu);
			tekenhandlesN(nu, 0, hide_handles);
		}
		++index;
	}
	draw_editnurb(ob, nurb, 0);
	draw_editnurb(ob, nurb, 1);
	/* selected handles */
	for(nu=nurb; nu; nu=nu->next) {
		if(nu->type == CU_BEZIER && (cu->drawflag & CU_HIDE_HANDLES)==0)
			tekenhandlesN(nu, 1, hide_handles);
		tekenvertsN(nu, 0, hide_handles, NULL);
	}
	
	if(v3d->zbuf) glEnable(GL_DEPTH_TEST);

	/*	direction vectors for 3d curve paths
		when at its lowest, dont render normals */
	if(cu->flag & CU_3D && ts->normalsize > 0.0015f && (cu->drawflag & CU_HIDE_NORMALS)==0) {

		UI_ThemeColor(TH_WIRE);
		for (bl=cu->bev.first,nu=nurb; nu && bl; bl=bl->next,nu=nu->next) {
			BevPoint *bevp= (BevPoint *)(bl+1);		
			int nr= bl->nr;
			int skip= nu->resolu/16;
			
			while (nr-->0) { /* accounts for empty bevel lists */
				const float fac= bevp->radius * ts->normalsize;
				float vec_a[3]; // Offset perpendicular to the curve
				float vec_b[3]; // Delta along the curve

				vec_a[0]= fac;
				vec_a[1]= 0.0f;
				vec_a[2]= 0.0f;

				vec_b[0]= -fac;
				vec_b[1]= 0.0f;
				vec_b[2]= 0.0f;
				
				mul_qt_v3(bevp->quat, vec_a);
				mul_qt_v3(bevp->quat, vec_b);
				add_v3_v3(vec_a, bevp->vec);
				add_v3_v3(vec_b, bevp->vec);

				madd_v3_v3fl(vec_a, bevp->dir, -fac);
				madd_v3_v3fl(vec_b, bevp->dir, -fac);

				glBegin(GL_LINE_STRIP);
				glVertex3fv(vec_a);
				glVertex3fv(bevp->vec);
				glVertex3fv(vec_b);
				glEnd();
				
				bevp += skip+1;
				nr -= skip;
			}
		}
	}

	if(v3d->zbuf) glDisable(GL_DEPTH_TEST);
	
	for(nu=nurb; nu; nu=nu->next) {
		tekenvertsN(nu, 1, hide_handles, cu->lastsel);
	}
	
	if(v3d->zbuf) glEnable(GL_DEPTH_TEST); 
}

/* draw a sphere for use as an empty drawtype */
static void draw_empty_sphere (float size)
{
	static GLuint displist=0;
	
	if (displist == 0) {
		GLUquadricObj	*qobj;
		
		displist= glGenLists(1);
		glNewList(displist, GL_COMPILE);
		
		glPushMatrix();
		
		qobj	= gluNewQuadric(); 
		gluQuadricDrawStyle(qobj, GLU_SILHOUETTE); 
		gluDisk(qobj, 0.0,  1, 16, 1);
		
		glRotatef(90, 0, 1, 0);
		gluDisk(qobj, 0.0,  1, 16, 1);
		
		glRotatef(90, 1, 0, 0);
		gluDisk(qobj, 0.0,  1, 16, 1);
		
		gluDeleteQuadric(qobj);  
		
		glPopMatrix();
		glEndList();
	}
	
	glScalef(size, size, size);
	glCallList(displist);
	glScalef(1.0f/size, 1.0f/size, 1.0f/size);
}

/* draw a cone for use as an empty drawtype */
static void draw_empty_cone (float size)
{
	float cent=0;
	float radius;
	GLUquadricObj *qobj = gluNewQuadric(); 
	gluQuadricDrawStyle(qobj, GLU_SILHOUETTE); 
	
	
	glPushMatrix();
	
	radius = size;
	glTranslatef(cent,cent, cent);
	glScalef(radius, size * 2.0f, radius);
	glRotatef(-90., 1.0, 0.0, 0.0);
	gluCylinder(qobj, 1.0, 0.0, 1.0, 8, 1);

	glPopMatrix();
	
	gluDeleteQuadric(qobj); 
}

/* draw points on curve speed handles */
#if 0 // XXX old animation system stuff
static void curve_draw_speed(Scene *scene, Object *ob)
{
	Curve *cu= ob->data;
	IpoCurve *icu;
	BezTriple *bezt;
	float loc[4], dir[3];
	int a;
	
	if(cu->ipo==NULL)
		return;
	
	icu= cu->ipo->curve.first; 
	if(icu==NULL || icu->totvert<2)
		return;
	
	glPointSize( UI_GetThemeValuef(TH_VERTEX_SIZE) );
	bglBegin(GL_POINTS);

	for(a=0, bezt= icu->bezt; a<icu->totvert; a++, bezt++) {
		if( where_on_path(ob, bezt->vec[1][1], loc, dir)) {
			UI_ThemeColor((bezt->f2 & SELECT) && ob==OBACT?TH_VERTEX_SELECT:TH_VERTEX);
			bglVertex3fv(loc);
		}
	}

	glPointSize(1.0);
	bglEnd();
}
#endif // XXX old animation system stuff


static void draw_textcurs(float textcurs[4][2])
{
	cpack(0);
	
	set_inverted_drawing(1);
	glBegin(GL_QUADS);
	glVertex2fv(textcurs[0]);
	glVertex2fv(textcurs[1]);
	glVertex2fv(textcurs[2]);
	glVertex2fv(textcurs[3]);
	glEnd();
	set_inverted_drawing(0);
}

static void drawspiral(const float cent[3], float rad, float tmat[][4], int start)
{
	float vec[3], vx[3], vy[3];
	const float tot_inv= (1.0f / (float)CIRCLE_RESOL);
	int a;
	char inverse= FALSE;
	float x, y, fac;

	if (start < 0) {
		inverse = TRUE;
		start= -start;
	}

	mul_v3_v3fl(vx, tmat[0], rad);
	mul_v3_v3fl(vy, tmat[1], rad);

	glBegin(GL_LINE_STRIP);

	if (inverse==0) {
		copy_v3_v3(vec, cent);
		glVertex3fv(vec);

		for(a=0; a<CIRCLE_RESOL; a++) {
			if (a+start>=CIRCLE_RESOL)
				start=-a + 1;

			fac= (float)a * tot_inv;
			x= sinval[a+start] * fac;
			y= cosval[a+start] * fac;

			vec[0]= cent[0] + (x * vx[0] + y * vy[0]);
			vec[1]= cent[1] + (x * vx[1] + y * vy[1]);
			vec[2]= cent[2] + (x * vx[2] + y * vy[2]);

			glVertex3fv(vec);
		}
	}
	else {
		fac= (float)(CIRCLE_RESOL-1) * tot_inv;
		x= sinval[start] * fac;
		y= cosval[start] * fac;

		vec[0]= cent[0] + (x * vx[0] + y * vy[0]);
		vec[1]= cent[1] + (x * vx[1] + y * vy[1]);
		vec[2]= cent[2] + (x * vx[2] + y * vy[2]);

		glVertex3fv(vec);

		for(a=0; a<CIRCLE_RESOL; a++) {
			if (a+start>=CIRCLE_RESOL)
				start=-a + 1;

			fac= (float)(-a+(CIRCLE_RESOL-1)) * tot_inv;
			x= sinval[a+start] * fac;
			y= cosval[a+start] * fac;

			vec[0]= cent[0] + (x * vx[0] + y * vy[0]);
			vec[1]= cent[1] + (x * vx[1] + y * vy[1]);
			vec[2]= cent[2] + (x * vx[2] + y * vy[2]);
			glVertex3fv(vec);
		}
	}

	glEnd();
}

/* draws a circle on x-z plane given the scaling of the circle, assuming that 
 * all required matrices have been set (used for drawing empties)
 */
static void drawcircle_size(float size)
{
	float x, y;
	short degrees;

	glBegin(GL_LINE_LOOP);

	/* coordinates are: cos(degrees*11.25)=x, sin(degrees*11.25)=y, 0.0f=z */
	for (degrees=0; degrees<CIRCLE_RESOL; degrees++) {
		x= cosval[degrees];
		y= sinval[degrees];
		
		glVertex3f(x*size, 0.0f, y*size);
	}
	
	glEnd();

}

/* needs fixing if non-identity matrice used */
static void drawtube(const float vec[3], float radius, float height, float tmat[][4])
{
	float cur[3];
	drawcircball(GL_LINE_LOOP, vec, radius, tmat);

	copy_v3_v3(cur,vec);
	cur[2]+=height;

	drawcircball(GL_LINE_LOOP, cur, radius, tmat);

	glBegin(GL_LINES);
		glVertex3f(vec[0]+radius,vec[1],vec[2]);
		glVertex3f(cur[0]+radius,cur[1],cur[2]);
		glVertex3f(vec[0]-radius,vec[1],vec[2]);
		glVertex3f(cur[0]-radius,cur[1],cur[2]);
		glVertex3f(vec[0],vec[1]+radius,vec[2]);
		glVertex3f(cur[0],cur[1]+radius,cur[2]);
		glVertex3f(vec[0],vec[1]-radius,vec[2]);
		glVertex3f(cur[0],cur[1]-radius,cur[2]);
	glEnd();
}
/* needs fixing if non-identity matrice used */
static void drawcone(const float vec[3], float radius, float height, float tmat[][4])
{
	float cur[3];

	copy_v3_v3(cur,vec);
	cur[2]+=height;

	drawcircball(GL_LINE_LOOP, cur, radius, tmat);

	glBegin(GL_LINES);
		glVertex3f(vec[0],vec[1],vec[2]);
		glVertex3f(cur[0]+radius,cur[1],cur[2]);
		glVertex3f(vec[0],vec[1],vec[2]);
		glVertex3f(cur[0]-radius,cur[1],cur[2]);
		glVertex3f(vec[0],vec[1],vec[2]);
		glVertex3f(cur[0],cur[1]+radius,cur[2]);
		glVertex3f(vec[0],vec[1],vec[2]);
		glVertex3f(cur[0],cur[1]-radius,cur[2]);
	glEnd();
}
/* return 1 if nothing was drawn */
static int drawmball(Scene *scene, View3D *v3d, RegionView3D *rv3d, Base *base, int dt)
{
	Object *ob= base->object;
	MetaBall *mb;
	MetaElem *ml;
	float imat[4][4];
	int code= 1;
	
	mb= ob->data;

	if(mb->editelems) {
		UI_ThemeColor(TH_WIRE);
		if((G.f & G_PICKSEL)==0 ) drawDispList(scene, v3d, rv3d, base, dt);
		ml= mb->editelems->first;
	}
	else {
		if((base->flag & OB_FROMDUPLI)==0) 
			drawDispList(scene, v3d, rv3d, base, dt);
		ml= mb->elems.first;
	}

	if(ml==NULL) return 1;

	if(v3d->flag2 & V3D_RENDER_OVERRIDE) return 0;
	
	/* in case solid draw, reset wire colors */
	if(ob->flag & SELECT) {
		if(ob==OBACT) UI_ThemeColor(TH_ACTIVE);
		else UI_ThemeColor(TH_SELECT);
	}
	else UI_ThemeColor(TH_WIRE);

	invert_m4_m4(imat, rv3d->viewmatob);
	normalize_v3(imat[0]);
	normalize_v3(imat[1]);
	
	while(ml) {
	
		/* draw radius */
		if(mb->editelems) {
			if((ml->flag & SELECT) && (ml->flag & MB_SCALE_RAD)) cpack(0xA0A0F0);
			else cpack(0x3030A0);
			
			if(G.f & G_PICKSEL) {
				ml->selcol1= code;
				glLoadName(code++);
			}
		}
		drawcircball(GL_LINE_LOOP, &(ml->x), ml->rad, imat);

		/* draw stiffness */
		if(mb->editelems) {
			if((ml->flag & SELECT) && !(ml->flag & MB_SCALE_RAD)) cpack(0xA0F0A0);
			else cpack(0x30A030);
			
			if(G.f & G_PICKSEL) {
				ml->selcol2= code;
				glLoadName(code++);
			}
			drawcircball(GL_LINE_LOOP, &(ml->x), ml->rad*atanf(ml->s)/(float)M_PI_2, imat);
		}
		
		ml= ml->next;
	}
	return 0;
}

static void draw_forcefield(Scene *scene, Object *ob, RegionView3D *rv3d)
{
	PartDeflect *pd= ob->pd;
	float imat[4][4], tmat[4][4];
	float vec[3]= {0.0, 0.0, 0.0};
	int curcol;
	float size;

	/* XXX why? */
	if(ob!=scene->obedit && (ob->flag & SELECT)) {
		if(ob==OBACT) curcol= TH_ACTIVE;
		else curcol= TH_SELECT;
	}
	else curcol= TH_WIRE;
	
	/* scale size of circle etc with the empty drawsize */
	if (ob->type == OB_EMPTY) size = ob->empty_drawsize;
	else size = 1.0;
	
	/* calculus here, is reused in PFIELD_FORCE */
	invert_m4_m4(imat, rv3d->viewmatob);
//	normalize_v3(imat[0]);		// we don't do this because field doesnt scale either... apart from wind!
//	normalize_v3(imat[1]);
	
	if (pd->forcefield == PFIELD_WIND) {
		float force_val;
		
		unit_m4(tmat);
		UI_ThemeColorBlend(curcol, TH_BACK, 0.5);
		
		//if (has_ipo_code(ob->ipo, OB_PD_FSTR))
		//	force_val = IPO_GetFloatValue(ob->ipo, OB_PD_FSTR, scene->r.cfra);
		//else 
			force_val = pd->f_strength;
		force_val *= 0.1f;
		drawcircball(GL_LINE_LOOP, vec, size, tmat);
		vec[2]= 0.5f * force_val;
		drawcircball(GL_LINE_LOOP, vec, size, tmat);
		vec[2]= 1.0f * force_val;
		drawcircball(GL_LINE_LOOP, vec, size, tmat);
		vec[2]= 1.5f * force_val;
		drawcircball(GL_LINE_LOOP, vec, size, tmat);
		vec[2] = 0.0f; /* reset vec for max dist circle */
		
	}
	else if (pd->forcefield == PFIELD_FORCE) {
		float ffall_val;

		//if (has_ipo_code(ob->ipo, OB_PD_FFALL)) 
		//	ffall_val = IPO_GetFloatValue(ob->ipo, OB_PD_FFALL, scene->r.cfra);
		//else 
			ffall_val = pd->f_power;

		UI_ThemeColorBlend(curcol, TH_BACK, 0.5);
		drawcircball(GL_LINE_LOOP, vec, size, imat);
		UI_ThemeColorBlend(curcol, TH_BACK, 0.9f - 0.4f / powf(1.5f, ffall_val));
		drawcircball(GL_LINE_LOOP, vec, size * 1.5f, imat);
		UI_ThemeColorBlend(curcol, TH_BACK, 0.9f - 0.4f / powf(2.0f, ffall_val));
		drawcircball(GL_LINE_LOOP, vec, size*2.0f, imat);
	}
	else if (pd->forcefield == PFIELD_VORTEX) {
		float /*ffall_val,*/ force_val;

		unit_m4(tmat);
		//if (has_ipo_code(ob->ipo, OB_PD_FFALL)) 
		//	ffall_val = IPO_GetFloatValue(ob->ipo, OB_PD_FFALL, scene->r.cfra);
		//else 
		//	ffall_val = pd->f_power;

		//if (has_ipo_code(ob->ipo, OB_PD_FSTR))
		//	force_val = IPO_GetFloatValue(ob->ipo, OB_PD_FSTR, scene->r.cfra);
		//else 
			force_val = pd->f_strength;

		UI_ThemeColorBlend(curcol, TH_BACK, 0.7f);
		if (force_val < 0) {
			drawspiral(vec, size, tmat, 1);
			drawspiral(vec, size, tmat, 16);
		}
		else {
			drawspiral(vec, size, tmat, -1);
			drawspiral(vec, size, tmat, -16);
		}
	}
	else if (pd->forcefield == PFIELD_GUIDE && ob->type==OB_CURVE) {
		Curve *cu= ob->data;
		if((cu->flag & CU_PATH) && cu->path && cu->path->data) {
			float mindist, guidevec1[4], guidevec2[3];

			//if (has_ipo_code(ob->ipo, OB_PD_FSTR))
			//	mindist = IPO_GetFloatValue(ob->ipo, OB_PD_FSTR, scene->r.cfra);
			//else 
				mindist = pd->f_strength;

			/*path end*/
			setlinestyle(3);
			where_on_path(ob, 1.0f, guidevec1, guidevec2, NULL, NULL, NULL);
			UI_ThemeColorBlend(curcol, TH_BACK, 0.5);
			drawcircball(GL_LINE_LOOP, guidevec1, mindist, imat);

			/*path beginning*/
			setlinestyle(0);
			where_on_path(ob, 0.0f, guidevec1, guidevec2, NULL, NULL, NULL);
			UI_ThemeColorBlend(curcol, TH_BACK, 0.5);
			drawcircball(GL_LINE_LOOP, guidevec1, mindist, imat);
			
			copy_v3_v3(vec, guidevec1);	/* max center */
		}
	}

	setlinestyle(3);
	UI_ThemeColorBlend(curcol, TH_BACK, 0.5);

	if(pd->falloff==PFIELD_FALL_SPHERE){
		/* as last, guide curve alters it */
		if(pd->flag & PFIELD_USEMAX)
			drawcircball(GL_LINE_LOOP, vec, pd->maxdist, imat);		

		if(pd->flag & PFIELD_USEMIN)
			drawcircball(GL_LINE_LOOP, vec, pd->mindist, imat);
	}
	else if(pd->falloff==PFIELD_FALL_TUBE){
		float radius,distance;

		unit_m4(tmat);

		vec[0]=vec[1]=0.0f;
		radius=(pd->flag&PFIELD_USEMAXR)?pd->maxrad:1.0f;
		distance=(pd->flag&PFIELD_USEMAX)?pd->maxdist:0.0f;
		vec[2]=distance;
		distance=(pd->flag&PFIELD_POSZ)?-distance:-2.0f*distance;

		if(pd->flag & (PFIELD_USEMAX|PFIELD_USEMAXR))
			drawtube(vec,radius,distance,tmat);

		radius=(pd->flag&PFIELD_USEMINR)?pd->minrad:1.0f;
		distance=(pd->flag&PFIELD_USEMIN)?pd->mindist:0.0f;
		vec[2]=distance;
		distance=(pd->flag&PFIELD_POSZ)?-distance:-2.0f*distance;

		if(pd->flag & (PFIELD_USEMIN|PFIELD_USEMINR))
			drawtube(vec,radius,distance,tmat);
	}
	else if(pd->falloff==PFIELD_FALL_CONE){
		float radius,distance;

		unit_m4(tmat);

		radius= DEG2RADF((pd->flag&PFIELD_USEMAXR) ? pd->maxrad : 1.0f);
		distance=(pd->flag&PFIELD_USEMAX)?pd->maxdist:0.0f;

		if(pd->flag & (PFIELD_USEMAX|PFIELD_USEMAXR)){
			drawcone(vec, distance * sinf(radius),distance * cosf(radius), tmat);
			if((pd->flag & PFIELD_POSZ)==0)
				drawcone(vec, distance * sinf(radius),-distance * cosf(radius),tmat);
		}

		radius= DEG2RADF((pd->flag&PFIELD_USEMINR) ? pd->minrad : 1.0f);
		distance=(pd->flag&PFIELD_USEMIN)?pd->mindist:0.0f;

		if(pd->flag & (PFIELD_USEMIN|PFIELD_USEMINR)){
			drawcone(vec,distance*sinf(radius),distance*cosf(radius),tmat);
			if((pd->flag & PFIELD_POSZ)==0)
				drawcone(vec, distance * sinf(radius), -distance * cosf(radius), tmat);
		}
	}
	setlinestyle(0);
}

static void draw_box(float vec[8][3])
{
	glBegin(GL_LINE_STRIP);
	glVertex3fv(vec[0]); glVertex3fv(vec[1]);glVertex3fv(vec[2]); glVertex3fv(vec[3]);
	glVertex3fv(vec[0]); glVertex3fv(vec[4]);glVertex3fv(vec[5]); glVertex3fv(vec[6]);
	glVertex3fv(vec[7]); glVertex3fv(vec[4]);
	glEnd();

	glBegin(GL_LINES);
	glVertex3fv(vec[1]); glVertex3fv(vec[5]);
	glVertex3fv(vec[2]); glVertex3fv(vec[6]);
	glVertex3fv(vec[3]); glVertex3fv(vec[7]);
	glEnd();
}

/* uses boundbox, function used by Ketsji */
#if 0
static void get_local_bounds(Object *ob, float center[3], float size[3])
{
	BoundBox *bb= object_get_boundbox(ob);
	
	if(bb==NULL) {
		zero_v3(center);
		copy_v3_v3(size, ob->size);
	}
	else {
		size[0]= 0.5*fabs(bb->vec[0][0] - bb->vec[4][0]);
		size[1]= 0.5*fabs(bb->vec[0][1] - bb->vec[2][1]);
		size[2]= 0.5*fabs(bb->vec[0][2] - bb->vec[1][2]);
		
		center[0]= (bb->vec[0][0] + bb->vec[4][0])/2.0;
		center[1]= (bb->vec[0][1] + bb->vec[2][1])/2.0;
		center[2]= (bb->vec[0][2] + bb->vec[1][2])/2.0;
	}
}
#endif

static void draw_bb_quadric(BoundBox *bb, char type)
{
	float size[3], cent[3];
	GLUquadricObj *qobj = gluNewQuadric(); 
	
	gluQuadricDrawStyle(qobj, GLU_SILHOUETTE); 
	
	size[0]= 0.5f*fabsf(bb->vec[0][0] - bb->vec[4][0]);
	size[1]= 0.5f*fabsf(bb->vec[0][1] - bb->vec[2][1]);
	size[2]= 0.5f*fabsf(bb->vec[0][2] - bb->vec[1][2]);
	
	cent[0]= 0.5f*(bb->vec[0][0] + bb->vec[4][0]);
	cent[1]= 0.5f*(bb->vec[0][1] + bb->vec[2][1]);
	cent[2]= 0.5f*(bb->vec[0][2] + bb->vec[1][2]);
	
	glPushMatrix();
	if(type==OB_BOUND_SPHERE) {
		glTranslatef(cent[0], cent[1], cent[2]);
		glScalef(size[0], size[1], size[2]);
		gluSphere(qobj, 1.0, 8, 5);
	}	
	else if(type==OB_BOUND_CYLINDER) {
		float radius = size[0] > size[1] ? size[0] : size[1];
		glTranslatef(cent[0], cent[1], cent[2]-size[2]);
		glScalef(radius, radius, 2.0f * size[2]);
		gluCylinder(qobj, 1.0, 1.0, 1.0, 8, 1);
	}
	else if(type==OB_BOUND_CONE) {
		float radius = size[0] > size[1] ? size[0] : size[1];
		glTranslatef(cent[0], cent[1], cent[2]-size[2]);
		glScalef(radius, radius, 2.0f * size[2]);
		gluCylinder(qobj, 1.0, 0.0, 1.0, 8, 1);
	}
	glPopMatrix();
	
	gluDeleteQuadric(qobj); 
}

static void draw_bounding_volume(Scene *scene, Object *ob, char type)
{
	BoundBox *bb= NULL;
	
	if(ob->type==OB_MESH) {
		bb= mesh_get_bb(ob);
	}
	else if ELEM3(ob->type, OB_CURVE, OB_SURF, OB_FONT) {
		bb= ob->bb ? ob->bb : ( (Curve *)ob->data )->bb;
	}
	else if(ob->type==OB_MBALL) {
		if(is_basis_mball(ob)) {
			bb= ob->bb;
			if(bb==NULL) {
				makeDispListMBall(scene, ob);
				bb= ob->bb;
			}
		}
	}
	else {
		drawcube();
		return;
	}
	
	if(bb==NULL) return;
	
	if(type==OB_BOUND_BOX) draw_box(bb->vec);
	else draw_bb_quadric(bb, type);
	
}

static void drawtexspace(Object *ob)
{
	float vec[8][3], loc[3], size[3];
	
	if(ob->type==OB_MESH) {
		mesh_get_texspace(ob->data, loc, NULL, size);
	}
	else if ELEM3(ob->type, OB_CURVE, OB_SURF, OB_FONT) {
		Curve *cu= ob->data;
		copy_v3_v3(size, cu->size);
		copy_v3_v3(loc, cu->loc);
	}
	else if(ob->type==OB_MBALL) {
		MetaBall *mb= ob->data;
		copy_v3_v3(size, mb->size);
		copy_v3_v3(loc, mb->loc);
	}
	else return;
	
	vec[0][0]=vec[1][0]=vec[2][0]=vec[3][0]= loc[0]-size[0];
	vec[4][0]=vec[5][0]=vec[6][0]=vec[7][0]= loc[0]+size[0];
	
	vec[0][1]=vec[1][1]=vec[4][1]=vec[5][1]= loc[1]-size[1];
	vec[2][1]=vec[3][1]=vec[6][1]=vec[7][1]= loc[1]+size[1];

	vec[0][2]=vec[3][2]=vec[4][2]=vec[7][2]= loc[2]-size[2];
	vec[1][2]=vec[2][2]=vec[5][2]=vec[6][2]= loc[2]+size[2];
	
	setlinestyle(2);

	draw_box(vec);

	setlinestyle(0);
}

/* draws wire outline */
static void drawObjectSelect(Scene *scene, View3D *v3d, ARegion *ar, Base *base)
{
	RegionView3D *rv3d= ar->regiondata;
	Object *ob= base->object;
	
	glLineWidth(2.0);
	glDepthMask(0);
	
	if(ELEM3(ob->type, OB_FONT,OB_CURVE, OB_SURF)) {
		Curve *cu = ob->data;
		DerivedMesh *dm = ob->derivedFinal;
		int hasfaces= 0;

		if (dm) {
			hasfaces= dm->getNumFaces(dm);
		} else {
			hasfaces= displist_has_faces(&ob->disp);
		}

		if (hasfaces && ED_view3d_boundbox_clip(rv3d, ob->obmat, ob->bb ? ob->bb : cu->bb)) {
			draw_index_wire= 0;
			if (dm) {
				draw_mesh_object_outline(v3d, ob, dm);
			} else {
				drawDispListwire(&ob->disp);
			}
			draw_index_wire= 1;
		}
	} else if (ob->type==OB_MBALL) {
		if(is_basis_mball(ob)) {
			if((base->flag & OB_FROMDUPLI)==0)
				drawDispListwire(&ob->disp);
		}
	}
	else if(ob->type==OB_ARMATURE) {
		if(!(ob->mode & OB_MODE_POSE && base == scene->basact))
			draw_armature(scene, v3d, ar, base, OB_WIRE, FALSE, TRUE);
	}

	glLineWidth(1.0);
	glDepthMask(1);
}

static void drawWireExtra(Scene *scene, RegionView3D *rv3d, Object *ob) 
{
	if(ob!=scene->obedit && (ob->flag & SELECT)) {
		if(ob==OBACT) {
			if(ob->flag & OB_FROMGROUP) UI_ThemeColor(TH_GROUP_ACTIVE);
			else UI_ThemeColor(TH_ACTIVE);
		}
		else if(ob->flag & OB_FROMGROUP)
			UI_ThemeColorShade(TH_GROUP_ACTIVE, -16);
		else
			UI_ThemeColor(TH_SELECT);
	}
	else {
		if(ob->flag & OB_FROMGROUP)
			UI_ThemeColor(TH_GROUP);
		else {
			if(ob->dtx & OB_DRAWWIRE) {
				glColor3ub(80,80,80);
			} else {
				UI_ThemeColor(TH_WIRE);
			}
		}
	}
	
	bglPolygonOffset(rv3d->dist, 1.0);
	glDepthMask(0);	// disable write in zbuffer, selected edge wires show better
	
	if (ELEM3(ob->type, OB_FONT, OB_CURVE, OB_SURF)) {
		Curve *cu = ob->data;
		if (ED_view3d_boundbox_clip(rv3d, ob->obmat, ob->bb ? ob->bb : cu->bb)) {
			if (ob->type==OB_CURVE)
				draw_index_wire= 0;

			if (ob->derivedFinal) {
				drawCurveDMWired(ob);
			} else {
				drawDispListwire(&ob->disp);
			}

			if (ob->type==OB_CURVE)
				draw_index_wire= 1;
		}
	} else if (ob->type==OB_MBALL) {
		if(is_basis_mball(ob)) {
			drawDispListwire(&ob->disp);
		}
	}

	glDepthMask(1);
	bglPolygonOffset(rv3d->dist, 0.0);
}

/* should be called in view space */
static void draw_hooks(Object *ob)
{
	ModifierData *md;
	float vec[3];
	
	for (md=ob->modifiers.first; md; md=md->next) {
		if (md->type==eModifierType_Hook) {
			HookModifierData *hmd = (HookModifierData*) md;

			mul_v3_m4v3(vec, ob->obmat, hmd->cent);

			if(hmd->object) {
				setlinestyle(3);
				glBegin(GL_LINES);
				glVertex3fv(hmd->object->obmat[3]);
				glVertex3fv(vec);
				glEnd();
				setlinestyle(0);
			}

			glPointSize(3.0);
			bglBegin(GL_POINTS);
			bglVertex3fv(vec);
			bglEnd();
			glPointSize(1.0);
		}
	}
}

static void drawRBpivot(bRigidBodyJointConstraint *data)
{
	int axis;
	float mat[4][4];

	/* color */
	float curcol[4];
	unsigned char tcol[4];
	glGetFloatv(GL_CURRENT_COLOR, curcol);
	rgb_float_to_byte(curcol, tcol);
	tcol[3]= 255;

	eul_to_mat4(mat,&data->axX);
	glLineWidth (4.0f);
	setlinestyle(2);
	for (axis=0; axis<3; axis++) {
		float dir[3] = {0,0,0};
		float v[3];

		copy_v3_v3(v, &data->pivX);

		dir[axis] = 1.f;
		glBegin(GL_LINES);
		mul_m4_v3(mat,dir);
		add_v3_v3(v, dir);
		glVertex3fv(&data->pivX);
		glVertex3fv(v);			
		glEnd();
		if (axis==0)
			view3d_cached_text_draw_add(v, "px", 0, V3D_CACHE_TEXT_ASCII, tcol);
		else if (axis==1)
			view3d_cached_text_draw_add(v, "py", 0, V3D_CACHE_TEXT_ASCII, tcol);
		else
			view3d_cached_text_draw_add(v, "pz", 0, V3D_CACHE_TEXT_ASCII, tcol);
	}
	glLineWidth (1.0f);
	setlinestyle(0);
}

/* flag can be DRAW_PICKING	and/or DRAW_CONSTCOLOR, DRAW_SCENESET */
void draw_object(Scene *scene, ARegion *ar, View3D *v3d, Base *base, int flag)
{
	static int warning_recursive= 0;
	ModifierData *md = NULL;
	Object *ob= base->object;
	Curve *cu;
	RegionView3D *rv3d= ar->regiondata;
	float vec1[3], vec2[3];
	unsigned int col=0;
	int /*sel, drawtype,*/ colindex= 0;
	int i, selstart, selend, empty_object=0;
	short dt, dtx, zbufoff= 0;
	const short is_obact= (ob == OBACT);

	/* only once set now, will be removed too, should become a global standard */
	glBlendFunc(GL_SRC_ALPHA, GL_ONE_MINUS_SRC_ALPHA);

	if (ob!=scene->obedit) {
		if (ob->restrictflag & OB_RESTRICT_VIEW) 
			return;
		if ((ob->restrictflag & OB_RESTRICT_RENDER) && 
			(v3d->flag2 & V3D_RENDER_OVERRIDE))
			return;
	}

	/* XXX particles are not safe for simultaneous threaded render */
	if(G.rendering && ob->particlesystem.first)
		return;

	/* xray delay? */
	if((flag & DRAW_PICKING)==0 && (base->flag & OB_FROMDUPLI)==0) {
		/* don't do xray in particle mode, need the z-buffer */
		if(!(ob->mode & OB_MODE_PARTICLE_EDIT)) {
			/* xray and transp are set when it is drawing the 2nd/3rd pass */
			if(!v3d->xray && !v3d->transp && (ob->dtx & OB_DRAWXRAY) && !(ob->dtx & OB_DRAWTRANSP)) {
				add_view3d_after(&v3d->afterdraw_xray, base, flag);
				return;
			}
		}
	}

	/* no return after this point, otherwise leaks */
	view3d_cached_text_draw_begin();
	
	/* patch? children objects with a timeoffs change the parents. How to solve! */
	/* if( ((int)ob->ctime) != F_(scene->r.cfra)) where_is_object(scene, ob); */
	
	/* draw motion paths (in view space) */
	if (ob->mpath && (v3d->flag2 & V3D_RENDER_OVERRIDE)==0) {
		bAnimVizSettings *avs= &ob->avs;
		
		/* setup drawing environment for paths */
		draw_motion_paths_init(v3d, ar);
		
		/* draw motion path for object */
		draw_motion_path_instance(scene, ob, NULL, avs, ob->mpath);
		
		/* cleanup after drawing */
		draw_motion_paths_cleanup(v3d);
	}

	/* multiply view with object matrix.
	 * local viewmat and persmat, to calculate projections */
	ED_view3d_init_mats_rv3d_gl(ob, rv3d);

	/* which wire color */
	if((flag & DRAW_CONSTCOLOR) == 0) {
		/* confusing logic here, there are 2 methods of setting the color
		 * 'colortab[colindex]' and 'theme_id', colindex overrides theme_id.
		 *
		 * note: no theme yet for 'colindex' */
		int theme_id= TH_WIRE;
		int theme_shade= 0;

		project_short(ar, ob->obmat[3], &base->sx);

		if(		(scene->obedit == NULL) &&
		        (G.moving & G_TRANSFORM_OBJ) &&
		        (base->flag & (SELECT+BA_WAS_SEL)))
		{
			theme_id= TH_TRANSFORM;
		}
		else {
			/* Sets the 'colindex' */
			if(ob->id.lib) {
				colindex= (base->flag & (SELECT+BA_WAS_SEL)) ? 4 : 3;
			}
			else if(warning_recursive==1) {
				if(base->flag & (SELECT+BA_WAS_SEL)) {
					colindex= (scene->basact==base) ? 8 : 7;
				}
				else {
					colindex = 6;
				}
			}
			/* Sets the 'theme_id' or fallback to wire */
			else {
				if(ob->flag & OB_FROMGROUP) {
					if(base->flag & (SELECT+BA_WAS_SEL)) {
						/* uses darker active color for non-active + selected*/
						theme_id= TH_GROUP_ACTIVE;
						
						if(scene->basact != base) {
							theme_shade= -16;
						}
					}
					else {
						theme_id= TH_GROUP;
					}
				}
				else {
					if(base->flag & (SELECT+BA_WAS_SEL)) {
						theme_id= scene->basact == base ? TH_ACTIVE : TH_SELECT;
					}
					else {
						if(ob->type==OB_LAMP) theme_id= TH_LAMP;
						else if(ob->type==OB_SPEAKER) theme_id= TH_SPEAKER;
						/* fallback to TH_WIRE */
					}
				}
			}
		}

		/* finally set the color */
		if(colindex == 0) {
			if(theme_shade == 0) UI_ThemeColor(theme_id);
			else                 UI_ThemeColorShade(theme_id, theme_shade);
		}
		else {
			col= colortab[colindex];
			cpack(col);
		}
	}

	/* maximum drawtype */
	dt= v3d->drawtype;
	if(dt==OB_RENDER) dt= OB_SOLID;
	dt= MIN2(dt, ob->dt);
	if(v3d->zbuf==0 && dt>OB_WIRE) dt= OB_WIRE;
	dtx= 0;

	/* faceselect exception: also draw solid when dt==wire, except in editmode */
	if (is_obact && (ob->mode & (OB_MODE_VERTEX_PAINT|OB_MODE_WEIGHT_PAINT|OB_MODE_TEXTURE_PAINT))) {
		if(ob->type==OB_MESH) {

			if(ob->mode & OB_MODE_EDIT);
			else {
				if(dt<OB_SOLID) {
					zbufoff= 1;
					dt= OB_SOLID;
				}
				else {
					dt= OB_PAINT;
				}

				glEnable(GL_DEPTH_TEST);
			}
		}
		else {
			if(dt<OB_SOLID) {
				dt= OB_SOLID;
				glEnable(GL_DEPTH_TEST);
				zbufoff= 1;
			}
		}
	}
	
	/* draw-extra supported for boundbox drawmode too */
	if(dt>=OB_BOUNDBOX ) {

		dtx= ob->dtx;
		if(ob->mode & OB_MODE_EDIT) {
			// the only 2 extra drawtypes alowed in editmode
			dtx= dtx & (OB_DRAWWIRE|OB_TEXSPACE);
		}

	}

	/* bad exception, solve this! otherwise outline shows too late */
	if(ELEM3(ob->type, OB_CURVE, OB_SURF, OB_FONT)) {
		/* still needed for curves hidden in other layers. depgraph doesnt handle that yet */
		if (ob->disp.first==NULL) makeDispListCurveTypes(scene, ob, 0);
	}
	
	/* draw outline for selected objects, mesh does itself */
	if((v3d->flag & V3D_SELECT_OUTLINE) && ((v3d->flag2 & V3D_RENDER_OVERRIDE)==0) && ob->type!=OB_MESH) {
		if(dt>OB_WIRE && (ob->mode & OB_MODE_EDIT)==0 && (flag & DRAW_SCENESET)==0) {
			if (!(ob->dtx&OB_DRAWWIRE) && (ob->flag&SELECT) && !(flag&DRAW_PICKING)) {
				
				drawObjectSelect(scene, v3d, ar, base);
			}
		}
	}

	switch( ob->type) {
		case OB_MESH:
			empty_object= draw_mesh_object(scene, ar, v3d, rv3d, base, dt, flag);
			if(flag!=DRAW_CONSTCOLOR) dtx &= ~OB_DRAWWIRE; // mesh draws wire itself

			break;
		case OB_FONT:
			cu= ob->data;
			if(cu->editfont) {
				draw_textcurs(cu->editfont->textcurs);

				if (cu->flag & CU_FAST) {
					cpack(0xFFFFFF);
					set_inverted_drawing(1);
					drawDispList(scene, v3d, rv3d, base, OB_WIRE);
					set_inverted_drawing(0);
				} else {
					drawDispList(scene, v3d, rv3d, base, dt);
				}

				if (cu->linewidth != 0.0f) {
					UI_ThemeColor(TH_WIRE);
					copy_v3_v3(vec1, ob->orig);
					copy_v3_v3(vec2, ob->orig);
					vec1[0] += cu->linewidth;
					vec2[0] += cu->linewidth;
					vec1[1] += cu->linedist * cu->fsize;
					vec2[1] -= cu->lines * cu->linedist * cu->fsize;
					setlinestyle(3);
					glBegin(GL_LINE_STRIP); 
					glVertex2fv(vec1); 
					glVertex2fv(vec2); 
					glEnd();
					setlinestyle(0);
				}

				setlinestyle(3);
				for (i=0; i<cu->totbox; i++) {
					if (cu->tb[i].w != 0.0f) {
						UI_ThemeColor(i == (cu->actbox-1) ? TH_ACTIVE : TH_WIRE);
						vec1[0] = (cu->xof * cu->fsize) + cu->tb[i].x;
						vec1[1] = (cu->yof * cu->fsize) + cu->tb[i].y + cu->fsize;
						vec1[2] = 0.001;
						glBegin(GL_LINE_STRIP);
						glVertex3fv(vec1);
						vec1[0] += cu->tb[i].w;
						glVertex3fv(vec1);
						vec1[1] -= cu->tb[i].h;
						glVertex3fv(vec1);
						vec1[0] -= cu->tb[i].w;
						glVertex3fv(vec1);
						vec1[1] += cu->tb[i].h;
						glVertex3fv(vec1);
						glEnd();
					}
				}
				setlinestyle(0);


				if (BKE_font_getselection(ob, &selstart, &selend) && cu->selboxes) {
					float selboxw;

					cpack(0xffffff);
					set_inverted_drawing(1);
					for (i=0; i<(selend-selstart+1); i++) {
						SelBox *sb = &(cu->selboxes[i]);

						if (i<(selend-selstart)) {
							if (cu->selboxes[i+1].y == sb->y)
								selboxw= cu->selboxes[i+1].x - sb->x;
							else
								selboxw= sb->w;
						}
						else {
							selboxw= sb->w;
						}
						glBegin(GL_QUADS);
						glVertex3f(sb->x, sb->y, 0.001);
						glVertex3f(sb->x+selboxw, sb->y, 0.001);
						glVertex3f(sb->x+selboxw, sb->y+sb->h, 0.001);
						glVertex3f(sb->x, sb->y+sb->h, 0.001);
						glEnd();
					}
					set_inverted_drawing(0);
				}
			}
			else if(dt==OB_BOUNDBOX) {
				if((v3d->flag2 & V3D_RENDER_OVERRIDE && v3d->drawtype >= OB_WIRE)==0)
					draw_bounding_volume(scene, ob, ob->boundtype);
			}
			else if(ED_view3d_boundbox_clip(rv3d, ob->obmat, ob->bb ? ob->bb : cu->bb))
				empty_object= drawDispList(scene, v3d, rv3d, base, dt);

			break;
		case OB_CURVE:
		case OB_SURF:
			cu= ob->data;

			if(cu->editnurb) {
				ListBase *nurbs= curve_editnurbs(cu);
				drawnurb(scene, v3d, rv3d, base, nurbs->first, dt);
			}
			else if(dt==OB_BOUNDBOX) {
				if((v3d->flag2 & V3D_RENDER_OVERRIDE && v3d->drawtype >= OB_WIRE)==0)
					draw_bounding_volume(scene, ob, ob->boundtype);
			}
			else if(ED_view3d_boundbox_clip(rv3d, ob->obmat, ob->bb ? ob->bb : cu->bb)) {
				empty_object= drawDispList(scene, v3d, rv3d, base, dt);

//XXX old animsys				if(cu->path)
//               					curve_draw_speed(scene, ob);
			}
			break;
		case OB_MBALL:
		{
			MetaBall *mb= ob->data;
			
			if(mb->editelems) 
				drawmball(scene, v3d, rv3d, base, dt);
			else if(dt==OB_BOUNDBOX) {
				if((v3d->flag2 & V3D_RENDER_OVERRIDE && v3d->drawtype >= OB_WIRE)==0)
					draw_bounding_volume(scene, ob, ob->boundtype);
			}
			else 
				empty_object= drawmball(scene, v3d, rv3d, base, dt);
			break;
		}
		case OB_EMPTY:
			if((v3d->flag2 & V3D_RENDER_OVERRIDE)==0) {
				if (ob->empty_drawtype == OB_EMPTY_IMAGE) {
					draw_empty_image(ob);
				}
				else {
					drawaxes(ob->empty_drawsize, ob->empty_drawtype);
				}
			}
			break;
		case OB_LAMP:
			if((v3d->flag2 & V3D_RENDER_OVERRIDE)==0) {
				drawlamp(scene, v3d, rv3d, base, dt, flag);
				if(dtx || (base->flag & SELECT)) glMultMatrixf(ob->obmat);
			}
			break;
		case OB_CAMERA:
		if ( (v3d->flag2 & V3D_RENDER_OVERRIDE)==0 ||
		     (rv3d->persp==RV3D_CAMOB && v3d->camera==ob)) /* special exception for active camera */
		{
			drawcamera(scene, v3d, rv3d, base, flag);
			break;
		}
		case OB_SPEAKER:
			if((v3d->flag2 & V3D_RENDER_OVERRIDE)==0)
				drawspeaker(scene, v3d, rv3d, ob, flag);
			break;
		case OB_LATTICE:
			if((v3d->flag2 & V3D_RENDER_OVERRIDE)==0) {
				drawlattice(scene, v3d, ob);
			}
			break;
		case OB_ARMATURE:
			if((v3d->flag2 & V3D_RENDER_OVERRIDE)==0) {
				if(dt>OB_WIRE) GPU_enable_material(0, NULL); // we use default material
				empty_object= draw_armature(scene, v3d, ar, base, dt, flag, FALSE);
				if(dt>OB_WIRE) GPU_disable_material();
			}
			break;
		default:
			if((v3d->flag2 & V3D_RENDER_OVERRIDE)==0) {
				drawaxes(1.0, OB_ARROWS);
			}
	}

	if((v3d->flag2 & V3D_RENDER_OVERRIDE) == 0) {

		if(ob->soft /*&& flag & OB_SBMOTION*/){
			float mrt[3][3],msc[3][3],mtr[3][3]; 
			SoftBody *sb= NULL;
			float tipw = 0.5f, tiph = 0.5f,drawsize = 4.0f;
			if ((sb= ob->soft)){
				if(sb->solverflags & SBSO_ESTIMATEIPO){

					glLoadMatrixf(rv3d->viewmat);
					copy_m3_m3(msc,sb->lscale);
					copy_m3_m3(mrt,sb->lrot);
					mul_m3_m3m3(mtr,mrt,msc); 
					ob_draw_RE_motion(sb->lcom,mtr,tipw,tiph,drawsize);
					glMultMatrixf(ob->obmat);
				}
			}
		}

		if(ob->pd && ob->pd->forcefield) {
			draw_forcefield(scene, ob, rv3d);
		}
	}

	/* code for new particle system */
	if(		(warning_recursive==0) &&
			(ob->particlesystem.first) &&
			(flag & DRAW_PICKING)==0 &&
			(ob!=scene->obedit)	
	  ) {
		ParticleSystem *psys;

		if(col || (ob->flag & SELECT)) cpack(0xFFFFFF);	/* for visibility, also while wpaint */
		//glDepthMask(GL_FALSE);

		glLoadMatrixf(rv3d->viewmat);
		
		view3d_cached_text_draw_begin();

		for(psys=ob->particlesystem.first; psys; psys=psys->next) {
			/* run this so that possible child particles get cached */
			if (ob->mode & OB_MODE_PARTICLE_EDIT && is_obact) {
				PTCacheEdit *edit = PE_create_current(scene, ob);
				if(edit && edit->psys == psys)
					draw_update_ptcache_edit(scene, ob, edit);
			}

			draw_new_particle_system(scene, v3d, rv3d, base, psys, dt);
		}
		invert_m4_m4(ob->imat, ob->obmat);
		view3d_cached_text_draw_end(v3d, ar, 0, NULL);

		glMultMatrixf(ob->obmat);
		
		//glDepthMask(GL_TRUE);
		if(col) cpack(col);
	}

	/* draw edit particles last so that they can draw over child particles */
	if ( (warning_recursive==0) &&
	     (flag & DRAW_PICKING)==0 &&
	     (!scene->obedit))
	{

		if (ob->mode & OB_MODE_PARTICLE_EDIT && is_obact) {
			PTCacheEdit *edit = PE_create_current(scene, ob);
			if(edit) {
				glLoadMatrixf(rv3d->viewmat);
				draw_update_ptcache_edit(scene, ob, edit);
				draw_ptcache_edit(scene, v3d, edit);
				glMultMatrixf(ob->obmat);
			}
		}
	}

	/* draw code for smoke */
	if((md = modifiers_findByType(ob, eModifierType_Smoke))) {
		SmokeModifierData *smd = (SmokeModifierData *)md;

		// draw collision objects
		if((smd->type & MOD_SMOKE_TYPE_COLL) && smd->coll)
		{
			/*SmokeCollSettings *scs = smd->coll;
			if(scs->points)
			{
				size_t i;

				glLoadMatrixf(rv3d->viewmat);

				if(col || (ob->flag & SELECT)) cpack(0xFFFFFF);	
				glDepthMask(GL_FALSE);
				glEnable(GL_BLEND);
				

				// glPointSize(3.0);
				bglBegin(GL_POINTS);

				for(i = 0; i < scs->numpoints; i++)
				{
					bglVertex3fv(&scs->points[3*i]);
				}

				bglEnd();
				glPointSize(1.0);

				glMultMatrixf(ob->obmat);
				glDisable(GL_BLEND);
				glDepthMask(GL_TRUE);
				if(col) cpack(col);
				
			}
			*/
		}

		// only draw domains
		if(smd->domain && smd->domain->fluid)
		{
			if(CFRA < smd->domain->point_cache[0]->startframe)
				; /* don't show smoke before simulation starts, this could be made an option in the future */
			else if(!smd->domain->wt || !(smd->domain->viewsettings & MOD_SMOKE_VIEW_SHOWBIG))
			{
// #if 0
				smd->domain->tex = NULL;
				GPU_create_smoke(smd, 0);
				draw_volume(ar, smd->domain->tex,
				            smd->domain->p0, smd->domain->p1,
				            smd->domain->res, smd->domain->dx,
				            smd->domain->tex_shadow);
				GPU_free_smoke(smd);
// #endif
#if 0
				int x, y, z;
				float *density = smoke_get_density(smd->domain->fluid);

				glLoadMatrixf(rv3d->viewmat);
				// glMultMatrixf(ob->obmat);	

				if(col || (ob->flag & SELECT)) cpack(0xFFFFFF);	
				glDepthMask(GL_FALSE);
				glEnable(GL_BLEND);
				

				// glPointSize(3.0);
				bglBegin(GL_POINTS);

				for(x = 0; x < smd->domain->res[0]; x++)
					for(y = 0; y < smd->domain->res[1]; y++)
						for(z = 0; z < smd->domain->res[2]; z++)
				{
					float tmp[3];
					int index = smoke_get_index(x, smd->domain->res[0], y, smd->domain->res[1], z);

					if(density[index] > FLT_EPSILON)
					{
						float color[3];
						copy_v3_v3(tmp, smd->domain->p0);
						tmp[0] += smd->domain->dx * x + smd->domain->dx * 0.5;
						tmp[1] += smd->domain->dx * y + smd->domain->dx * 0.5;
						tmp[2] += smd->domain->dx * z + smd->domain->dx * 0.5;
						color[0] = color[1] = color[2] = density[index];
						glColor3fv(color);
						bglVertex3fv(tmp);
					}
				}

				bglEnd();
				glPointSize(1.0);

				glMultMatrixf(ob->obmat);
				glDisable(GL_BLEND);
				glDepthMask(GL_TRUE);
				if(col) cpack(col);
#endif
			}
			else if(smd->domain->wt && (smd->domain->viewsettings & MOD_SMOKE_VIEW_SHOWBIG))
			{
				smd->domain->tex = NULL;
				GPU_create_smoke(smd, 1);
				draw_volume(ar, smd->domain->tex,
				            smd->domain->p0, smd->domain->p1,
				            smd->domain->res_wt, smd->domain->dx_wt,
				            smd->domain->tex_shadow);
				GPU_free_smoke(smd);
			}
		}
	}

	if((v3d->flag2 & V3D_RENDER_OVERRIDE)==0) {

		bConstraint *con;
		for(con=ob->constraints.first; con; con= con->next) 
		{
			if(con->type==CONSTRAINT_TYPE_RIGIDBODYJOINT) 
			{
				bRigidBodyJointConstraint *data = (bRigidBodyJointConstraint*)con->data;
				if(data->flag&CONSTRAINT_DRAW_PIVOT)
					drawRBpivot(data);
			}
		}

		if(ob->gameflag & OB_BOUNDS) {
			if(ob->boundtype!=ob->collision_boundtype || (dtx & OB_BOUNDBOX)==0) {
				setlinestyle(2);
				draw_bounding_volume(scene, ob, ob->collision_boundtype);
				setlinestyle(0);
			}
		}

		/* draw extra: after normal draw because of makeDispList */
		if(dtx && (G.f & G_RENDER_OGL)==0) {

			if(dtx & OB_AXIS) {
				drawaxes(1.0f, OB_ARROWS);
			}
			if(dtx & OB_BOUNDBOX) {
				draw_bounding_volume(scene, ob, ob->boundtype);
			}
			if(dtx & OB_TEXSPACE) drawtexspace(ob);
			if(dtx & OB_DRAWNAME) {
				/* patch for several 3d cards (IBM mostly) that crash on glSelect with text drawing */
				/* but, we also dont draw names for sets or duplicators */
				if(flag == 0) {
					float zero[3]= {0,0,0};
					float curcol[4];
					unsigned char tcol[4];
					glGetFloatv(GL_CURRENT_COLOR, curcol);
					rgb_float_to_byte(curcol, tcol);
					tcol[3]= 255;
					view3d_cached_text_draw_add(zero, ob->id.name+2, 10, 0, tcol);
				}
			}
			/*if(dtx & OB_DRAWIMAGE) drawDispListwire(&ob->disp);*/
			if((dtx & OB_DRAWWIRE) && dt>=OB_SOLID) drawWireExtra(scene, rv3d, ob);
		}
	}

	if(dt<=OB_SOLID && (v3d->flag2 & V3D_RENDER_OVERRIDE)==0) {
		if((ob->gameflag & OB_DYNAMIC) || 
			((ob->gameflag & OB_BOUNDS) && (ob->boundtype == OB_BOUND_SPHERE))) {
			float imat[4][4], vec[3]= {0.0f, 0.0f, 0.0f};

			invert_m4_m4(imat, rv3d->viewmatob);

			setlinestyle(2);
			drawcircball(GL_LINE_LOOP, vec, ob->inertia, imat);
			setlinestyle(0);
		}
	}
	
	/* return warning, this is cached text draw */
	invert_m4_m4(ob->imat, ob->obmat);
	view3d_cached_text_draw_end(v3d, ar, 1, NULL);

	glLoadMatrixf(rv3d->viewmat);

	if(zbufoff) glDisable(GL_DEPTH_TEST);

	if(warning_recursive) return;
	if(base->flag & OB_FROMDUPLI) return;
	if(v3d->flag2 & V3D_RENDER_OVERRIDE) return;

	/* object centers, need to be drawn in viewmat space for speed, but OK for picking select */
	if (!is_obact || !(ob->mode & (OB_MODE_VERTEX_PAINT|OB_MODE_WEIGHT_PAINT|OB_MODE_TEXTURE_PAINT))) {
		int do_draw_center= -1;	/* defines below are zero or positive... */

		if(v3d->flag2 & V3D_RENDER_OVERRIDE) {
			/* dont draw */
		} else if((scene->basact)==base)
			do_draw_center= ACTIVE;
		else if(base->flag & SELECT) 
			do_draw_center= SELECT;
		else if(empty_object || (v3d->flag & V3D_DRAW_CENTERS)) 
			do_draw_center= DESELECT;

		if(do_draw_center != -1) {
			if(flag & DRAW_PICKING) {
				/* draw a single point for opengl selection */
				glBegin(GL_POINTS);
				glVertex3fv(ob->obmat[3]);
				glEnd();
			} 
			else if((flag & DRAW_CONSTCOLOR)==0) {
				/* we don't draw centers for duplicators and sets */
				if(U.obcenter_dia > 0) {
					/* check > 0 otherwise grease pencil can draw into the circle select which is annoying. */
					drawcentercircle(v3d, rv3d, ob->obmat[3], do_draw_center, ob->id.lib || ob->id.us>1);
				}
			}
		}
	}

	/* not for sets, duplicators or picking */
	if(flag==0 && (v3d->flag & V3D_HIDE_HELPLINES)== 0 && (v3d->flag2 & V3D_RENDER_OVERRIDE)== 0) {
		ListBase *list;
		
		/* draw hook center and offset line */
		if(ob!=scene->obedit) draw_hooks(ob);
		
		/* help lines and so */
		if(ob!=scene->obedit && ob->parent && (ob->parent->lay & v3d->lay)) {
			setlinestyle(3);
			glBegin(GL_LINES);
			glVertex3fv(ob->obmat[3]);
			glVertex3fv(ob->orig);
			glEnd();
			setlinestyle(0);
		}

		/* Drawing the constraint lines */
		if (ob->constraints.first) {
			bConstraint *curcon;
			bConstraintOb *cob;
			unsigned char col1[4], col2[4];
			
			list = &ob->constraints;
			
			UI_GetThemeColor3ubv(TH_GRID, col1);
			UI_make_axis_color(col1, col2, 'Z');
			glColor3ubv(col2);
			
			cob= constraints_make_evalob(scene, ob, NULL, CONSTRAINT_OBTYPE_OBJECT);
			
			for (curcon = list->first; curcon; curcon=curcon->next) {
				bConstraintTypeInfo *cti= constraint_get_typeinfo(curcon);
				ListBase targets = {NULL, NULL};
				bConstraintTarget *ct;
				
				if ((curcon->flag & CONSTRAINT_EXPAND) && (cti) && (cti->get_constraint_targets)) {
					cti->get_constraint_targets(curcon, &targets);
					
					for (ct= targets.first; ct; ct= ct->next) {
						/* calculate target's matrix */
						if (cti->get_target_matrix) 
							cti->get_target_matrix(curcon, cob, ct, BKE_curframe(scene));
						else
							unit_m4(ct->matrix);
						
						setlinestyle(3);
						glBegin(GL_LINES);
						glVertex3fv(ct->matrix[3]);
						glVertex3fv(ob->obmat[3]);
						glEnd();
						setlinestyle(0);
					}
					
					if (cti->flush_constraint_targets)
						cti->flush_constraint_targets(curcon, &targets, 1);
				}
			}
			
			constraints_clear_evalob(cob);
		}
	}

	free_old_images();
}

/* ***************** BACKBUF SEL (BBS) ********* */

static void bbs_obmode_mesh_verts__mapFunc(void *userData, int index, float *co, float *UNUSED(no_f), short *UNUSED(no_s))
{
	struct {void* offset; MVert *mvert;} *data = userData;
	MVert *mv = &data->mvert[index];
	int offset = (intptr_t) data->offset;

	if (!(mv->flag & ME_HIDE)) {
		WM_set_framebuffer_index_color(offset+index);
		bglVertex3fv(co);
	}
}

static void bbs_obmode_mesh_verts(Object *ob, DerivedMesh *dm, int offset)
{
	struct {void* offset; struct MVert *mvert;} data;
	Mesh *me = ob->data;
	MVert *mvert = me->mvert;
	data.mvert = mvert;
	data.offset = (void*)(intptr_t) offset;
	glPointSize( UI_GetThemeValuef(TH_VERTEX_SIZE) );
	bglBegin(GL_POINTS);
	dm->foreachMappedVert(dm, bbs_obmode_mesh_verts__mapFunc, &data);
	bglEnd();
	glPointSize(1.0);
}

static void bbs_mesh_verts__mapFunc(void *userData, int index, float *co, float *UNUSED(no_f), short *UNUSED(no_s))
{
	int offset = (intptr_t) userData;
	EditVert *eve = EM_get_vert_for_index(index);

	if (eve->h==0) {
		WM_set_framebuffer_index_color(offset+index);
		bglVertex3fv(co);
	}
}
static void bbs_mesh_verts(DerivedMesh *dm, int offset)
{
	glPointSize( UI_GetThemeValuef(TH_VERTEX_SIZE) );
	bglBegin(GL_POINTS);
	dm->foreachMappedVert(dm, bbs_mesh_verts__mapFunc, (void*)(intptr_t) offset);
	bglEnd();
	glPointSize(1.0);
}		

static int bbs_mesh_wire__setDrawOptions(void *userData, int index)
{
	int offset = (intptr_t) userData;
	EditEdge *eed = EM_get_edge_for_index(index);

	if (eed->h==0) {
		WM_set_framebuffer_index_color(offset+index);
		return 1;
	} else {
		return 0;
	}
}
static void bbs_mesh_wire(DerivedMesh *dm, int offset)
{
	dm->drawMappedEdges(dm, bbs_mesh_wire__setDrawOptions, (void*)(intptr_t) offset);
}		

static int bbs_mesh_solid__setSolidDrawOptions(void *userData, int index, int *UNUSED(drawSmooth_r))
{
	if (EM_get_face_for_index(index)->h==0) {
		if (userData) {
			WM_set_framebuffer_index_color(index+1);
		}
		return 1;
	} else {
		return 0;
	}
}

static void bbs_mesh_solid__drawCenter(void *UNUSED(userData), int index, float *cent, float *UNUSED(no))
{
	EditFace *efa = EM_get_face_for_index(index);

	if (efa->h==0 && efa->fgonf!=EM_FGON) {
		WM_set_framebuffer_index_color(index+1);

		bglVertex3fv(cent);
	}
}

/* two options, facecolors or black */
static void bbs_mesh_solid_EM(Scene *scene, View3D *v3d,
                              Object *ob, DerivedMesh *dm, int facecol)
{
	cpack(0);

	if (facecol) {
		dm->drawMappedFaces(dm, bbs_mesh_solid__setSolidDrawOptions, GPU_enable_material, NULL, (void*)(intptr_t) 1, 0);

		if(check_ob_drawface_dot(scene, v3d, ob->dt)) {
			glPointSize(UI_GetThemeValuef(TH_FACEDOT_SIZE));
		
			bglBegin(GL_POINTS);
			dm->foreachMappedFaceCenter(dm, bbs_mesh_solid__drawCenter, NULL);
			bglEnd();
		}

	} else {
		dm->drawMappedFaces(dm, bbs_mesh_solid__setSolidDrawOptions, GPU_enable_material, NULL, (void*) 0, 0);
	}
}

static int bbs_mesh_solid__setDrawOpts(void *UNUSED(userData), int index, int *UNUSED(drawSmooth_r))
{
	WM_set_framebuffer_index_color(index+1);
	return 1;
}

static int bbs_mesh_solid_hide__setDrawOpts(void *userData, int index, int *UNUSED(drawSmooth_r))
{
	Mesh *me = userData;

	if (!(me->mface[index].flag&ME_HIDE)) {
		WM_set_framebuffer_index_color(index+1);
		return 1;
	} else {
		return 0;
	}
}

// must have called WM_set_framebuffer_index_color beforehand
static int bbs_mesh_solid_hide2__setDrawOpts(void *userData, int index, int *UNUSED(drawSmooth_r))
{
	Mesh *me = userData;

	if (!(me->mface[index].flag & ME_HIDE)) {
		return 1;
	} else {
		return 0;
	}
}
static void bbs_mesh_solid(Scene *scene, Object *ob)
{
	DerivedMesh *dm = mesh_get_derived_final(scene, ob, scene->customdata_mask);
	Mesh *me = (Mesh*)ob->data;
	
	glColor3ub(0, 0, 0);

	if((me->editflag & ME_EDIT_PAINT_MASK))
		dm->drawMappedFaces(dm, bbs_mesh_solid_hide__setDrawOpts, GPU_enable_material, NULL, me, 0);
	else
		dm->drawMappedFaces(dm, bbs_mesh_solid__setDrawOpts, GPU_enable_material, NULL, me, 0);

	dm->release(dm);
}

void draw_object_backbufsel(Scene *scene, View3D *v3d, RegionView3D *rv3d, Object *ob)
{
	ToolSettings *ts= scene->toolsettings;

	glMultMatrixf(ob->obmat);

	glClearDepth(1.0); glClear(GL_DEPTH_BUFFER_BIT);
	glEnable(GL_DEPTH_TEST);

	switch( ob->type) {
	case OB_MESH:
		if(ob->mode & OB_MODE_EDIT) {
			Mesh *me= ob->data;
			EditMesh *em= me->edit_mesh;

			DerivedMesh *dm = editmesh_get_derived_cage(scene, ob, em, CD_MASK_BAREMESH);

			EM_init_index_arrays(em, 1, 1, 1);

			bbs_mesh_solid_EM(scene, v3d, ob, dm, ts->selectmode & SCE_SELECT_FACE);
			if(ts->selectmode & SCE_SELECT_FACE)
				em_solidoffs = 1+em->totface;
			else
				em_solidoffs= 1;
			
			bglPolygonOffset(rv3d->dist, 1.0);
			
			// we draw edges always, for loop (select) tools
			bbs_mesh_wire(dm, em_solidoffs);
			em_wireoffs= em_solidoffs + em->totedge;
			
			// we draw verts if vert select mode or if in transform (for snap).
			if(ts->selectmode & SCE_SELECT_VERTEX || G.moving & G_TRANSFORM_EDIT) {
				bbs_mesh_verts(dm, em_wireoffs);
				em_vertoffs= em_wireoffs + em->totvert;
			}
			else em_vertoffs= em_wireoffs;
			
			bglPolygonOffset(rv3d->dist, 0.0);

			dm->release(dm);

			EM_free_index_arrays();
		}
		else {
			Mesh *me= ob->data;
			if(     (me->editflag & ME_EDIT_VERT_SEL) &&
			        /* currently vertex select only supports weight paint */
			        (ob->mode & OB_MODE_WEIGHT_PAINT))
			{
				DerivedMesh *dm = mesh_get_derived_final(scene, ob, scene->customdata_mask);
				glColor3ub(0, 0, 0);

				dm->drawMappedFaces(dm, bbs_mesh_solid_hide2__setDrawOpts, GPU_enable_material, NULL, me, 0);

				
				bbs_obmode_mesh_verts(ob, dm, 1);
				em_vertoffs = me->totvert+1;
				dm->release(dm);
			}
			else {
				bbs_mesh_solid(scene, ob);
			}
		}
		break;
	case OB_CURVE:
	case OB_SURF:
		break;
	}

	glLoadMatrixf(rv3d->viewmat);
}


/* ************* draw object instances for bones, for example ****************** */
/*               assumes all matrices/etc set OK */

/* helper function for drawing object instances - meshes */
static void draw_object_mesh_instance(Scene *scene, View3D *v3d, RegionView3D *rv3d, 
									  Object *ob, int dt, int outline)
{
	Mesh *me= ob->data;
	DerivedMesh *dm=NULL, *edm=NULL;
	int glsl;
	
	if(ob->mode & OB_MODE_EDIT)
		edm= editmesh_get_derived_base(ob, me->edit_mesh);
	else 
		dm = mesh_get_derived_final(scene, ob, CD_MASK_BAREMESH);

	if(dt<=OB_WIRE) {
		if(dm)
			dm->drawEdges(dm, 1, 0);
		else if(edm)
			edm->drawEdges(edm, 1, 0);	
	}
	else {
		if(outline)
			draw_mesh_object_outline(v3d, ob, dm?dm:edm);

		if(dm) {
			glsl = draw_glsl_material(scene, ob, v3d, dt);
			GPU_begin_object_materials(v3d, rv3d, scene, ob, glsl, NULL);
		}
		else {
			glEnable(GL_COLOR_MATERIAL);
			UI_ThemeColor(TH_BONE_SOLID);
			glDisable(GL_COLOR_MATERIAL);
		}
		
		glLightModeli(GL_LIGHT_MODEL_TWO_SIDE, 0);
		glFrontFace((ob->transflag&OB_NEG_SCALE)?GL_CW:GL_CCW);
		glEnable(GL_LIGHTING);
		
		if(dm) {
			dm->drawFacesSolid(dm, NULL, 0, GPU_enable_material);
			GPU_end_object_materials();
		}
		else if(edm)
			edm->drawMappedFaces(edm, NULL, GPU_enable_material, NULL, NULL, 0);
		
		glDisable(GL_LIGHTING);
	}

	if(edm) edm->release(edm);
	if(dm) dm->release(dm);
}

void draw_object_instance(Scene *scene, View3D *v3d, RegionView3D *rv3d, Object *ob, int dt, int outline)
{
	if (ob == NULL) 
		return;
		
	switch (ob->type) {
		case OB_MESH:
			draw_object_mesh_instance(scene, v3d, rv3d, ob, dt, outline);
			break;
		case OB_EMPTY:
			if (ob->empty_drawtype == OB_EMPTY_IMAGE) {
				draw_empty_image(ob);
			}
			else {
				drawaxes(ob->empty_drawsize, ob->empty_drawtype);
			}
			break;
	}
}<|MERGE_RESOLUTION|>--- conflicted
+++ resolved
@@ -2360,11 +2360,7 @@
 	 * return 2 for the active face so it renders with stipple enabled */
 static int draw_dm_faces_sel__setDrawOptions(void *userData, int index, int *UNUSED(drawSmooth_r))
 {
-<<<<<<< HEAD
-	struct { DerivedMesh *dm; unsigned char *cols[4]; EditFace *efa_act; } * data = userData;
-=======
-	struct { unsigned char *cols[3]; EditFace *efa_act; int *orig_index; } * data = userData;
->>>>>>> 33b1939a
+	struct { unsigned char *cols[4]; EditFace *efa_act; int *orig_index; } * data = userData;
 	EditFace *efa = EM_get_face_for_index(index);
 	unsigned char *col;
 	
@@ -2384,12 +2380,7 @@
 
 static int draw_dm_faces_sel__compareDrawOptions(void *userData, int index, int next_index)
 {
-<<<<<<< HEAD
-	struct { DerivedMesh *dm; unsigned char *cols[4]; EditFace *efa_act; } *data = userData;
-	int *orig_index= DM_get_face_data_layer(data->dm, CD_ORIGINDEX);
-=======
-	struct { unsigned char *cols[3]; EditFace *efa_act; int *orig_index; } *data = userData;
->>>>>>> 33b1939a
+	struct { unsigned char *cols[4]; EditFace *efa_act; int *orig_index; } *data = userData;
 	EditFace *efa;
 	EditFace *next_efa;
 	unsigned char *col, *next_col;
@@ -2418,12 +2409,7 @@
 /* also draws the active face */
 static void draw_dm_faces_sel(DerivedMesh *dm, unsigned char *baseCol, unsigned char *selCol, unsigned char *markCol, unsigned char *actCol, EditFace *efa_act) 
 {
-<<<<<<< HEAD
-	struct { DerivedMesh *dm; unsigned char *cols[4]; EditFace *efa_act; } data;
-	data.dm= dm;
-=======
-	struct { unsigned char *cols[3]; EditFace *efa_act; int *orig_index; } data;
->>>>>>> 33b1939a
+	struct { unsigned char *cols[4]; EditFace *efa_act; int *orig_index; } data;
 	data.cols[0] = baseCol;
 	data.cols[1] = selCol;
 	data.cols[2] = markCol;
