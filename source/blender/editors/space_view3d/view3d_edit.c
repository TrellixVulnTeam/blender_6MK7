--- conflicted
+++ resolved
@@ -222,11 +222,8 @@
 
 	/* store data */
 	op->customdata = vod;
-<<<<<<< HEAD
+	vod->bmain = CTX_data_main(C);
 	vod->depsgraph = CTX_data_depsgraph(C);
-=======
-	vod->bmain = CTX_data_main(C);
->>>>>>> 7b6af843
 	vod->scene = CTX_data_scene(C);
 	vod->sa = CTX_wm_area(C);
 	vod->ar = CTX_wm_region(C);
@@ -395,11 +392,7 @@
 		negate_v3_v3(fallback_depth_pt, rv3d->ofs);
 
 		vod->use_dyn_ofs = ED_view3d_autodist(
-<<<<<<< HEAD
 		        depsgraph, vod->ar, vod->v3d,
-=======
-		        vod->bmain, vod->scene, vod->ar, vod->v3d,
->>>>>>> 7b6af843
 		        event->mval, vod->dyn_ofs, true, fallback_depth_pt);
 	}
 	else {
@@ -3094,7 +3087,6 @@
 
 static int viewcenter_pick_invoke(bContext *C, wmOperator *op, const wmEvent *event)
 {
-	Main *bmain = CTX_data_main(C);
 	View3D *v3d = CTX_wm_view3d(C);
 	RegionView3D *rv3d = CTX_wm_region_view3d(C);
 	ARegion *ar = CTX_wm_region(C);
@@ -3108,11 +3100,7 @@
 
 		view3d_operator_needs_opengl(C);
 
-<<<<<<< HEAD
 		if (ED_view3d_autodist(depsgraph, ar, v3d, event->mval, new_ofs, false, NULL)) {
-=======
-		if (ED_view3d_autodist(bmain, scene, ar, v3d, event->mval, new_ofs, false, NULL)) {
->>>>>>> 7b6af843
 			/* pass */
 		}
 		else {
@@ -3397,7 +3385,6 @@
 
 static int view3d_zoom_border_exec(bContext *C, wmOperator *op)
 {
-	Main *bmain = CTX_data_main(C);
 	ARegion *ar = CTX_wm_region(C);
 	View3D *v3d = CTX_wm_view3d(C);
 	RegionView3D *rv3d = CTX_wm_region_view3d(C);
@@ -3428,12 +3415,7 @@
 	ED_view3d_dist_range_get(v3d, dist_range);
 
 	/* Get Z Depths, needed for perspective, nice for ortho */
-<<<<<<< HEAD
 	ED_view3d_draw_depth(CTX_data_depsgraph(C), ar, v3d, true);
-=======
-	bgl_get_mats(&mats);
-	ED_view3d_draw_depth(bmain, scene, ar, v3d, true);
->>>>>>> 7b6af843
 
 	{
 		/* avoid allocating the whole depth buffer */
@@ -4574,11 +4556,6 @@
 /* note: cannot use event->mval here (called by object_add() */
 void ED_view3d_cursor3d_position(bContext *C, float fp[3], const int mval[2])
 {
-<<<<<<< HEAD
-=======
-	Main *bmain = CTX_data_main(C);
-	Scene *scene = CTX_data_scene(C);
->>>>>>> 7b6af843
 	ARegion *ar = CTX_wm_region(C);
 	View3D *v3d = CTX_wm_view3d(C);
 	RegionView3D *rv3d = ar->regiondata;
@@ -4603,11 +4580,7 @@
 		struct Depsgraph *depsgraph = CTX_data_depsgraph(C);
 
 		view3d_operator_needs_opengl(C);
-<<<<<<< HEAD
 		if (ED_view3d_autodist(depsgraph, ar, v3d, mval, fp, true, NULL)) {
-=======
-		if (ED_view3d_autodist(bmain, scene, ar, v3d, mval, fp, true, NULL))
->>>>>>> 7b6af843
 			depth_used = true;
 		}
 	}
@@ -4621,6 +4594,7 @@
 
 void ED_view3d_cursor3d_update(bContext *C, const int mval[2])
 {
+	Main *bmain = CTX_data_main(C);
 	Scene *scene = CTX_data_scene(C);
 	View3D *v3d = CTX_wm_view3d(C);
 	ARegion *ar = CTX_wm_region(C);
@@ -4638,7 +4612,7 @@
 		float ray_no[3];
 
 		struct SnapObjectContext *snap_context = ED_transform_snap_object_context_create_view3d(
-		        scene, CTX_data_depsgraph(C), 0, ar, v3d);
+		        bmain, scene, CTX_data_depsgraph(C), 0, ar, v3d);
 
 		float obmat[4][4];
 		Object *ob_dummy = NULL;
