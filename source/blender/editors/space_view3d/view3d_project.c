--- conflicted
+++ resolved
@@ -370,12 +370,8 @@
  * \param do_clip_planes Optionally clip the start of the ray by the view clipping planes.
  * \return success, false if the ray is totally clipped.
  */
-<<<<<<< HEAD
 bool ED_view3d_win_to_ray_ex(
         struct Depsgraph *depsgraph,
-=======
-bool ED_view3d_win_to_ray_clipped_ex(
->>>>>>> de32dc6b
         const ARegion *ar, const View3D *v3d, const float mval[2],
         float r_ray_co[3], float r_ray_normal[3], float r_ray_start[3], bool do_clip_planes)
 {
@@ -404,20 +400,12 @@
  * \param do_clip_planes Optionally clip the start of the ray by the view clipping planes.
  * \return success, false if the ray is totally clipped.
  */
-<<<<<<< HEAD
 bool ED_view3d_win_to_ray(
         struct Depsgraph *depsgraph,
-=======
-bool ED_view3d_win_to_ray_clipped(
->>>>>>> de32dc6b
         const ARegion *ar, const View3D *v3d, const float mval[2],
         float r_ray_start[3], float r_ray_normal[3], const bool do_clip_planes)
 {
-<<<<<<< HEAD
-	return ED_view3d_win_to_ray_ex(depsgraph, ar, v3d, mval, NULL, r_ray_normal, r_ray_start, do_clip);
-=======
-	return ED_view3d_win_to_ray_clipped_ex(ar, v3d, mval, NULL, r_ray_normal, r_ray_start, do_clip_planes);
->>>>>>> de32dc6b
+	return ED_view3d_win_to_ray_ex(depsgraph, ar, v3d, mval, NULL, r_ray_normal, r_ray_start, do_clip_planes);
 }
 
 /**
@@ -672,15 +660,9 @@
  * \param do_clip_planes Optionally clip the ray by the view clipping planes.
  * \return success, false if the segment is totally clipped.
  */
-<<<<<<< HEAD
 bool ED_view3d_win_to_segment(struct Depsgraph *depsgraph,
                               const ARegion *ar, View3D *v3d, const float mval[2],
-                              float r_ray_start[3], float r_ray_end[3], const bool do_clip)
-=======
-bool ED_view3d_win_to_segment_clipped(
-        const ARegion *ar, View3D *v3d, const float mval[2],
-        float r_ray_start[3], float r_ray_end[3], const bool do_clip_planes)
->>>>>>> de32dc6b
+                              float r_ray_start[3], float r_ray_end[3], const bool do_clip_planes)
 {
 	view3d_win_to_ray_segment(depsgraph, ar, v3d, mval, NULL, NULL, r_ray_start, r_ray_end);
 
