/*
 * ***** BEGIN GPL LICENSE BLOCK *****
 *
 * This program is free software; you can redistribute it and/or
 * modify it under the terms of the GNU General Public License
 * as published by the Free Software Foundation; either version 2
 * of the License, or (at your option) any later version.
 *
 * This program is distributed in the hope that it will be useful,
 * but WITHOUT ANY WARRANTY; without even the implied warranty of
 * MERCHANTABILITY or FITNESS FOR A PARTICULAR PURPOSE.  See the
 * GNU General Public License for more details.
 *
 * You should have received a copy of the GNU General Public License
 * along with this program; if not, write to the Free Software Foundation,
 * Inc., 51 Franklin Street, Fifth Floor, Boston, MA 02110-1301, USA.
 *
 * The Original Code is Copyright (C) 2001-2002 by NaN Holding BV.
 * All rights reserved.
 *
 * The Original Code is: all of this file.
 *
 * Contributor(s): none yet.
 *
 * ***** END GPL LICENSE BLOCK *****
 */

/** \file blender/editors/space_view3d/view3d_snap.c
 *  \ingroup spview3d
 */


#include <math.h>
#include <string.h>

#include "MEM_guardedalloc.h"

#include "DNA_armature_types.h"
#include "DNA_curve_types.h"
#include "DNA_lattice_types.h"
#include "DNA_mesh_types.h"
#include "DNA_meta_types.h"
#include "DNA_scene_types.h"
#include "DNA_object_types.h"

#include "BLI_blenlib.h"
#include "BLI_math.h"
#include "BLI_linklist.h"
#include "BLI_utildefines.h"

#include "BKE_armature.h"
#include "BKE_context.h"
#include "BKE_curve.h"
#include "BKE_depsgraph.h"
#include "BKE_lattice.h"
#include "BKE_main.h"
#include "BKE_mball.h"
#include "BKE_object.h"
#include "BKE_editmesh.h"
#include "BKE_DerivedMesh.h"
#include "BKE_scene.h"
#include "BKE_tracking.h"

#include "WM_api.h"
#include "WM_types.h"

#include "RNA_access.h"
#include "RNA_define.h"

#include "ED_armature.h"
#include "ED_mesh.h"
#include "ED_keyframing.h"
#include "ED_screen.h"
#include "ED_curve.h" /* for curve_editnurbs */

#include "view3d_intern.h"

/* ************************************************** */
/* ********************* old transform stuff ******** */
/* *********** will get replaced with new transform * */
/* ************************************************** */

static bool snap_curs_to_sel_ex(bContext *C, float cursor[3]);

typedef struct TransVert {
	float *loc;
	float oldloc[3], maploc[3];
	float *val, oldval;
	int flag;
} TransVert;

              /* SELECT == (1 << 0) */
#define TX_VERT_USE_MAPLOC (1 << 1)

static TransVert *transvmain = NULL;
static int tottrans = 0;

/* copied from editobject.c, now uses (almost) proper depgraph */
static void special_transvert_update(Object *obedit)
{
	if (obedit) {
		DAG_id_tag_update(obedit->data, 0);
		
		if (obedit->type == OB_MESH) {
			BMEditMesh *em = BKE_editmesh_from_object(obedit);
			BM_mesh_normals_update(em->bm);
		}
		else if (ELEM(obedit->type, OB_CURVE, OB_SURF)) {
			Curve *cu = obedit->data;
			ListBase *nurbs = BKE_curve_editNurbs_get(cu);
			Nurb *nu = nurbs->first;

			while (nu) {
				/* keep handles' vectors unchanged */
				if (nu->bezt) {
					int a = nu->pntsu;
					TransVert *tv = transvmain;
					BezTriple *bezt = nu->bezt;

					while (a--) {
						if (bezt->f1 & SELECT) tv++;

						if (bezt->f2 & SELECT) {
							float v[3];

							if (bezt->f1 & SELECT) {
								sub_v3_v3v3(v, (tv - 1)->oldloc, tv->oldloc);
								add_v3_v3v3(bezt->vec[0], bezt->vec[1], v);
							}

							if (bezt->f3 & SELECT) {
								sub_v3_v3v3(v, (tv + 1)->oldloc, tv->oldloc);
								add_v3_v3v3(bezt->vec[2], bezt->vec[1], v);
							}

							tv++;
						}

						if (bezt->f3 & SELECT) tv++;

						bezt++;
					}
				}

				BKE_nurb_test2D(nu);
				BKE_nurb_handles_test(nu); /* test for bezier too */
				nu = nu->next;
			}
		}
		else if (obedit->type == OB_ARMATURE) {
			bArmature *arm = obedit->data;
			EditBone *ebo;
			TransVert *tv = transvmain;
			int a = 0;
			
			/* Ensure all bone tails are correctly adjusted */
			for (ebo = arm->edbo->first; ebo; ebo = ebo->next) {
				/* adjust tip if both ends selected */
				if ((ebo->flag & BONE_ROOTSEL) && (ebo->flag & BONE_TIPSEL)) {
					if (tv) {
						float diffvec[3];
						
						sub_v3_v3v3(diffvec, tv->loc, tv->oldloc);
						add_v3_v3(ebo->tail, diffvec);
						
						a++;
						if (a < tottrans) tv++;
					}
				}
			}
			
			/* Ensure all bones are correctly adjusted */
			for (ebo = arm->edbo->first; ebo; ebo = ebo->next) {
				if ((ebo->flag & BONE_CONNECTED) && ebo->parent) {
					/* If this bone has a parent tip that has been moved */
					if (ebo->parent->flag & BONE_TIPSEL) {
						copy_v3_v3(ebo->head, ebo->parent->tail);
					}
					/* If this bone has a parent tip that has NOT been moved */
					else {
						copy_v3_v3(ebo->parent->tail, ebo->head);
					}
				}
			}
			if (arm->flag & ARM_MIRROR_EDIT)
				transform_armature_mirror_update(obedit);
		}
		else if (obedit->type == OB_LATTICE) {
			Lattice *lt = obedit->data;
			
			if (lt->editlatt->latt->flag & LT_OUTSIDE)
				outside_lattice(lt->editlatt->latt);
		}
	}
}

/* currently only used for bmesh index values */
enum {
	TM_INDEX_ON      =  1,  /* tag to make trans verts */
	TM_INDEX_OFF     =  0,  /* don't make verts */
	TM_INDEX_SKIP    = -1   /* dont make verts (when the index values point to trans-verts) */
};

/* copied from editobject.c, needs to be replaced with new transform code still */
/* mode flags: */
enum {
	TM_ALL_JOINTS      = 1, /* all joints (for bones only) */
	TM_SKIP_HANDLES    = 2  /* skip handles when control point is selected (for curves only) */
};

static void set_mapped_co(void *vuserdata, int index, const float co[3],
                          const float UNUSED(no[3]), const short UNUSED(no_s[3]))
{
	void **userdata = vuserdata;
	BMEditMesh *em = userdata[0];
	TransVert *tv = userdata[1];
	BMVert *eve = EDBM_vert_at_index(em, index);
	
	if (BM_elem_index_get(eve) != TM_INDEX_SKIP) {
		tv = &tv[BM_elem_index_get(eve)];

		/* be clever, get the closest vertex to the original,
		 * behaves most logically when the mirror modifier is used for eg [#33051]*/
		if ((tv->flag & TX_VERT_USE_MAPLOC) == 0) {
			/* first time */
			copy_v3_v3(tv->maploc, co);
			tv->flag |= TX_VERT_USE_MAPLOC;
		}
		else {
			/* find best location to use */
			if (len_squared_v3v3(eve->co, co) < len_squared_v3v3(eve->co, tv->maploc)) {
				copy_v3_v3(tv->maploc, co);
			}
		}
	}
}

static void make_trans_verts(Object *obedit, float min[3], float max[3], int mode)
{
	Nurb *nu;
	BezTriple *bezt;
	BPoint *bp;
	TransVert *tv = NULL;
	MetaElem *ml;
	BMVert *eve;
	EditBone    *ebo;
	float total, center[3], centroid[3];
	int a;

	tottrans = 0; /* global! */

	INIT_MINMAX(min, max);
	zero_v3(centroid);
	
	if (obedit->type == OB_MESH) {
		BMEditMesh *em = BKE_editmesh_from_object(obedit);
		BMesh *bm = em->bm;
		BMIter iter;
		void *userdata[2] = {em, NULL};
		/*int proptrans = 0; */ /*UNUSED*/
		
		/* abuses vertex index all over, set, just set dirty here,
		 * perhaps this could use its own array instead? - campbell */

		/* transform now requires awareness for select mode, so we tag the f1 flags in verts */
		tottrans = 0;
		if (em->selectmode & SCE_SELECT_VERTEX) {
			BM_ITER_MESH (eve, &iter, bm, BM_VERTS_OF_MESH) {
				if (!BM_elem_flag_test(eve, BM_ELEM_HIDDEN) && BM_elem_flag_test(eve, BM_ELEM_SELECT)) {
					BM_elem_index_set(eve, TM_INDEX_ON); /* set_dirty! */
					tottrans++;
				}
				else {
					BM_elem_index_set(eve, TM_INDEX_OFF);  /* set_dirty! */
				}
			}
		}
		else if (em->selectmode & SCE_SELECT_EDGE) {
			BMEdge *eed;

			BM_ITER_MESH (eve, &iter, bm, BM_VERTS_OF_MESH) {
				BM_elem_index_set(eve, TM_INDEX_OFF);  /* set_dirty! */
			}

			BM_ITER_MESH (eed, &iter, bm, BM_EDGES_OF_MESH) {
				if (!BM_elem_flag_test(eed, BM_ELEM_HIDDEN) && BM_elem_flag_test(eed, BM_ELEM_SELECT)) {
					BM_elem_index_set(eed->v1, TM_INDEX_ON);  /* set_dirty! */
					BM_elem_index_set(eed->v2, TM_INDEX_ON);  /* set_dirty! */
				}
			}

			BM_ITER_MESH (eve, &iter, bm, BM_VERTS_OF_MESH) {
				if (BM_elem_index_get(eve) == TM_INDEX_ON) tottrans++;
			}
		}
		else {
			BMFace *efa;

			BM_ITER_MESH (eve, &iter, bm, BM_VERTS_OF_MESH) {
				BM_elem_index_set(eve, TM_INDEX_OFF);  /* set_dirty! */
			}

			BM_ITER_MESH (efa, &iter, bm, BM_FACES_OF_MESH) {
				if (!BM_elem_flag_test(efa, BM_ELEM_HIDDEN) && BM_elem_flag_test(efa, BM_ELEM_SELECT)) {
					BMIter liter;
					BMLoop *l;
					
					BM_ITER_ELEM (l, &liter, efa, BM_LOOPS_OF_FACE) {
						BM_elem_index_set(l->v, TM_INDEX_ON); /* set_dirty! */
					}
				}
			}

			BM_ITER_MESH (eve, &iter, bm, BM_VERTS_OF_MESH) {
				if (BM_elem_index_get(eve) == TM_INDEX_ON) tottrans++;
			}
		}
		/* for any of the 3 loops above which all dirty the indices */
		bm->elem_index_dirty |= BM_VERT;
		
		/* and now make transverts */
		if (tottrans) {
			tv = transvmain = MEM_callocN(tottrans * sizeof(TransVert), "maketransverts");
		
			a = 0;
			BM_ITER_MESH (eve, &iter, bm, BM_VERTS_OF_MESH) {
				if (BM_elem_index_get(eve)) {
					BM_elem_index_set(eve, a);  /* set_dirty! */
					copy_v3_v3(tv->oldloc, eve->co);
					tv->loc = eve->co;
					tv->flag = (BM_elem_index_get(eve) == TM_INDEX_ON) ? SELECT : 0;
					tv++;
					a++;
				}
				else {
					BM_elem_index_set(eve, TM_INDEX_SKIP);  /* set_dirty! */
				}
			}
			/* set dirty already, above */

			userdata[1] = transvmain;
		}
		
		if (transvmain && em->derivedCage) {
			EDBM_index_arrays_ensure(em, BM_VERT);
			em->derivedCage->foreachMappedVert(em->derivedCage, set_mapped_co, userdata, DM_FOREACH_NOP);
		}
	}
	else if (obedit->type == OB_ARMATURE) {
		bArmature *arm = obedit->data;
		int totmalloc = BLI_countlist(arm->edbo);

		totmalloc *= 2;  /* probably overkill but bones can have 2 trans verts each */

		tv = transvmain = MEM_callocN(totmalloc * sizeof(TransVert), "maketransverts armature");
		
		for (ebo = arm->edbo->first; ebo; ebo = ebo->next) {
			if (ebo->layer & arm->layer) {
				short tipsel = (ebo->flag & BONE_TIPSEL);
				short rootsel = (ebo->flag & BONE_ROOTSEL);
				short rootok = (!(ebo->parent && (ebo->flag & BONE_CONNECTED) && (ebo->parent->flag & BONE_TIPSEL)));
				
				if ((tipsel && rootsel) || (rootsel)) {
					/* Don't add the tip (unless mode & TM_ALL_JOINTS, for getting all joints),
					 * otherwise we get zero-length bones as tips will snap to the same
					 * location as heads.
					 */
					if (rootok) {
						copy_v3_v3(tv->oldloc, ebo->head);
						tv->loc = ebo->head;
						tv->flag = SELECT;
						tv++;
						tottrans++;
					}
					
					if ((mode & TM_ALL_JOINTS) && (tipsel)) {
						copy_v3_v3(tv->oldloc, ebo->tail);
						tv->loc = ebo->tail;
						tv->flag = SELECT;
						tv++;
						tottrans++;
					}
				}
				else if (tipsel) {
					copy_v3_v3(tv->oldloc, ebo->tail);
					tv->loc = ebo->tail;
					tv->flag = SELECT;
					tv++;
					tottrans++;
				}
			}
		}
	}
	else if (ELEM(obedit->type, OB_CURVE, OB_SURF)) {
		Curve *cu = obedit->data;
		int totmalloc = 0;
		ListBase *nurbs = BKE_curve_editNurbs_get(cu);

		for (nu = nurbs->first; nu; nu = nu->next) {
			if (nu->type == CU_BEZIER)
				totmalloc += 3 * nu->pntsu;
			else
				totmalloc += nu->pntsu * nu->pntsv;
		}
		tv = transvmain = MEM_callocN(totmalloc * sizeof(TransVert), "maketransverts curve");

		nu = nurbs->first;
		while (nu) {
			if (nu->type == CU_BEZIER) {
				a = nu->pntsu;
				bezt = nu->bezt;
				while (a--) {
					if (bezt->hide == 0) {
						int skip_handle = 0;
						if (bezt->f2 & SELECT)
							skip_handle = mode & TM_SKIP_HANDLES;

						if ((bezt->f1 & SELECT) && !skip_handle) {
							copy_v3_v3(tv->oldloc, bezt->vec[0]);
							tv->loc = bezt->vec[0];
							tv->flag = bezt->f1 & SELECT;
							tv++;
							tottrans++;
						}
						if (bezt->f2 & SELECT) {
							copy_v3_v3(tv->oldloc, bezt->vec[1]);
							tv->loc = bezt->vec[1];
							tv->val = &(bezt->alfa);
							tv->oldval = bezt->alfa;
							tv->flag = bezt->f2 & SELECT;
							tv++;
							tottrans++;
						}
						if ((bezt->f3 & SELECT) && !skip_handle) {
							copy_v3_v3(tv->oldloc, bezt->vec[2]);
							tv->loc = bezt->vec[2];
							tv->flag = bezt->f3 & SELECT;
							tv++;
							tottrans++;
						}
					}
					bezt++;
				}
			}
			else {
				a = nu->pntsu * nu->pntsv;
				bp = nu->bp;
				while (a--) {
					if (bp->hide == 0) {
						if (bp->f1 & SELECT) {
							copy_v3_v3(tv->oldloc, bp->vec);
							tv->loc = bp->vec;
							tv->val = &(bp->alfa);
							tv->oldval = bp->alfa;
							tv->flag = bp->f1 & SELECT;
							tv++;
							tottrans++;
						}
					}
					bp++;
				}
			}
			nu = nu->next;
		}
	}
	else if (obedit->type == OB_MBALL) {
		MetaBall *mb = obedit->data;
		int totmalloc = BLI_countlist(mb->editelems);
		
		tv = transvmain = MEM_callocN(totmalloc * sizeof(TransVert), "maketransverts mball");
		
		ml = mb->editelems->first;
		while (ml) {
			if (ml->flag & SELECT) {
				tv->loc = &ml->x;
				copy_v3_v3(tv->oldloc, tv->loc);
				tv->val = &(ml->rad);
				tv->oldval = ml->rad;
				tv->flag = SELECT;
				tv++;
				tottrans++;
			}
			ml = ml->next;
		}
	}
	else if (obedit->type == OB_LATTICE) {
		Lattice *lt = obedit->data;
		
		bp = lt->editlatt->latt->def;
		
		a = lt->editlatt->latt->pntsu * lt->editlatt->latt->pntsv * lt->editlatt->latt->pntsw;
		
		tv = transvmain = MEM_callocN(a * sizeof(TransVert), "maketransverts latt");
		
		while (a--) {
			if (bp->f1 & SELECT) {
				if (bp->hide == 0) {
					copy_v3_v3(tv->oldloc, bp->vec);
					tv->loc = bp->vec;
					tv->flag = bp->f1 & SELECT;
					tv++;
					tottrans++;
				}
			}
			bp++;
		}
	}
	
	if (!tottrans && transvmain) {
		/* prevent memory leak. happens for curves/latticies due to */
		/* difficult condition of adding points to trans data */
		MEM_freeN(transvmain);
		transvmain = NULL;
	}

	/* cent etc */
	tv = transvmain;
	total = 0.0;
	for (a = 0; a < tottrans; a++, tv++) {
		if (tv->flag & SELECT) {
			add_v3_v3(centroid, tv->oldloc);
			total += 1.0f;
			minmax_v3v3_v3(min, max, tv->oldloc);
		}
	}
	if (total != 0.0f) {
		mul_v3_fl(centroid, 1.0f / total);
	}

	mid_v3_v3v3(center, min, max);
}

/* *********************** operators ******************** */

static int snap_sel_to_grid(bContext *C, wmOperator *UNUSED(op))
{
	Object *obedit = CTX_data_edit_object(C);
	Scene *scene = CTX_data_scene(C);
	RegionView3D *rv3d = CTX_wm_region_data(C);
	TransVert *tv;
	float gridf, imat[3][3], bmat[3][3], vec[3];
	int a;

	gridf = rv3d->gridview;

	if (obedit) {
		tottrans = 0;
		
		if (ELEM6(obedit->type, OB_ARMATURE, OB_LATTICE, OB_MESH, OB_SURF, OB_CURVE, OB_MBALL))
			make_trans_verts(obedit, bmat[0], bmat[1], 0);
		if (tottrans == 0) return OPERATOR_CANCELLED;
		
		copy_m3_m4(bmat, obedit->obmat);
		invert_m3_m3(imat, bmat);
		
		tv = transvmain;
		for (a = 0; a < tottrans; a++, tv++) {
			copy_v3_v3(vec, tv->loc);
			mul_m3_v3(bmat, vec);
			add_v3_v3(vec, obedit->obmat[3]);
			vec[0] = gridf * floorf(0.5f + vec[0] / gridf);
			vec[1] = gridf * floorf(0.5f + vec[1] / gridf);
			vec[2] = gridf * floorf(0.5f + vec[2] / gridf);
			sub_v3_v3(vec, obedit->obmat[3]);
			
			mul_m3_v3(imat, vec);
			copy_v3_v3(tv->loc, vec);
		}
		
		special_transvert_update(obedit);
		
		MEM_freeN(transvmain);
		transvmain = NULL;
	}
	else {
		struct KeyingSet *ks = ANIM_get_keyingset_for_autokeying(scene, ANIM_KS_LOCATION_ID);

		CTX_DATA_BEGIN (C, Object *, ob, selected_editable_objects)
		{
			if (ob->mode & OB_MODE_POSE) {
				bPoseChannel *pchan;
				bArmature *arm = ob->data;
				
				invert_m4_m4(ob->imat, ob->obmat);
				
				for (pchan = ob->pose->chanbase.first; pchan; pchan = pchan->next) {
					if (pchan->bone->flag & BONE_SELECTED) {
						if (pchan->bone->layer & arm->layer) {
							if ((pchan->bone->flag & BONE_CONNECTED) == 0) {
								float nLoc[3];
								
								/* get nearest grid point to snap to */
								copy_v3_v3(nLoc, pchan->pose_mat[3]);
								/* We must operate in world space! */
								mul_m4_v3(ob->obmat, nLoc);
								vec[0] = gridf * (float)(floor(0.5f + nLoc[0] / gridf));
								vec[1] = gridf * (float)(floor(0.5f + nLoc[1] / gridf));
								vec[2] = gridf * (float)(floor(0.5f + nLoc[2] / gridf));
								/* Back in object space... */
								mul_m4_v3(ob->imat, vec);
								
								/* Get location of grid point in pose space. */
								BKE_armature_loc_pose_to_bone(pchan, vec, vec);
								
								/* adjust location */
								if ((pchan->protectflag & OB_LOCK_LOCX) == 0)
									pchan->loc[0] = vec[0];
								if ((pchan->protectflag & OB_LOCK_LOCY) == 0)
									pchan->loc[1] = vec[1];
								if ((pchan->protectflag & OB_LOCK_LOCZ) == 0)
									pchan->loc[2] = vec[2];

								/* auto-keyframing */
								ED_autokeyframe_pchan(C, scene, ob, pchan, ks);
							}
							/* if the bone has a parent and is connected to the parent,
							 * don't do anything - will break chain unless we do auto-ik.
							 */
						}
					}
				}
				ob->pose->flag |= (POSE_LOCKED | POSE_DO_UNLOCK);
				
				DAG_id_tag_update(&ob->id, OB_RECALC_DATA);
			}
			else {
				vec[0] = -ob->obmat[3][0] + gridf * floorf(0.5f + ob->obmat[3][0] / gridf);
				vec[1] = -ob->obmat[3][1] + gridf * floorf(0.5f + ob->obmat[3][1] / gridf);
				vec[2] = -ob->obmat[3][2] + gridf * floorf(0.5f + ob->obmat[3][2] / gridf);
				
				if (ob->parent) {
					float originmat[3][3];
					BKE_object_where_is_calc_ex(scene, NULL, ob, originmat);
					
					invert_m3_m3(imat, originmat);
					mul_m3_v3(imat, vec);
				}
				if ((ob->protectflag & OB_LOCK_LOCX) == 0)
					ob->loc[0] += vec[0];
				if ((ob->protectflag & OB_LOCK_LOCY) == 0)
					ob->loc[1] += vec[1];
				if ((ob->protectflag & OB_LOCK_LOCZ) == 0)
					ob->loc[2] += vec[2];
				
				/* auto-keyframing */
				ED_autokeyframe_object(C, scene, ob, ks);

				DAG_id_tag_update(&ob->id, OB_RECALC_OB);
			}
		}
		CTX_DATA_END;
	}

	WM_event_add_notifier(C, NC_OBJECT | ND_TRANSFORM, NULL);
	
	return OPERATOR_FINISHED;
}

void VIEW3D_OT_snap_selected_to_grid(wmOperatorType *ot)
{
	/* identifiers */
	ot->name = "Snap Selection to Grid";
	ot->description = "Snap selected item(s) to nearest grid node";
	ot->idname = "VIEW3D_OT_snap_selected_to_grid";
	
	/* api callbacks */
	ot->exec = snap_sel_to_grid;
	ot->poll = ED_operator_region_view3d_active;
	
	/* flags */
	ot->flag = OPTYPE_REGISTER | OPTYPE_UNDO;
}

/* *************************************************** */

static int snap_sel_to_curs(bContext *C, wmOperator *op)
{
	Object *obedit = CTX_data_edit_object(C);
	Scene *scene = CTX_data_scene(C);
	View3D *v3d = CTX_wm_view3d(C);
	TransVert *tv;
	float imat[3][3], bmat[3][3];
	const float *cursor_global;
<<<<<<< HEAD
	int a;

	cursor_global = give_cursor(scene, v3d);
=======
	float center_global[3];
	float offset_global[3];
	int a;

	const bool use_offset = RNA_boolean_get(op->ptr, "use_offset");

	cursor_global = give_cursor(scene, v3d);

	if (use_offset) {
		snap_curs_to_sel_ex(C, center_global);
		sub_v3_v3v3(offset_global, cursor_global, center_global);
	}
>>>>>>> ec3fce8e

	if (obedit) {
		float cursor_local[3];

		tottrans = 0;
		
		if (ELEM6(obedit->type, OB_ARMATURE, OB_LATTICE, OB_MESH, OB_SURF, OB_CURVE, OB_MBALL))
			make_trans_verts(obedit, bmat[0], bmat[1], 0);
		if (tottrans == 0) return OPERATOR_CANCELLED;
		
		copy_m3_m4(bmat, obedit->obmat);
		invert_m3_m3(imat, bmat);
		
<<<<<<< HEAD
		tv = transvmain;
		sub_v3_v3v3(cursor_local, cursor_global, obedit->obmat[3]);
		mul_m3_v3(imat, cursor_local);
		for (a = 0; a < tottrans; a++, tv++) {
			copy_v3_v3(tv->loc, cursor_local);
=======
		/* get the cursor in object space */
		sub_v3_v3v3(cursor_local, cursor_global, obedit->obmat[3]);
		mul_m3_v3(imat, cursor_local);

		if (use_offset) {
			float offset_local[3];

			mul_v3_m3v3(offset_local, imat, offset_global);

			tv = transvmain;
			for (a = 0; a < tottrans; a++, tv++) {
				add_v3_v3(tv->loc, offset_local);
			}
		}
		else {
			tv = transvmain;
			for (a = 0; a < tottrans; a++, tv++) {
				copy_v3_v3(tv->loc, cursor_local);
			}
>>>>>>> ec3fce8e
		}
		
		special_transvert_update(obedit);
		
		MEM_freeN(transvmain);
		transvmain = NULL;
	}
	else {
		struct KeyingSet *ks = ANIM_get_keyingset_for_autokeying(scene, ANIM_KS_LOCATION_ID);

		CTX_DATA_BEGIN (C, Object *, ob, selected_editable_objects)
		{
			if (ob->mode & OB_MODE_POSE) {
				bPoseChannel *pchan;
				bArmature *arm = ob->data;
				float cursor_local[3];
				
				invert_m4_m4(ob->imat, ob->obmat);
<<<<<<< HEAD
				copy_v3_v3(cursor_local, cursor_global);
				mul_m4_v3(ob->imat, cursor_local);
				
=======
				mul_v3_m4v3(cursor_local, ob->imat, cursor_global);

>>>>>>> ec3fce8e
				for (pchan = ob->pose->chanbase.first; pchan; pchan = pchan->next) {
					if (pchan->bone->flag & BONE_SELECTED) {
						if (PBONE_VISIBLE(arm, pchan->bone)) {
							if ((pchan->bone->flag & BONE_CONNECTED) == 0) {
								/* Get position in pchan (pose) space. */
								float cursor_pose[3];
<<<<<<< HEAD
								BKE_armature_loc_pose_to_bone(pchan, cursor_local, cursor_pose);
=======

								if (use_offset) {
									mul_v3_m4v3(cursor_pose, ob->obmat, pchan->pose_mat[3]);
									add_v3_v3(cursor_pose, offset_global);

									mul_m4_v3(ob->imat, cursor_pose);
									BKE_armature_loc_pose_to_bone(pchan, cursor_pose, cursor_pose);
								}
								else {
									BKE_armature_loc_pose_to_bone(pchan, cursor_local, cursor_pose);
								}
>>>>>>> ec3fce8e

								/* copy new position */
								if ((pchan->protectflag & OB_LOCK_LOCX) == 0)
									pchan->loc[0] = cursor_pose[0];
								if ((pchan->protectflag & OB_LOCK_LOCY) == 0)
									pchan->loc[1] = cursor_pose[1];
								if ((pchan->protectflag & OB_LOCK_LOCZ) == 0)
									pchan->loc[2] = cursor_pose[2];

								/* auto-keyframing */
								ED_autokeyframe_pchan(C, scene, ob, pchan, ks);
							}
							/* if the bone has a parent and is connected to the parent,
							 * don't do anything - will break chain unless we do auto-ik.
							 */
						}
					}
				}
				ob->pose->flag |= (POSE_LOCKED | POSE_DO_UNLOCK);
				
				DAG_id_tag_update(&ob->id, OB_RECALC_DATA);
			}
			else {
				float cursor_parent[3];  /* parent-relative */
<<<<<<< HEAD
				cursor_parent[0] = -ob->obmat[3][0] + cursor_global[0];
				cursor_parent[1] = -ob->obmat[3][1] + cursor_global[1];
				cursor_parent[2] = -ob->obmat[3][2] + cursor_global[2];
=======

				if (use_offset) {
					add_v3_v3v3(cursor_parent, ob->obmat[3], offset_global);
				}
				else {
					copy_v3_v3(cursor_parent, cursor_global);
				}

				sub_v3_v3(cursor_parent, ob->obmat[3]);
>>>>>>> ec3fce8e
				
				if (ob->parent) {
					float originmat[3][3];
					BKE_object_where_is_calc_ex(scene, NULL, ob, originmat);
					
					invert_m3_m3(imat, originmat);
					mul_m3_v3(imat, cursor_parent);
				}
				if ((ob->protectflag & OB_LOCK_LOCX) == 0)
					ob->loc[0] += cursor_parent[0];
				if ((ob->protectflag & OB_LOCK_LOCY) == 0)
					ob->loc[1] += cursor_parent[1];
				if ((ob->protectflag & OB_LOCK_LOCZ) == 0)
					ob->loc[2] += cursor_parent[2];

				/* auto-keyframing */
				ED_autokeyframe_object(C, scene, ob, ks);

				DAG_id_tag_update(&ob->id, OB_RECALC_OB);
			}
		}
		CTX_DATA_END;
	}

	WM_event_add_notifier(C, NC_OBJECT | ND_TRANSFORM, NULL);
	
	return OPERATOR_FINISHED;
}

void VIEW3D_OT_snap_selected_to_cursor(wmOperatorType *ot)
{
	/* identifiers */
	ot->name = "Snap Selection to Cursor";
	ot->description = "Snap selected item(s) to cursor";
	ot->idname = "VIEW3D_OT_snap_selected_to_cursor";
	
	/* api callbacks */
	ot->exec = snap_sel_to_curs;
	ot->poll = ED_operator_view3d_active;
	
	/* flags */
	ot->flag = OPTYPE_REGISTER | OPTYPE_UNDO;

	/* rna */
	RNA_def_boolean(ot->srna, "use_offset", 1, "Offset", "");
}

/* *************************************************** */

static int snap_curs_to_grid(bContext *C, wmOperator *UNUSED(op))
{
	Scene *scene = CTX_data_scene(C);
	RegionView3D *rv3d = CTX_wm_region_data(C);
	View3D *v3d = CTX_wm_view3d(C);
	float gridf, *curs;

	gridf = rv3d->gridview;
	curs = give_cursor(scene, v3d);

	curs[0] = gridf * floorf(0.5f + curs[0] / gridf);
	curs[1] = gridf * floorf(0.5f + curs[1] / gridf);
	curs[2] = gridf * floorf(0.5f + curs[2] / gridf);
	
	WM_event_add_notifier(C, NC_SPACE | ND_SPACE_VIEW3D, v3d);  /* hrm */

	return OPERATOR_FINISHED;
}

void VIEW3D_OT_snap_cursor_to_grid(wmOperatorType *ot)
{
	/* identifiers */
	ot->name = "Snap Cursor to Grid";
	ot->description = "Snap cursor to nearest grid node";
	ot->idname = "VIEW3D_OT_snap_cursor_to_grid";
	
	/* api callbacks */
	ot->exec = snap_curs_to_grid;
	ot->poll = ED_operator_region_view3d_active;
	
	/* flags */
	ot->flag = OPTYPE_REGISTER | OPTYPE_UNDO;
}

/* **************************************************** */

static void bundle_midpoint(Scene *scene, Object *ob, float vec[3])
{
	MovieClip *clip = BKE_object_movieclip_get(scene, ob, 0);
	MovieTracking *tracking;
	MovieTrackingObject *object;
	int ok = 0;
	float min[3], max[3], mat[4][4], pos[3], cammat[4][4] = MAT4_UNITY;

	if (!clip)
		return;

	tracking = &clip->tracking;

	copy_m4_m4(cammat, ob->obmat);

	BKE_tracking_get_camera_object_matrix(scene, ob, mat);

	INIT_MINMAX(min, max);

	for (object = tracking->objects.first; object; object = object->next) {
		ListBase *tracksbase = BKE_tracking_object_get_tracks(tracking, object);
		MovieTrackingTrack *track = tracksbase->first;
		float obmat[4][4];

		if (object->flag & TRACKING_OBJECT_CAMERA) {
			copy_m4_m4(obmat, mat);
		}
		else {
			float imat[4][4];

			BKE_tracking_camera_get_reconstructed_interpolate(tracking, object, scene->r.cfra, imat);
			invert_m4(imat);

			mul_m4_m4m4(obmat, cammat, imat);
		}

		while (track) {
			if ((track->flag & TRACK_HAS_BUNDLE) && TRACK_SELECTED(track)) {
				ok = 1;
				mul_v3_m4v3(pos, obmat, track->bundle_pos);
				minmax_v3v3_v3(min, max, pos);
			}

			track = track->next;
		}
	}

	if (ok) {
		mid_v3_v3v3(vec, min, max);
	}
}

static bool snap_curs_to_sel_ex(bContext *C, float cursor[3])
{
	Object *obedit = CTX_data_edit_object(C);
	Scene *scene = CTX_data_scene(C);
	View3D *v3d = CTX_wm_view3d(C);
	TransVert *tv;
	float bmat[3][3], vec[3], min[3], max[3], centroid[3];
	int count, a;

	count = 0;
	INIT_MINMAX(min, max);
	zero_v3(centroid);

	if (obedit) {
		tottrans = 0;

		if (ELEM6(obedit->type, OB_ARMATURE, OB_LATTICE, OB_MESH, OB_SURF, OB_CURVE, OB_MBALL))
			make_trans_verts(obedit, bmat[0], bmat[1], TM_ALL_JOINTS | TM_SKIP_HANDLES);

		if (tottrans == 0) {
			return false;
		}

		copy_m3_m4(bmat, obedit->obmat);
		
		tv = transvmain;
		for (a = 0; a < tottrans; a++, tv++) {
			copy_v3_v3(vec, tv->loc);
			mul_m3_v3(bmat, vec);
			add_v3_v3(vec, obedit->obmat[3]);
			add_v3_v3(centroid, vec);
			minmax_v3v3_v3(min, max, vec);
		}
		
		if (v3d->around == V3D_CENTROID) {
			mul_v3_fl(centroid, 1.0f / (float)tottrans);
			copy_v3_v3(cursor, centroid);
		}
		else {
			mid_v3_v3v3(cursor, min, max);
		}
		MEM_freeN(transvmain);
		transvmain = NULL;
	}
	else {
		Object *obact = CTX_data_active_object(C);
		
		if (obact && (obact->mode & OB_MODE_POSE)) {
			bArmature *arm = obact->data;
			bPoseChannel *pchan;
			for (pchan = obact->pose->chanbase.first; pchan; pchan = pchan->next) {
				if (arm->layer & pchan->bone->layer) {
					if (pchan->bone->flag & BONE_SELECTED) {
						copy_v3_v3(vec, pchan->pose_head);
						mul_m4_v3(obact->obmat, vec);
						add_v3_v3(centroid, vec);
						minmax_v3v3_v3(min, max, vec);
						count++;
					}
				}
			}
		}
		else {
			CTX_DATA_BEGIN (C, Object *, ob, selected_objects)
			{
				copy_v3_v3(vec, ob->obmat[3]);

				/* special case for camera -- snap to bundles */
				if (ob->type == OB_CAMERA) {
					/* snap to bundles should happen only when bundles are visible */
					if (v3d->flag2 & V3D_SHOW_RECONSTRUCTION) {
						bundle_midpoint(scene, ob, vec);
					}
				}

				add_v3_v3(centroid, vec);
				minmax_v3v3_v3(min, max, vec);
				count++;
			}
			CTX_DATA_END;
		}

		if (count == 0) {
			return false;
		}

		if (v3d->around == V3D_CENTROID) {
			mul_v3_fl(centroid, 1.0f / (float)count);
			copy_v3_v3(cursor, centroid);
		}
		else {
			mid_v3_v3v3(cursor, min, max);
		}
	}
	return true;
}

static int snap_curs_to_sel(bContext *C, wmOperator *UNUSED(op))
{
	Scene *scene = CTX_data_scene(C);
	View3D *v3d = CTX_wm_view3d(C);
	float *curs;

	curs = give_cursor(scene, v3d);

	if (snap_curs_to_sel_ex(C, curs)) {
		WM_event_add_notifier(C, NC_SPACE | ND_SPACE_VIEW3D, v3d);

		return OPERATOR_FINISHED;
	}
	else {
		return OPERATOR_CANCELLED;
	}
}

void VIEW3D_OT_snap_cursor_to_selected(wmOperatorType *ot)
{
	/* identifiers */
	ot->name = "Snap Cursor to Selected";
	ot->description = "Snap cursor to center of selected item(s)";
	ot->idname = "VIEW3D_OT_snap_cursor_to_selected";
	
	/* api callbacks */
	ot->exec = snap_curs_to_sel;
	ot->poll = ED_operator_view3d_active;
	
	/* flags */
	ot->flag = OPTYPE_REGISTER | OPTYPE_UNDO;
}

/* ********************************************** */

static int snap_curs_to_active(bContext *C, wmOperator *UNUSED(op))
{
	Object *obedit = CTX_data_edit_object(C);
	Object *obact = CTX_data_active_object(C);
	Scene *scene = CTX_data_scene(C);
	View3D *v3d = CTX_wm_view3d(C);
	float *curs;
	
	curs = give_cursor(scene, v3d);

	if (obedit) {
		if (obedit->type == OB_MESH) {
			BMEditMesh *em = BKE_editmesh_from_object(obedit);
			/* check active */
			BMEditSelection ese;
			
			if (BM_select_history_active_get(em->bm, &ese)) {
				BM_editselection_center(&ese, curs);
			}
			
			mul_m4_v3(obedit->obmat, curs);
		}
		else if (obedit->type == OB_LATTICE) {
			BPoint *actbp = BKE_lattice_active_point_get(obedit->data);

			if (actbp) {
				copy_v3_v3(curs, actbp->vec);
				mul_m4_v3(obedit->obmat, curs);
			}
		}
	}
	else {
		if (obact) {
			copy_v3_v3(curs, obact->obmat[3]);
		}
	}
	
	WM_event_add_notifier(C, NC_SPACE | ND_SPACE_VIEW3D, v3d);
	return OPERATOR_FINISHED;
}

void VIEW3D_OT_snap_cursor_to_active(wmOperatorType *ot)
{
	/* identifiers */
	ot->name = "Snap Cursor to Active";
	ot->description = "Snap cursor to active item";
	ot->idname = "VIEW3D_OT_snap_cursor_to_active";
	
	/* api callbacks */
	ot->exec = snap_curs_to_active;
	ot->poll = ED_operator_view3d_active;
	
	/* flags */
	ot->flag = OPTYPE_REGISTER | OPTYPE_UNDO;
}

/* **************************************************** */
/*New Code - Snap Cursor to Center -*/
static int snap_curs_to_center(bContext *C, wmOperator *UNUSED(op))
{
	Scene *scene = CTX_data_scene(C);
	View3D *v3d = CTX_wm_view3d(C);
	float *curs;
	curs = give_cursor(scene, v3d);

	zero_v3(curs);
	
	WM_event_add_notifier(C, NC_SPACE | ND_SPACE_VIEW3D, v3d);
	
	return OPERATOR_FINISHED;
}

void VIEW3D_OT_snap_cursor_to_center(wmOperatorType *ot)
{
	/* identifiers */
	ot->name = "Snap Cursor to Center";
	ot->description = "Snap cursor to the Center";
	ot->idname = "VIEW3D_OT_snap_cursor_to_center";
	
	/* api callbacks */
	ot->exec = snap_curs_to_center;
	ot->poll = ED_operator_view3d_active;
	
	/* flags */
	ot->flag = OPTYPE_REGISTER | OPTYPE_UNDO;
}

/* **************************************************** */


bool ED_view3d_minmax_verts(Object *obedit, float min[3], float max[3])
{
	TransVert *tv;
	float centroid[3], vec[3], bmat[3][3];
	int a;

	/* metaballs are an exception */
	if (obedit->type == OB_MBALL) {
		float ob_min[3], ob_max[3];
		bool change;

		change = BKE_mball_minmax_ex(obedit->data, ob_min, ob_max, obedit->obmat, SELECT);
		if (change) {
			minmax_v3v3_v3(min, max, ob_min);
			minmax_v3v3_v3(min, max, ob_max);
		}
		return change;
	}

	tottrans = 0;
	if (ELEM5(obedit->type, OB_ARMATURE, OB_LATTICE, OB_MESH, OB_SURF, OB_CURVE))
		make_trans_verts(obedit, bmat[0], bmat[1], TM_ALL_JOINTS);
	
	if (tottrans == 0) return false;

	copy_m3_m4(bmat, obedit->obmat);
	
	tv = transvmain;
	for (a = 0; a < tottrans; a++, tv++) {
		copy_v3_v3(vec, (tv->flag & TX_VERT_USE_MAPLOC) ? tv->maploc : tv->loc);
		mul_m3_v3(bmat, vec);
		add_v3_v3(vec, obedit->obmat[3]);
		add_v3_v3(centroid, vec);
		minmax_v3v3_v3(min, max, vec);
	}
	
	MEM_freeN(transvmain);
	transvmain = NULL;
	
	return true;
}<|MERGE_RESOLUTION|>--- conflicted
+++ resolved
@@ -681,11 +681,6 @@
 	TransVert *tv;
 	float imat[3][3], bmat[3][3];
 	const float *cursor_global;
-<<<<<<< HEAD
-	int a;
-
-	cursor_global = give_cursor(scene, v3d);
-=======
 	float center_global[3];
 	float offset_global[3];
 	int a;
@@ -698,7 +693,6 @@
 		snap_curs_to_sel_ex(C, center_global);
 		sub_v3_v3v3(offset_global, cursor_global, center_global);
 	}
->>>>>>> ec3fce8e
 
 	if (obedit) {
 		float cursor_local[3];
@@ -712,13 +706,6 @@
 		copy_m3_m4(bmat, obedit->obmat);
 		invert_m3_m3(imat, bmat);
 		
-<<<<<<< HEAD
-		tv = transvmain;
-		sub_v3_v3v3(cursor_local, cursor_global, obedit->obmat[3]);
-		mul_m3_v3(imat, cursor_local);
-		for (a = 0; a < tottrans; a++, tv++) {
-			copy_v3_v3(tv->loc, cursor_local);
-=======
 		/* get the cursor in object space */
 		sub_v3_v3v3(cursor_local, cursor_global, obedit->obmat[3]);
 		mul_m3_v3(imat, cursor_local);
@@ -738,7 +725,6 @@
 			for (a = 0; a < tottrans; a++, tv++) {
 				copy_v3_v3(tv->loc, cursor_local);
 			}
->>>>>>> ec3fce8e
 		}
 		
 		special_transvert_update(obedit);
@@ -757,23 +743,14 @@
 				float cursor_local[3];
 				
 				invert_m4_m4(ob->imat, ob->obmat);
-<<<<<<< HEAD
-				copy_v3_v3(cursor_local, cursor_global);
-				mul_m4_v3(ob->imat, cursor_local);
-				
-=======
 				mul_v3_m4v3(cursor_local, ob->imat, cursor_global);
 
->>>>>>> ec3fce8e
 				for (pchan = ob->pose->chanbase.first; pchan; pchan = pchan->next) {
 					if (pchan->bone->flag & BONE_SELECTED) {
 						if (PBONE_VISIBLE(arm, pchan->bone)) {
 							if ((pchan->bone->flag & BONE_CONNECTED) == 0) {
 								/* Get position in pchan (pose) space. */
 								float cursor_pose[3];
-<<<<<<< HEAD
-								BKE_armature_loc_pose_to_bone(pchan, cursor_local, cursor_pose);
-=======
 
 								if (use_offset) {
 									mul_v3_m4v3(cursor_pose, ob->obmat, pchan->pose_mat[3]);
@@ -785,7 +762,6 @@
 								else {
 									BKE_armature_loc_pose_to_bone(pchan, cursor_local, cursor_pose);
 								}
->>>>>>> ec3fce8e
 
 								/* copy new position */
 								if ((pchan->protectflag & OB_LOCK_LOCX) == 0)
@@ -810,11 +786,6 @@
 			}
 			else {
 				float cursor_parent[3];  /* parent-relative */
-<<<<<<< HEAD
-				cursor_parent[0] = -ob->obmat[3][0] + cursor_global[0];
-				cursor_parent[1] = -ob->obmat[3][1] + cursor_global[1];
-				cursor_parent[2] = -ob->obmat[3][2] + cursor_global[2];
-=======
 
 				if (use_offset) {
 					add_v3_v3v3(cursor_parent, ob->obmat[3], offset_global);
@@ -824,7 +795,6 @@
 				}
 
 				sub_v3_v3(cursor_parent, ob->obmat[3]);
->>>>>>> ec3fce8e
 				
 				if (ob->parent) {
 					float originmat[3][3];
