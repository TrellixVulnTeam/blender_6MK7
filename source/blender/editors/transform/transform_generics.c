/**
 * $Id$
 *
 * ***** BEGIN GPL LICENSE BLOCK *****
 *
 * This program is free software; you can redistribute it and/or
 * modify it under the terms of the GNU General Public License
 * as published by the Free Software Foundation; either version 2
 * of the License, or (at your option) any later version.
 *
 * This program is distributed in the hope that it will be useful,
 * but WITHOUT ANY WARRANTY; without even the implied warranty of
 * MERCHANTABILITY or FITNESS FOR A PARTICULAR PURPOSE.  See the
 * GNU General Public License for more details.
 *
 * You should have received a copy of the GNU General Public License
 * along with this program; if not, write to the Free Software Foundation,
 * Inc., 59 Temple Place - Suite 330, Boston, MA  02111-1307, USA.
 *
 * The Original Code is Copyright (C) 2001-2002 by NaN Holding BV.
 * All rights reserved.
 *
 * The Original Code is: all of this file.
 *
 * Contributor(s): none yet.
 *
 * ***** END GPL LICENSE BLOCK *****
 */

#include <string.h>
#include <math.h>

#include "MEM_guardedalloc.h"

#include "BLO_sys_types.h" // for intptr_t support

#include "DNA_anim_types.h"
#include "DNA_action_types.h"
#include "DNA_armature_types.h"
#include "DNA_constraint_types.h"
#include "DNA_curve_types.h"
#include "DNA_lattice_types.h"
#include "DNA_mesh_types.h"
#include "DNA_modifier_types.h"
#include "DNA_nla_types.h"
#include "DNA_node_types.h"
#include "DNA_object_types.h"
#include "DNA_object_force.h"
#include "DNA_particle_types.h"
#include "DNA_screen_types.h"
#include "DNA_space_types.h"
#include "DNA_scene_types.h"
#include "DNA_userdef_types.h"
#include "DNA_view3d_types.h"
#include "DNA_windowmanager_types.h"

#include "RNA_access.h"

//#include "BIF_screen.h"
//#include "BIF_mywindow.h"
#include "BIF_gl.h"
#include "BIF_glutil.h"
//#include "BIF_editmesh.h"
//#include "BIF_editsima.h"
//#include "BIF_editparticle.h"
//#include "BIF_meshtools.h"

#include "BKE_animsys.h"
#include "BKE_action.h"
#include "BKE_anim.h"
#include "BKE_armature.h"
#include "BKE_cloth.h"
#include "BKE_curve.h"
#include "BKE_depsgraph.h"
#include "BKE_displist.h"
#include "BKE_depsgraph.h"
#include "BKE_fcurve.h"
#include "BKE_global.h"
#include "BKE_group.h"
#include "BKE_lattice.h"
#include "BKE_key.h"
#include "BKE_mesh.h"
#include "BKE_modifier.h"
#include "BKE_nla.h"
#include "BKE_object.h"
#include "BKE_utildefines.h"
#include "BKE_context.h"
#include "BKE_tessmesh.h"

#include "ED_anim_api.h"
#include "ED_armature.h"
#include "ED_image.h"
#include "ED_keyframing.h"
#include "ED_markers.h"
#include "ED_mesh.h"
#include "ED_particle.h"
#include "ED_screen_types.h"
#include "ED_space_api.h"
#include "ED_uvedit.h"
#include "ED_view3d.h"

//#include "BDR_unwrapper.h"

#include "BLI_math.h"
#include "BLI_blenlib.h"
#include "BLI_editVert.h"
#include "BLI_rand.h"

#include "RNA_access.h"

#include "WM_types.h"

#include "UI_resources.h"

//#include "blendef.h"
//
//#include "mydevice.h"

#include "transform.h"

extern ListBase editelems;

/* ************************** Functions *************************** */

void getViewVector(TransInfo *t, float coord[3], float vec[3])
{
	if (t->persp != RV3D_ORTHO)
	{
		float p1[4], p2[4];

		VECCOPY(p1, coord);
		p1[3] = 1.0f;
		VECCOPY(p2, p1);
		p2[3] = 1.0f;
<<<<<<< HEAD
		Mat4MulVec4fl(t->viewmat, p2);

		p2[0] = 2.0f * p2[0];
		p2[1] = 2.0f * p2[1];
		p2[2] = 2.0f * p2[2];

		Mat4MulVec4fl(t->viewinv, p2);

		VecSubf(vec, p1, p2);
=======
		mul_m4_v4(t->viewmat, p2);
		
		p2[0] = 2.0f * p2[0];
		p2[1] = 2.0f * p2[1];
		p2[2] = 2.0f * p2[2];
		
		mul_m4_v4(t->viewinv, p2);
		
		sub_v3_v3v3(vec, p1, p2);
>>>>>>> 37e4a311
	}
	else {
		VECCOPY(vec, t->viewinv[2]);
	}
	normalize_v3(vec);
}

/* ************************** GENERICS **************************** */

static void clipMirrorModifier(TransInfo *t, Object *ob)
{
	ModifierData *md= ob->modifiers.first;
	float tolerance[3] = {0.0f, 0.0f, 0.0f};
	int axis = 0;

	for (; md; md=md->next) {
		if (md->type==eModifierType_Mirror) {
			MirrorModifierData *mmd = (MirrorModifierData*) md;

			if(mmd->flag & MOD_MIR_CLIPPING) {
				axis = 0;
				if(mmd->flag & MOD_MIR_AXIS_X) {
					axis |= 1;
					tolerance[0] = mmd->tolerance;
				}
				if(mmd->flag & MOD_MIR_AXIS_Y) {
					axis |= 2;
					tolerance[1] = mmd->tolerance;
				}
				if(mmd->flag & MOD_MIR_AXIS_Z) {
					axis |= 4;
					tolerance[2] = mmd->tolerance;
				}
				if (axis) {
					float mtx[4][4], imtx[4][4];
					int i;
					TransData *td = t->data;

					if (mmd->mirror_ob) {
						float obinv[4][4];
<<<<<<< HEAD

						Mat4Invert(obinv, mmd->mirror_ob->obmat);
						Mat4MulMat4(mtx, ob->obmat, obinv);
						Mat4Invert(imtx, mtx);
=======
						
						invert_m4_m4(obinv, mmd->mirror_ob->obmat);
						mul_m4_m4m4(mtx, ob->obmat, obinv);
						invert_m4_m4(imtx, mtx);
>>>>>>> 37e4a311
					}

					for(i = 0 ; i < t->total; i++, td++) {
						int clip;
						float loc[3], iloc[3];

						if (td->flag & TD_NOACTION)
							break;
						if (td->loc==NULL)
							break;

						if (td->flag & TD_SKIP)
							continue;
<<<<<<< HEAD

						VecCopyf(loc,  td->loc);
						VecCopyf(iloc, td->iloc);

=======
						
						copy_v3_v3(loc,  td->loc);
						copy_v3_v3(iloc, td->iloc);
						
>>>>>>> 37e4a311
						if (mmd->mirror_ob) {
							mul_v3_m4v3(loc, mtx, loc);
							mul_v3_m4v3(iloc, mtx, iloc);
						}

						clip = 0;
						if(axis & 1) {
							if(fabs(iloc[0])<=tolerance[0] ||
							   loc[0]*iloc[0]<0.0f) {
								loc[0]= 0.0f;
								clip = 1;
							}
						}

						if(axis & 2) {
							if(fabs(iloc[1])<=tolerance[1] ||
							   loc[1]*iloc[1]<0.0f) {
								loc[1]= 0.0f;
								clip = 1;
							}
						}
						if(axis & 4) {
							if(fabs(iloc[2])<=tolerance[2] ||
							   loc[2]*iloc[2]<0.0f) {
								loc[2]= 0.0f;
								clip = 1;
							}
						}
						if (clip) {
							if (mmd->mirror_ob) {
								mul_v3_m4v3(loc, imtx, loc);
							}
							copy_v3_v3(td->loc, loc);
						}
					}
				}

			}
		}
	}
}

/* assumes obedit set to mesh object */
static void editbmesh_apply_to_mirror(TransInfo *t)
{
	TransData *td = t->data;
	BMVert *eve;
	BMIter iter;
	int i;

	for(i = 0 ; i < t->total; i++, td++) {
		if (td->flag & TD_NOACTION)
			break;
		if (td->loc==NULL)
			break;
		if (td->flag & TD_SKIP)
			continue;

		eve = td->extra;
		if (eve) {
			eve->co[0]= -td->loc[0];
			eve->co[1]= td->loc[1];
			eve->co[2]= td->loc[2];
		}
		
		if (td->flag & TD_MIRROR_EDGE)
		{
			td->loc[0] = 0;
		}
	}
}

/* tags the given ID block for refreshes (if applicable) due to 
 * Animation Editor editing
 */
static void animedit_refresh_id_tags (Scene *scene, ID *id)
{
	if (id) {
		AnimData *adt= BKE_animdata_from_id(id);
		
		/* tag AnimData for refresh so that other views will update in realtime with these changes */
		if (adt)
			adt->recalc |= ADT_RECALC_ANIM;
			
		/* set recalc flags */
		DAG_id_flush_update(id, OB_RECALC); // XXX or do we want something more restrictive?
	}
}

/* for the realtime animation recording feature, handle overlapping data */
static void animrecord_check_state (Scene *scene, ID *id, wmTimer *animtimer)
{
	ScreenAnimData *sad= (animtimer) ? animtimer->customdata : NULL;
	
	/* sanity checks */
	if ELEM3(NULL, scene, id, sad)
		return;
	
	/* check if we need a new strip if:
	 * 	- if animtimer is running 
	 *	- we're not only keying for available channels
	 *	- the option to add new actions for each round is not enabled
	 */
	if (IS_AUTOKEY_FLAG(INSERTAVAIL)==0 && (scene->toolsettings->autokey_flag & ANIMRECORD_FLAG_WITHNLA)) {
		/* if playback has just looped around, we need to add a new NLA track+strip to allow a clean pass to occur */
		if ((sad) && (sad->flag & ANIMPLAY_FLAG_JUMPED)) {
			AnimData *adt= BKE_animdata_from_id(id);
			
			/* perform push-down manually with some differences 
			 * NOTE: BKE_nla_action_pushdown() sync warning...
			 */
			if ((adt->action) && !(adt->flag & ADT_NLA_EDIT_ON)) {
				float astart, aend;
				
				/* only push down if action is more than 1-2 frames long */
				calc_action_range(adt->action, &astart, &aend, 1);
				if (aend > astart+2.0f) {
					NlaStrip *strip= add_nlastrip_to_stack(adt, adt->action);
					
					/* clear reference to action now that we've pushed it onto the stack */
					adt->action->id.us--;
					adt->action= NULL;
					
					/* adjust blending + extend so that they will behave correctly */
					strip->extendmode= NLASTRIP_EXTEND_NOTHING;
					strip->flag &= ~(NLASTRIP_FLAG_AUTO_BLENDS|NLASTRIP_FLAG_SELECT|NLASTRIP_FLAG_ACTIVE);
					
					/* also, adjust the AnimData's action extend mode to be on 
					 * 'nothing' so that previous result still play 
					 */
					adt->act_extendmode= NLASTRIP_EXTEND_NOTHING;
				}
			}
		}
	}
}

/* called for updating while transform acts, once per redraw */
void recalcData(TransInfo *t)
{
	Scene *scene = t->scene;
	Base *base = scene->basact;

	if (t->spacetype==SPACE_NODE) {
		flushTransNodes(t);
	}
	else if (t->spacetype==SPACE_SEQ) {
		flushTransSeq(t);
	}
	else if (t->spacetype == SPACE_ACTION) {
		Scene *scene= t->scene;
		
		bAnimContext ac;
		ListBase anim_data = {NULL, NULL};
		bAnimListElem *ale;
		int filter;
		
		/* initialise relevant anim-context 'context' data from TransInfo data */
			/* NOTE: sync this with the code in ANIM_animdata_get_context() */
		memset(&ac, 0, sizeof(bAnimContext));
		
		ac.scene= t->scene;
		ac.obact= OBACT;
		ac.sa= t->sa;
		ac.ar= t->ar;
		ac.spacetype= (t->sa)? t->sa->spacetype : 0;
		ac.regiontype= (t->ar)? t->ar->regiontype : 0;
		
		ANIM_animdata_context_getdata(&ac);
		
		/* get animdata blocks visible in editor, assuming that these will be the ones where things changed */
		filter= (ANIMFILTER_VISIBLE | ANIMFILTER_ANIMDATA);
		ANIM_animdata_filter(&ac, &anim_data, filter, ac.data, ac.datatype);
		
		/* just tag these animdata-blocks to recalc, assuming that some data there changed */
		for (ale= anim_data.first; ale; ale= ale->next) {
			/* set refresh tags for objects using this animation */
			animedit_refresh_id_tags(t->scene, ale->id);
		}
		
		/* now free temp channels */
		BLI_freelistN(&anim_data);
	}
	else if (t->spacetype == SPACE_IPO) {
		Scene *scene;
		
		ListBase anim_data = {NULL, NULL};
		bAnimContext ac;
		int filter;
		
		bAnimListElem *ale;
		int dosort = 0;
		
		
		/* initialise relevant anim-context 'context' data from TransInfo data */
			/* NOTE: sync this with the code in ANIM_animdata_get_context() */
		memset(&ac, 0, sizeof(bAnimContext));
		
		scene= ac.scene= t->scene;
		ac.obact= OBACT;
		ac.sa= t->sa;
		ac.ar= t->ar;
		ac.spacetype= (t->sa)? t->sa->spacetype : 0;
		ac.regiontype= (t->ar)? t->ar->regiontype : 0;
		
		ANIM_animdata_context_getdata(&ac);
		
		/* do the flush first */
		flushTransGraphData(t);
		
		/* get curves to check if a re-sort is needed */
		filter= (ANIMFILTER_VISIBLE | ANIMFILTER_FOREDIT | ANIMFILTER_CURVESONLY | ANIMFILTER_CURVEVISIBLE);
		ANIM_animdata_filter(&ac, &anim_data, filter, ac.data, ac.datatype);
		
		/* now test if there is a need to re-sort */
		for (ale= anim_data.first; ale; ale= ale->next) {
			FCurve *fcu= (FCurve *)ale->key_data;
			
			/* watch it: if the time is wrong: do not correct handles yet */
			if (test_time_fcurve(fcu))
				dosort++;
			else
				calchandles_fcurve(fcu);
				
			/* set refresh tags for objects using this animation */
			animedit_refresh_id_tags(t->scene, ale->id);
		}
		
		/* do resort and other updates? */
		if (dosort) remake_graph_transdata(t, &anim_data);
		
		/* now free temp channels */
		BLI_freelistN(&anim_data);
	}
	else if (t->spacetype == SPACE_NLA) {
		TransDataNla *tdn= (TransDataNla *)t->customData;
		SpaceNla *snla= (SpaceNla *)t->sa->spacedata.first;
		Scene *scene= t->scene;
		double secf= FPS;
		int i;
		
		/* for each strip we've got, perform some additional validation of the values that got set before
		 * using RNA to set the value (which does some special operations when setting these values to make
		 * sure that everything works ok)
		 */
		for (i = 0; i < t->total; i++, tdn++) {
			NlaStrip *strip= tdn->strip;
			PointerRNA strip_ptr;
			short pExceeded, nExceeded, iter;
			int delta_y1, delta_y2;
			
			/* if this tdn has no handles, that means it is just a dummy that should be skipped */
			if (tdn->handle == 0)
				continue;
			
			/* set refresh tags for objects using this animation */
			animedit_refresh_id_tags(t->scene, tdn->id);
			
			/* if cancelling transform, just write the values without validating, then move on */
			if (t->state == TRANS_CANCEL) {
				/* clear the values by directly overwriting the originals, but also need to restore
				 * endpoints of neighboring transition-strips
				 */
				
				/* start */
				strip->start= tdn->h1[0];
				
				if ((strip->prev) && (strip->prev->type == NLASTRIP_TYPE_TRANSITION))
					strip->prev->end= tdn->h1[0];
				
				/* end */
				strip->end= tdn->h2[0];
				
				if ((strip->next) && (strip->next->type == NLASTRIP_TYPE_TRANSITION))
					strip->next->start= tdn->h2[0];
				
				/* flush transforms to child strips (since this should be a meta) */
				BKE_nlameta_flush_transforms(strip);
				
				/* restore to original track (if needed) */
				if (tdn->oldTrack != tdn->nlt) {
					/* just append to end of list for now, since strips get sorted in special_aftertrans_update() */
					BLI_remlink(&tdn->nlt->strips, strip);
					BLI_addtail(&tdn->oldTrack->strips, strip);
				}
				
				continue;
			}
			
			/* firstly, check if the proposed transform locations would overlap with any neighbouring strips
			 * (barring transitions) which are absolute barriers since they are not being moved
			 *
			 * this is done as a iterative procedure (done 5 times max for now)
			 */
			for (iter=0; iter < 5; iter++) {
				pExceeded= ((strip->prev) && (strip->prev->type != NLASTRIP_TYPE_TRANSITION) && (tdn->h1[0] < strip->prev->end));
				nExceeded= ((strip->next) && (strip->next->type != NLASTRIP_TYPE_TRANSITION) && (tdn->h2[0] > strip->next->start));
				
				if ((pExceeded && nExceeded) || (iter == 4) ) {
					/* both endpoints exceeded (or iteration ping-pong'd meaning that we need a compromise)
					 *	- simply crop strip to fit within the bounds of the strips bounding it
					 *	- if there were no neighbours, clear the transforms (make it default to the strip's current values)
					 */
					if (strip->prev && strip->next) {
						tdn->h1[0]= strip->prev->end;
						tdn->h2[0]= strip->next->start;
					}
					else {
						tdn->h1[0]= strip->start;
						tdn->h2[0]= strip->end;
					}
				}
				else if (nExceeded) {
					/* move backwards */
					float offset= tdn->h2[0] - strip->next->start;
					
					tdn->h1[0] -= offset;
					tdn->h2[0] -= offset;
				}
				else if (pExceeded) {
					/* more forwards */
					float offset= strip->prev->end - tdn->h1[0];
					
					tdn->h1[0] += offset;
					tdn->h2[0] += offset;
				}
				else /* all is fine and well */
					break;
			}
			
			/* handle auto-snapping */
			switch (snla->autosnap) {
				case SACTSNAP_FRAME: /* snap to nearest frame/time  */
					if (snla->flag & SNLA_DRAWTIME) {
						tdn->h1[0]= (float)( floor((tdn->h1[0]/secf) + 0.5f) * secf );
						tdn->h2[0]= (float)( floor((tdn->h2[0]/secf) + 0.5f) * secf );
					}
					else {
						tdn->h1[0]= (float)( floor(tdn->h1[0]+0.5f) );
						tdn->h2[0]= (float)( floor(tdn->h2[0]+0.5f) );
					}
					break;
				
				case SACTSNAP_MARKER: /* snap to nearest marker */
					tdn->h1[0]= (float)ED_markers_find_nearest_marker_time(&t->scene->markers, tdn->h1[0]);
					tdn->h2[0]= (float)ED_markers_find_nearest_marker_time(&t->scene->markers, tdn->h2[0]);
					break;
			}
			
			/* use RNA to write the values... */
			// TODO: do we need to write in 2 passes to make sure that no truncation goes on?
			RNA_pointer_create(NULL, &RNA_NlaStrip, strip, &strip_ptr);
			
			RNA_float_set(&strip_ptr, "start_frame", tdn->h1[0]);
			RNA_float_set(&strip_ptr, "end_frame", tdn->h2[0]);
			
			/* flush transforms to child strips (since this should be a meta) */
			BKE_nlameta_flush_transforms(strip);
			
			
			/* now, check if we need to try and move track
			 *	- we need to calculate both, as only one may have been altered by transform if only 1 handle moved
			 */
			delta_y1= ((int)tdn->h1[1] / NLACHANNEL_STEP - tdn->trackIndex);
			delta_y2= ((int)tdn->h2[1] / NLACHANNEL_STEP - tdn->trackIndex);
			
			if (delta_y1 || delta_y2) {
				NlaTrack *track;
				int delta = (delta_y2) ? delta_y2 : delta_y1;
				int n;
				
				/* move in the requested direction, checking at each layer if there's space for strip to pass through,
				 * stopping on the last track available or that we're able to fit in
				 */
				if (delta > 0) {
					for (track=tdn->nlt->next, n=0; (track) && (n < delta); track=track->next, n++) {
						/* check if space in this track for the strip */
						if (BKE_nlatrack_has_space(track, strip->start, strip->end)) {
							/* move strip to this track */
							BLI_remlink(&tdn->nlt->strips, strip);
							BKE_nlatrack_add_strip(track, strip);
							
							tdn->nlt= track;
							tdn->trackIndex += (n + 1); /* + 1, since n==0 would mean that we didn't change track */
						}
						else /* can't move any further */
							break;
					}
				}
				else {
					/* make delta 'positive' before using it, since we now know to go backwards */
					delta= -delta;
					
					for (track=tdn->nlt->prev, n=0; (track) && (n < delta); track=track->prev, n++) {
						/* check if space in this track for the strip */
						if (BKE_nlatrack_has_space(track, strip->start, strip->end)) {
							/* move strip to this track */
							BLI_remlink(&tdn->nlt->strips, strip);
							BKE_nlatrack_add_strip(track, strip);
							
							tdn->nlt= track;
							tdn->trackIndex -= (n - 1); /* - 1, since n==0 would mean that we didn't change track */
						}
						else /* can't move any further */
							break;
					}
				}
			}
		}
	}
	else if (t->spacetype == SPACE_IMAGE) {
		if (t->obedit && t->obedit->type == OB_MESH) {
			SpaceImage *sima= t->sa->spacedata.first;
			
			flushTransUVs(t);
			if(sima->flag & SI_LIVE_UNWRAP)
				ED_uvedit_live_unwrap_re_solve();
			
			DAG_id_flush_update(t->obedit->data, OB_RECALC_DATA);
		}
	}
	else if (t->spacetype == SPACE_VIEW3D) {
		
		/* project */
		if(t->state != TRANS_CANCEL) {
			applyProject(t);
		}
		
		if (t->obedit) {
		if ELEM(t->obedit->type, OB_CURVE, OB_SURF) {
			Curve *cu= t->obedit->data;
			Nurb *nu= cu->editnurb->first;
				
			DAG_id_flush_update(t->obedit->data, OB_RECALC_DATA);  /* sets recalc flags */
				
			if (t->state == TRANS_CANCEL) {
				while(nu) {
					calchandlesNurb(nu); /* Cant do testhandlesNurb here, it messes up the h1 and h2 flags */
					nu= nu->next;
				}
			} else {
				/* Normal updating */
				while(nu) {
					test2DNurb(nu);
					calchandlesNurb(nu);
					nu= nu->next;
				}
			}
		}
		else if(t->obedit->type==OB_LATTICE) {
			Lattice *la= t->obedit->data;
			DAG_id_flush_update(t->obedit->data, OB_RECALC_DATA);  /* sets recalc flags */

			if(la->editlatt->flag & LT_OUTSIDE) outside_lattice(la->editlatt);
		}
		else if (t->obedit->type == OB_MESH) {
				BMEditMesh *em = ((Mesh*)t->obedit->data)->edit_btmesh;
				/* mirror modifier clipping? */
				if(t->state != TRANS_CANCEL) {
					clipMirrorModifier(t, t->obedit);
				}
				if((t->options & CTX_NO_MIRROR) == 0 && (t->flag & T_MIRROR))
					editbmesh_apply_to_mirror(t);

				DAG_id_flush_update(t->obedit->data, OB_RECALC_DATA);  /* sets recalc flags */

				EDBM_RecalcNormals(em);
				BMEdit_RecalcTesselation(em);
			}
			else if(t->obedit->type==OB_ARMATURE) { /* no recalc flag, does pose */
				bArmature *arm= t->obedit->data;
				ListBase *edbo = arm->edbo;
				EditBone *ebo;
				TransData *td = t->data;
				int i;
				
				/* Ensure all bones are correctly adjusted */
				for (ebo = edbo->first; ebo; ebo = ebo->next){
					
					if ((ebo->flag & BONE_CONNECTED) && ebo->parent){
						/* If this bone has a parent tip that has been moved */
						if (ebo->parent->flag & BONE_TIPSEL){
							VECCOPY (ebo->head, ebo->parent->tail);
							if(t->mode==TFM_BONE_ENVELOPE) ebo->rad_head= ebo->parent->rad_tail;
						}
						/* If this bone has a parent tip that has NOT been moved */
						else{
							VECCOPY (ebo->parent->tail, ebo->head);
							if(t->mode==TFM_BONE_ENVELOPE) ebo->parent->rad_tail= ebo->rad_head;
						}
					}
					
					/* on extrude bones, oldlength==0.0f, so we scale radius of points */
					ebo->length= len_v3v3(ebo->head, ebo->tail);
					if(ebo->oldlength==0.0f) {
						ebo->rad_head= 0.25f*ebo->length;
						ebo->rad_tail= 0.10f*ebo->length;
						ebo->dist= 0.25f*ebo->length;
						if(ebo->parent) {
							if(ebo->rad_head > ebo->parent->rad_tail)
								ebo->rad_head= ebo->parent->rad_tail;
						}
					}
					else if(t->mode!=TFM_BONE_ENVELOPE) {
						/* if bones change length, lets do that for the deform distance as well */
						ebo->dist*= ebo->length/ebo->oldlength;
						ebo->rad_head*= ebo->length/ebo->oldlength;
						ebo->rad_tail*= ebo->length/ebo->oldlength;
						ebo->oldlength= ebo->length;
					}
				}
				
				
				if (t->mode != TFM_BONE_ROLL)
				{
					/* fix roll */
					for(i = 0; i < t->total; i++, td++)
					{
						if (td->extra)
						{
							float vec[3], up_axis[3];
							float qrot[4];
							
							ebo = td->extra;
							VECCOPY(up_axis, td->axismtx[2]);
							
							if (t->mode != TFM_ROTATION)
							{
								sub_v3_v3v3(vec, ebo->tail, ebo->head);
								normalize_v3(vec);
								rotation_between_vecs_to_quat(qrot, td->axismtx[1], vec);
								mul_qt_v3(qrot, up_axis);
							}
							else
							{
								mul_m3_v3(t->mat, up_axis);
							}
							
							ebo->roll = ED_rollBoneToVector(ebo, up_axis);
						}
					}
				}
				
				if(arm->flag & ARM_MIRROR_EDIT)
					transform_armature_mirror_update(t->obedit);
				
			}
			else
				DAG_id_flush_update(t->obedit->data, OB_RECALC_DATA);  /* sets recalc flags */
		}
		else if( (t->flag & T_POSE) && t->poseobj) {
			Object *ob= t->poseobj;
			bArmature *arm= ob->data;
			
			/* if animtimer is running, and the object already has animation data,
			 * check if the auto-record feature means that we should record 'samples'
			 * (i.e. uneditable animation values)
			 */
			// TODO: autokeyframe calls need some setting to specify to add samples (FPoints) instead of keyframes?
			if ((t->animtimer) && IS_AUTOKEY_ON(t->scene)) {
				int targetless_ik= (t->flag & T_AUTOIK); // XXX this currently doesn't work, since flags aren't set yet!
				
				animrecord_check_state(t->scene, &ob->id, t->animtimer);
				autokeyframe_pose_cb_func(t->scene, (View3D *)t->view, ob, t->mode, targetless_ik);
			}
			
			/* old optimize trick... this enforces to bypass the depgraph */
			if (!(arm->flag & ARM_DELAYDEFORM)) {
				DAG_id_flush_update(&ob->id, OB_RECALC_DATA);  /* sets recalc flags */
			}
			else
				where_is_pose(scene, ob);
		}
		else if(base && (base->object->mode & OB_MODE_PARTICLE_EDIT) && PE_get_current(scene, base->object)) {
			flushTransParticles(t);
		}
		else {
			int i;
			
			for(base= FIRSTBASE; base; base= base->next) {
				Object *ob= base->object;
				
				/* this flag is from depgraph, was stored in initialize phase, handled in drawview.c */
				if(base->flag & BA_HAS_RECALC_OB)
					ob->recalc |= OB_RECALC_OB;
				if(base->flag & BA_HAS_RECALC_DATA)
					ob->recalc |= OB_RECALC_DATA;
			}
				
			for (i = 0; i < t->total; i++) {
				TransData *td = t->data + i;
				Object *ob = td->ob;
				
				if (td->flag & TD_NOACTION)
					break;
				
				if (td->flag & TD_SKIP)
					continue;
				
					/* if animtimer is running, and the object already has animation data,
					 * check if the auto-record feature means that we should record 'samples'
					 * (i.e. uneditable animation values)
					 */
					// TODO: autokeyframe calls need some setting to specify to add samples (FPoints) instead of keyframes?
					if ((t->animtimer) && IS_AUTOKEY_ON(t->scene)) {
						animrecord_check_state(t->scene, &ob->id, t->animtimer);
						autokeyframe_ob_cb_func(t->scene, (View3D *)t->view, ob, t->mode);
					}
				
				/* proxy exception */
				if(ob->proxy)
					ob->proxy->recalc |= ob->recalc;
				if(ob->proxy_group)
					group_tag_recalc(ob->proxy_group->dup_group);
			}
		}
		
		if(((View3D*)t->view)->drawtype == OB_SHADED)
			reshadeall_displist(t->scene);
	}
}

void drawLine(TransInfo *t, float *center, float *dir, char axis, short options)
{
	float v1[3], v2[3], v3[3];
	char col[3], col2[3];

	if (t->spacetype == SPACE_VIEW3D)
	{
		View3D *v3d = t->view;

		glPushMatrix();

		//if(t->obedit) glLoadMatrixf(t->obedit->obmat);	// sets opengl viewing
<<<<<<< HEAD


		VecCopyf(v3, dir);
		VecMulf(v3, v3d->far);

		VecSubf(v2, center, v3);
		VecAddf(v1, center, v3);

=======
		
		
		copy_v3_v3(v3, dir);
		mul_v3_fl(v3, v3d->far);
		
		sub_v3_v3v3(v2, center, v3);
		add_v3_v3v3(v1, center, v3);
		
>>>>>>> 37e4a311
		if (options & DRAWLIGHT) {
			col[0] = col[1] = col[2] = 220;
		}
		else {
			UI_GetThemeColor3ubv(TH_GRID, col);
		}
		UI_make_axis_color(col, col2, axis);
		glColor3ubv((GLubyte *)col2);

		setlinestyle(0);
		glBegin(GL_LINE_STRIP);
			glVertex3fv(v1);
			glVertex3fv(v2);
		glEnd();

		glPopMatrix();
	}
}

void resetTransRestrictions(TransInfo *t)
{
	t->flag &= ~T_ALL_RESTRICTIONS;
}

int initTransInfo (bContext *C, TransInfo *t, wmOperator *op, wmEvent *event)
{
	Scene *sce = CTX_data_scene(C);
	ToolSettings *ts = CTX_data_tool_settings(C);
	ARegion *ar = CTX_wm_region(C);
	ScrArea *sa = CTX_wm_area(C);
	Object *obedit = CTX_data_edit_object(C);

	/* moving: is shown in drawobject() (transform color) */
//  TRANSFORM_FIX_ME
//	if(obedit || (t->flag & T_POSE) ) G.moving= G_TRANSFORM_EDIT;
//	else if(G.f & G_PARTICLEEDIT) G.moving= G_TRANSFORM_PARTICLE;
//	else G.moving= G_TRANSFORM_OBJ;

	t->scene = sce;
	t->sa = sa;
	t->ar = ar;
	t->obedit = obedit;
	t->settings = ts;

	t->data = NULL;
	t->ext = NULL;

	t->helpline = HLP_NONE;

	t->flag = 0;

	t->redraw = 1; /* redraw first time */

	if (event)
	{
		t->imval[0] = event->x - t->ar->winrct.xmin;
		t->imval[1] = event->y - t->ar->winrct.ymin;

		t->event_type = event->type;
	}
	else
	{
		t->imval[0] = 0;
		t->imval[1] = 0;
	}

	t->con.imval[0] = t->imval[0];
	t->con.imval[1] = t->imval[1];

	t->mval[0] = t->imval[0];
	t->mval[1] = t->imval[1];

	t->transform		= NULL;
	t->handleEvent		= NULL;

	t->total			= 0;

	t->val = 0.0f;

	t->vec[0]			=
		t->vec[1]		=
		t->vec[2]		= 0.0f;

	t->center[0]		=
		t->center[1]	=
		t->center[2]	= 0.0f;
<<<<<<< HEAD

	Mat3One(t->mat);

=======
	
	unit_m3(t->mat);
	
>>>>>>> 37e4a311
	t->spacetype = sa->spacetype;
	if(t->spacetype == SPACE_VIEW3D)
	{
		View3D *v3d = sa->spacedata.first;

		t->view = v3d;
		t->animtimer= CTX_wm_screen(C)->animtimer;

		if(v3d->flag & V3D_ALIGN) t->flag |= T_V3D_ALIGN;
		t->around = v3d->around;

		if (op && RNA_struct_find_property(op->ptr, "constraint_orientation") && RNA_property_is_set(op->ptr, "constraint_orientation"))
		{
			t->current_orientation = RNA_enum_get(op->ptr, "constraint_orientation");

			if (t->current_orientation >= V3D_MANIP_CUSTOM + BIF_countTransformOrientation(C) - 1)
			{
				t->current_orientation = V3D_MANIP_GLOBAL;
			}
		}
		else
		{
			t->current_orientation = v3d->twmode;
		}
	}
	else if(t->spacetype==SPACE_IMAGE || t->spacetype==SPACE_NODE)
	{
		SpaceImage *sima = sa->spacedata.first;
		// XXX for now, get View2D  from the active region
		t->view = &ar->v2d;
		t->around = sima->around;
	}
	else if(t->spacetype==SPACE_IPO) 
	{
		SpaceIpo *sipo= sa->spacedata.first;
		t->view = &ar->v2d;
		t->around = sipo->around;
	}
	else
	{
		// XXX for now, get View2D  from the active region
		t->view = &ar->v2d;

		// XXX for now, the center point is the midpoint of the data
		t->around = V3D_CENTER;
	}

	if (op && RNA_struct_find_property(op->ptr, "mirror") && RNA_property_is_set(op->ptr, "mirror"))
	{
		if (RNA_boolean_get(op->ptr, "mirror"))
		{
			t->flag |= T_MIRROR;
			t->mirror = 1;
		}
	}
	// Need stuff to take it from edit mesh or whatnot here
	else
	{
		if (t->obedit && t->obedit->type == OB_MESH && (((Mesh *)t->obedit->data)->editflag & ME_EDIT_MIRROR_X))
		{
			t->flag |= T_MIRROR;
			t->mirror = 1;
		}
	}

	/* setting PET flag only if property exist in operator. Otherwise, assume it's not supported */
	if (op && RNA_struct_find_property(op->ptr, "proportional"))
	{
		if (RNA_property_is_set(op->ptr, "proportional"))
		{
		switch(RNA_enum_get(op->ptr, "proportional"))
		{
		case 2: /* XXX connected constant */
			t->flag |= T_PROP_CONNECTED;
		case 1: /* XXX prop on constant */
			t->flag |= T_PROP_EDIT;
			break;
		}
	}
	else
	{
			if ((t->options & CTX_NO_PET) == 0 && (ts->proportional != PROP_EDIT_OFF)) {
			t->flag |= T_PROP_EDIT;

				if(ts->proportional == PROP_EDIT_CONNECTED)
					t->flag |= T_PROP_CONNECTED;
		}
	}

	if (op && RNA_struct_find_property(op->ptr, "proportional_size") && RNA_property_is_set(op->ptr, "proportional_size"))
	{
		t->prop_size = RNA_float_get(op->ptr, "proportional_size");
	}
	else
	{
		t->prop_size = ts->proportional_size;
	}

		
		/* TRANSFORM_FIX_ME rna restrictions */
		if (t->prop_size <= 0)
		{
			t->prop_size = 1.0f;
		}
		
	if (op && RNA_struct_find_property(op->ptr, "proportional_editing_falloff") && RNA_property_is_set(op->ptr, "proportional_editing_falloff"))
	{
		t->prop_mode = RNA_enum_get(op->ptr, "proportional_editing_falloff");
	}
	else
	{
		t->prop_mode = ts->prop_mode;
	}
	}
	else /* add not pet option to context when not available */
	{
		t->options |= CTX_NO_PET;
	}

	
	setTransformViewMatrices(t);
	initNumInput(&t->num);
	initNDofInput(&t->ndof);

	return 1;
}

/* Here I would suggest only TransInfo related issues, like free data & reset vars. Not redraws */
void postTrans (TransInfo *t)
{
	TransData *td;

	if (t->draw_handle_view)
		ED_region_draw_cb_exit(t->ar->type, t->draw_handle_view);
	if (t->draw_handle_pixel)
		ED_region_draw_cb_exit(t->ar->type, t->draw_handle_pixel);
	

	if (t->customFree) {
		/* Can take over freeing t->data and data2d etc... */
		t->customFree(t);
	}
	else if (t->customData) {
		MEM_freeN(t->customData);
	}

	/* postTrans can be called when nothing is selected, so data is NULL already */
	if (t->data) {
		int a;

		/* since ipokeys are optional on objects, we mallocced them per trans-data */
		for(a=0, td= t->data; a<t->total; a++, td++) {
			if (td->flag & TD_BEZTRIPLE) 
				MEM_freeN(td->hdata);
		}
		MEM_freeN(t->data);
	}

	if (t->ext) MEM_freeN(t->ext);
	if (t->data2d) {
		MEM_freeN(t->data2d);
		t->data2d= NULL;
	}

	if(t->spacetype==SPACE_IMAGE) {
		SpaceImage *sima= t->sa->spacedata.first;
		if(sima->flag & SI_LIVE_UNWRAP)
			ED_uvedit_live_unwrap_end(t->state == TRANS_CANCEL);
	}
	
	if (t->mouse.data)
	{
		MEM_freeN(t->mouse.data);
	}

	if (t->customFree) {
		t->customFree(t);
	}
	else if (t->customData) {
		MEM_freeN(t->customData);
	}
}

void applyTransObjects(TransInfo *t)
{
	TransData *td;

	for (td = t->data; td < t->data + t->total; td++) {
		VECCOPY(td->iloc, td->loc);
		if (td->ext->rot) {
			VECCOPY(td->ext->irot, td->ext->rot);
		}
		if (td->ext->size) {
			VECCOPY(td->ext->isize, td->ext->size);
		}
	}
	recalcData(t);
}

static void restoreElement(TransData *td) {
	/* TransData for crease has no loc */
	if (td->loc) {
		VECCOPY(td->loc, td->iloc);
	}
	if (td->val) {
		*td->val = td->ival;
	}
	if (td->ext && (td->flag&TD_NO_EXT)==0) {
		if (td->ext->rot) {
			VECCOPY(td->ext->rot, td->ext->irot);
		}
		if (td->ext->size) {
			VECCOPY(td->ext->size, td->ext->isize);
		}
			if (td->ext->quat) {
				QUATCOPY(td->ext->quat, td->ext->iquat);
			}
		}

	if (td->flag & TD_BEZTRIPLE) {
		*(td->hdata->h1) = td->hdata->ih1;
		*(td->hdata->h2) = td->hdata->ih2;
	}
	}

void restoreTransObjects(TransInfo *t)
{
	TransData *td;

	for (td = t->data; td < t->data + t->total; td++) {
		restoreElement(td);
	}
<<<<<<< HEAD

	Mat3One(t->mat);

=======
	
	unit_m3(t->mat);
	
>>>>>>> 37e4a311
	recalcData(t);
}

void calculateCenter2D(TransInfo *t)
{
	if (t->flag & (T_EDIT|T_POSE)) {
		Object *ob= t->obedit?t->obedit:t->poseobj;
		float vec[3];

		VECCOPY(vec, t->center);
		mul_m4_v3(ob->obmat, vec);
		projectIntView(t, vec, t->center2d);
	}
	else {
		projectIntView(t, t->center, t->center2d);
	}
}

void calculateCenterCursor(TransInfo *t)
{
	float *cursor;

	cursor = give_cursor(t->scene, t->view);
	VECCOPY(t->center, cursor);

	/* If edit or pose mode, move cursor in local space */
	if (t->flag & (T_EDIT|T_POSE)) {
		Object *ob = t->obedit?t->obedit:t->poseobj;
		float mat[3][3], imat[3][3];
<<<<<<< HEAD

		VecSubf(t->center, t->center, ob->obmat[3]);
		Mat3CpyMat4(mat, ob->obmat);
		Mat3Inv(imat, mat);
		Mat3MulVecfl(imat, t->center);
=======
		
		sub_v3_v3v3(t->center, t->center, ob->obmat[3]);
		copy_m3_m4(mat, ob->obmat);
		invert_m3_m3(imat, mat);
		mul_m3_v3(imat, t->center);
>>>>>>> 37e4a311
	}

	calculateCenter2D(t);
}

void calculateCenterCursor2D(TransInfo *t)
{
	View2D *v2d= t->view;
	float aspx=1.0, aspy=1.0;

	if(t->spacetype==SPACE_IMAGE) /* only space supported right now but may change */
		ED_space_image_uv_aspect(t->sa->spacedata.first, &aspx, &aspy);

	if (v2d) {
		t->center[0] = v2d->cursor[0] * aspx;
		t->center[1] = v2d->cursor[1] * aspy;
	}

	calculateCenter2D(t);
}

void calculateCenterCursorGraph2D(TransInfo *t)
{
	SpaceIpo *sipo= (SpaceIpo *)t->sa->spacedata.first;
	Scene *scene= t->scene;
	
	/* cursor is combination of current frame, and graph-editor cursor value */
	t->center[0]= (float)(scene->r.cfra);
	t->center[1]= sipo->cursorVal;
	
	calculateCenter2D(t);
}

void calculateCenterMedian(TransInfo *t)
{
	float partial[3] = {0.0f, 0.0f, 0.0f};
	int total = 0;
	int i;

	for(i = 0; i < t->total; i++) {
		if (t->data[i].flag & TD_SELECTED) {
			if (!(t->data[i].flag & TD_NOCENTER))
			{
				add_v3_v3v3(partial, partial, t->data[i].center);
				total++;
			}
		}
		else {
			/*
			   All the selected elements are at the head of the array
			   which means we can stop when it finds unselected data
			*/
			break;
		}
	}
	if(i)
		mul_v3_fl(partial, 1.0f / total);
	VECCOPY(t->center, partial);

	calculateCenter2D(t);
}

void calculateCenterBound(TransInfo *t)
{
	float max[3];
	float min[3];
	int i;
	for(i = 0; i < t->total; i++) {
		if (i) {
			if (t->data[i].flag & TD_SELECTED) {
				if (!(t->data[i].flag & TD_NOCENTER))
					minmax_v3_v3v3(min, max, t->data[i].center);
			}
			else {
				/*
				   All the selected elements are at the head of the array
				   which means we can stop when it finds unselected data
				*/
				break;
			}
		}
		else {
			VECCOPY(max, t->data[i].center);
			VECCOPY(min, t->data[i].center);
		}
	}
<<<<<<< HEAD
	VecAddf(t->center, min, max);
	VecMulf(t->center, 0.5);

=======
	add_v3_v3v3(t->center, min, max);
	mul_v3_fl(t->center, 0.5);
	
>>>>>>> 37e4a311
	calculateCenter2D(t);
}

void calculateCenter(TransInfo *t)
{
	switch(t->around) {
	case V3D_CENTER:
		calculateCenterBound(t);
		break;
	case V3D_CENTROID:
		calculateCenterMedian(t);
		break;
	case V3D_CURSOR:
		if(t->spacetype==SPACE_IMAGE)
			calculateCenterCursor2D(t);
		else if(t->spacetype==SPACE_IPO)
			calculateCenterCursorGraph2D(t);
		else
			calculateCenterCursor(t);
		break;
	case V3D_LOCAL:
		/* Individual element center uses median center for helpline and such */
		calculateCenterMedian(t);
		break;
	case V3D_ACTIVE:
		{
		/* set median, and if if if... do object center */
		
		/* EDIT MODE ACTIVE EDITMODE ELEMENT */

		if (t->obedit && t->obedit->type == OB_MESH) {
			EditSelection ese;
			EditMesh *em = BKE_mesh_get_editmesh(t->obedit->data);
			
			if (EM_get_actSelection(em, &ese)) {
			EM_editselection_center(t->center, &ese);
			calculateCenter2D(t);
			break;
			}
		} /* END EDIT MODE ACTIVE ELEMENT */

		calculateCenterMedian(t);
		if((t->flag & (T_EDIT|T_POSE))==0)
		{
			Scene *scene = t->scene;
			Object *ob= OBACT;
			if(ob)
			{
				VECCOPY(t->center, ob->obmat[3]);
				projectIntView(t, t->center, t->center2d);
			}
		}

		}
	}

	/* setting constraint center */
	VECCOPY(t->con.center, t->center);
	if(t->flag & (T_EDIT|T_POSE))
	{
		Object *ob= t->obedit?t->obedit:t->poseobj;
		mul_m4_v3(ob->obmat, t->con.center);
	}

	/* for panning from cameraview */
	if(t->flag & T_OBJECT)
	{
		if(t->spacetype==SPACE_VIEW3D && t->ar->regiontype == RGN_TYPE_WINDOW)
		{
			View3D *v3d = t->view;
			Scene *scene = t->scene;
			RegionView3D *rv3d = t->ar->regiondata;

			if(v3d->camera == OBACT && rv3d->persp==RV3D_CAMOB)
			{
				float axis[3];
				/* persinv is nasty, use viewinv instead, always right */
				VECCOPY(axis, t->viewinv[2]);
<<<<<<< HEAD
				Normalize(axis);

=======
				normalize_v3(axis);
				
>>>>>>> 37e4a311
				/* 6.0 = 6 grid units */
				axis[0]= t->center[0]- 6.0f*axis[0];
				axis[1]= t->center[1]- 6.0f*axis[1];
				axis[2]= t->center[2]- 6.0f*axis[2];

				projectIntView(t, axis, t->center2d);

				/* rotate only needs correct 2d center, grab needs initgrabz() value */
				if(t->mode==TFM_TRANSLATION)
				{
					VECCOPY(t->center, axis);
					VECCOPY(t->con.center, t->center);
				}
			}
		}
	}

	if(t->spacetype==SPACE_VIEW3D)
	{
		/* initgrabz() defines a factor for perspective depth correction, used in window_to_3d_delta() */
		if(t->flag & (T_EDIT|T_POSE)) {
			Object *ob= t->obedit?t->obedit:t->poseobj;
			float vec[3];

			VECCOPY(vec, t->center);
			mul_m4_v3(ob->obmat, vec);
			initgrabz(t->ar->regiondata, vec[0], vec[1], vec[2]);
		}
		else {
			initgrabz(t->ar->regiondata, t->center[0], t->center[1], t->center[2]);
		}
	}
}

void calculatePropRatio(TransInfo *t)
{
	TransData *td = t->data;
	int i;
	float dist;
	short connected = t->flag & T_PROP_CONNECTED;

	if (t->flag & T_PROP_EDIT) {
		for(i = 0 ; i < t->total; i++, td++) {
			if (td->flag & TD_SELECTED) {
				td->factor = 1.0f;
			}
			else if (t->flag & T_MIRROR && td->loc[0] * t->mirror < -0.00001f)
			{
				td->flag |= TD_SKIP;
				td->factor = 0.0f;
				restoreElement(td);
			}
			else if	((connected &&
						(td->flag & TD_NOTCONNECTED || td->dist > t->prop_size))
				||
					(connected == 0 &&
						td->rdist > t->prop_size)) {
				/*
				   The elements are sorted according to their dist member in the array,
				   that means we can stop when it finds one element outside of the propsize.
				*/
				td->flag |= TD_NOACTION;
				td->factor = 0.0f;
				restoreElement(td);
			}
			else {
				/* Use rdist for falloff calculations, it is the real distance */
				td->flag &= ~TD_NOACTION;
				dist= (t->prop_size-td->rdist)/t->prop_size;

				/*
				 * Clamp to positive numbers.
				 * Certain corner cases with connectivity and individual centers
				 * can give values of rdist larger than propsize.
				 */
				if (dist < 0.0f)
					dist = 0.0f;

				switch(t->prop_mode) {
				case PROP_SHARP:
					td->factor= dist*dist;
					break;
				case PROP_SMOOTH:
					td->factor= 3.0f*dist*dist - 2.0f*dist*dist*dist;
					break;
				case PROP_ROOT:
					td->factor = (float)sqrt(dist);
					break;
				case PROP_LIN:
					td->factor = dist;
					break;
				case PROP_CONST:
					td->factor = 1.0f;
					break;
				case PROP_SPHERE:
					td->factor = (float)sqrt(2*dist - dist * dist);
					break;
				case PROP_RANDOM:
					BLI_srand( BLI_rand() ); /* random seed */
					td->factor = BLI_frand()*dist;
					break;
				default:
					td->factor = 1;
				}
			}
		}
		switch(t->prop_mode) {
		case PROP_SHARP:
			strcpy(t->proptext, "(Sharp)");
			break;
		case PROP_SMOOTH:
			strcpy(t->proptext, "(Smooth)");
			break;
		case PROP_ROOT:
			strcpy(t->proptext, "(Root)");
			break;
		case PROP_LIN:
			strcpy(t->proptext, "(Linear)");
			break;
		case PROP_CONST:
			strcpy(t->proptext, "(Constant)");
			break;
		case PROP_SPHERE:
			strcpy(t->proptext, "(Sphere)");
			break;
		case PROP_RANDOM:
			strcpy(t->proptext, "(Random)");
			break;
		default:
			strcpy(t->proptext, "");
		}
	}
	else {
		for(i = 0 ; i < t->total; i++, td++) {
			td->factor = 1.0;
		}
		strcpy(t->proptext, "");
	}
}

float get_drawsize(ARegion *ar, float *co)
{
	RegionView3D *rv3d= ar->regiondata;
	float size, vec[3], len1, len2;

	/* size calculus, depending ortho/persp settings, like initgrabz() */
	size= rv3d->persmat[0][3]*co[0]+ rv3d->persmat[1][3]*co[1]+ rv3d->persmat[2][3]*co[2]+ rv3d->persmat[3][3];

	VECCOPY(vec, rv3d->persinv[0]);
	len1= normalize_v3(vec);
	VECCOPY(vec, rv3d->persinv[1]);
<<<<<<< HEAD
	len2= Normalize(vec);

=======
	len2= normalize_v3(vec);
	
>>>>>>> 37e4a311
	size*= 0.01f*(len1>len2?len1:len2);

	/* correct for window size to make widgets appear fixed size */
	if(ar->winx > ar->winy) size*= 1000.0f/(float)ar->winx;
	else size*= 1000.0f/(float)ar->winy;

	return size;
}<|MERGE_RESOLUTION|>--- conflicted
+++ resolved
@@ -132,27 +132,15 @@
 		p1[3] = 1.0f;
 		VECCOPY(p2, p1);
 		p2[3] = 1.0f;
-<<<<<<< HEAD
-		Mat4MulVec4fl(t->viewmat, p2);
+		mul_m4_v4(t->viewmat, p2);
 
 		p2[0] = 2.0f * p2[0];
 		p2[1] = 2.0f * p2[1];
 		p2[2] = 2.0f * p2[2];
 
-		Mat4MulVec4fl(t->viewinv, p2);
-
-		VecSubf(vec, p1, p2);
-=======
-		mul_m4_v4(t->viewmat, p2);
-		
-		p2[0] = 2.0f * p2[0];
-		p2[1] = 2.0f * p2[1];
-		p2[2] = 2.0f * p2[2];
-		
 		mul_m4_v4(t->viewinv, p2);
-		
+
 		sub_v3_v3v3(vec, p1, p2);
->>>>>>> 37e4a311
 	}
 	else {
 		VECCOPY(vec, t->viewinv[2]);
@@ -193,17 +181,10 @@
 
 					if (mmd->mirror_ob) {
 						float obinv[4][4];
-<<<<<<< HEAD
-
-						Mat4Invert(obinv, mmd->mirror_ob->obmat);
-						Mat4MulMat4(mtx, ob->obmat, obinv);
-						Mat4Invert(imtx, mtx);
-=======
-						
+
 						invert_m4_m4(obinv, mmd->mirror_ob->obmat);
 						mul_m4_m4m4(mtx, ob->obmat, obinv);
 						invert_m4_m4(imtx, mtx);
->>>>>>> 37e4a311
 					}
 
 					for(i = 0 ; i < t->total; i++, td++) {
@@ -217,17 +198,10 @@
 
 						if (td->flag & TD_SKIP)
 							continue;
-<<<<<<< HEAD
-
-						VecCopyf(loc,  td->loc);
-						VecCopyf(iloc, td->iloc);
-
-=======
-						
+
 						copy_v3_v3(loc,  td->loc);
 						copy_v3_v3(iloc, td->iloc);
-						
->>>>>>> 37e4a311
+
 						if (mmd->mirror_ob) {
 							mul_v3_m4v3(loc, mtx, loc);
 							mul_v3_m4v3(iloc, mtx, iloc);
@@ -862,25 +836,14 @@
 		glPushMatrix();
 
 		//if(t->obedit) glLoadMatrixf(t->obedit->obmat);	// sets opengl viewing
-<<<<<<< HEAD
-
-
-		VecCopyf(v3, dir);
-		VecMulf(v3, v3d->far);
-
-		VecSubf(v2, center, v3);
-		VecAddf(v1, center, v3);
-
-=======
-		
-		
+
+
 		copy_v3_v3(v3, dir);
 		mul_v3_fl(v3, v3d->far);
-		
+
 		sub_v3_v3v3(v2, center, v3);
 		add_v3_v3v3(v1, center, v3);
-		
->>>>>>> 37e4a311
+
 		if (options & DRAWLIGHT) {
 			col[0] = col[1] = col[2] = 220;
 		}
@@ -967,15 +930,9 @@
 	t->center[0]		=
 		t->center[1]	=
 		t->center[2]	= 0.0f;
-<<<<<<< HEAD
-
-	Mat3One(t->mat);
-
-=======
-	
+
 	unit_m3(t->mat);
-	
->>>>>>> 37e4a311
+
 	t->spacetype = sa->spacetype;
 	if(t->spacetype == SPACE_VIEW3D)
 	{
@@ -1208,15 +1165,9 @@
 	for (td = t->data; td < t->data + t->total; td++) {
 		restoreElement(td);
 	}
-<<<<<<< HEAD
-
-	Mat3One(t->mat);
-
-=======
-	
+
 	unit_m3(t->mat);
-	
->>>>>>> 37e4a311
+
 	recalcData(t);
 }
 
@@ -1246,19 +1197,11 @@
 	if (t->flag & (T_EDIT|T_POSE)) {
 		Object *ob = t->obedit?t->obedit:t->poseobj;
 		float mat[3][3], imat[3][3];
-<<<<<<< HEAD
-
-		VecSubf(t->center, t->center, ob->obmat[3]);
-		Mat3CpyMat4(mat, ob->obmat);
-		Mat3Inv(imat, mat);
-		Mat3MulVecfl(imat, t->center);
-=======
-		
+
 		sub_v3_v3v3(t->center, t->center, ob->obmat[3]);
 		copy_m3_m4(mat, ob->obmat);
 		invert_m3_m3(imat, mat);
 		mul_m3_v3(imat, t->center);
->>>>>>> 37e4a311
 	}
 
 	calculateCenter2D(t);
@@ -1345,15 +1288,9 @@
 			VECCOPY(min, t->data[i].center);
 		}
 	}
-<<<<<<< HEAD
-	VecAddf(t->center, min, max);
-	VecMulf(t->center, 0.5);
-
-=======
 	add_v3_v3v3(t->center, min, max);
 	mul_v3_fl(t->center, 0.5);
-	
->>>>>>> 37e4a311
+
 	calculateCenter2D(t);
 }
 
@@ -1432,13 +1369,8 @@
 				float axis[3];
 				/* persinv is nasty, use viewinv instead, always right */
 				VECCOPY(axis, t->viewinv[2]);
-<<<<<<< HEAD
-				Normalize(axis);
-
-=======
 				normalize_v3(axis);
-				
->>>>>>> 37e4a311
+
 				/* 6.0 = 6 grid units */
 				axis[0]= t->center[0]- 6.0f*axis[0];
 				axis[1]= t->center[1]- 6.0f*axis[1];
@@ -1590,13 +1522,8 @@
 	VECCOPY(vec, rv3d->persinv[0]);
 	len1= normalize_v3(vec);
 	VECCOPY(vec, rv3d->persinv[1]);
-<<<<<<< HEAD
-	len2= Normalize(vec);
-
-=======
 	len2= normalize_v3(vec);
-	
->>>>>>> 37e4a311
+
 	size*= 0.01f*(len1>len2?len1:len2);
 
 	/* correct for window size to make widgets appear fixed size */
