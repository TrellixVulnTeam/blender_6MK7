/*
 * ***** BEGIN GPL LICENSE BLOCK *****
 *
 * This program is free software; you can redistribute it and/or
 * modify it under the terms of the GNU General Public License
 * as published by the Free Software Foundation; either version 2
 * of the License, or (at your option) any later version.
 *
 * This program is distributed in the hope that it will be useful,
 * but WITHOUT ANY WARRANTY; without even the implied warranty of
 * MERCHANTABILITY or FITNESS FOR A PARTICULAR PURPOSE.  See the
 * GNU General Public License for more details.
 *
 * You should have received a copy of the GNU General Public License
 * along with this program; if not, write to the Free Software Foundation,
 * Inc., 51 Franklin Street, Fifth Floor, Boston, MA 02110-1301, USA.
 *
 * The Original Code is Copyright (C) 2001-2002 by NaN Holding BV.
 * All rights reserved.
 *
 * The Original Code is: all of this file.
 *
 * Contributor(s): none yet.
 *
 * ***** END GPL LICENSE BLOCK *****
 */

/** \file blender/editors/transform/transform_generics.c
 *  \ingroup edtransform
 */

#include <string.h>
#include <math.h>

#include "MEM_guardedalloc.h"

#include "BLI_sys_types.h" /* for intptr_t support */

#include "DNA_anim_types.h"
#include "DNA_armature_types.h"
#include "DNA_brush_types.h"
#include "DNA_gpencil_types.h"
#include "DNA_lattice_types.h"
#include "DNA_screen_types.h"
#include "DNA_sequence_types.h"
#include "DNA_space_types.h"
#include "DNA_scene_types.h"
#include "DNA_object_types.h"
#include "DNA_mesh_types.h"
#include "DNA_view3d_types.h"
#include "DNA_modifier_types.h"
#include "DNA_movieclip_types.h"
#include "DNA_mask_types.h"
#include "DNA_meta_types.h"

#include "BLI_math.h"
#include "BLI_blenlib.h"
#include "BLI_rand.h"
#include "BLI_utildefines.h"

#include "BLT_translation.h"

#include "RNA_access.h"

#include "GPU_immediate.h"
#include "GPU_matrix.h"

#include "BIK_api.h"

#include "BKE_animsys.h"
#include "BKE_action.h"
#include "BKE_armature.h"
#include "BKE_curve.h"
#include "BKE_fcurve.h"
#include "BKE_lattice.h"
#include "BKE_library.h"
#include "BKE_nla.h"
#include "BKE_context.h"
#include "BKE_paint.h"
#include "BKE_sequencer.h"
#include "BKE_editmesh.h"
#include "BKE_tracking.h"
#include "BKE_mask.h"
#include "BKE_workspace.h"
#include "BKE_layer.h"
#include "BKE_scene.h"

#include "DEG_depsgraph.h"

#include "ED_anim_api.h"
#include "ED_armature.h"
#include "ED_image.h"
#include "ED_keyframing.h"
#include "ED_markers.h"
#include "ED_mesh.h"
#include "ED_object.h"
#include "ED_particle.h"
#include "ED_screen_types.h"
#include "ED_space_api.h"
#include "ED_uvedit.h"
#include "ED_view3d.h"
#include "ED_curve.h" /* for curve_editnurbs */
#include "ED_clip.h"
#include "ED_screen.h"

#include "WM_types.h"
#include "WM_api.h"

#include "RE_engine.h"

#include "UI_resources.h"
#include "UI_view2d.h"

#include "transform.h"

/* ************************** Functions *************************** */

void getViewVector(const TransInfo *t, const float coord[3], float vec[3])
{
	if (t->persp != RV3D_ORTHO) {
		sub_v3_v3v3(vec, coord, t->viewinv[3]);
	}
	else {
		copy_v3_v3(vec, t->viewinv[2]);
	}
	normalize_v3(vec);
}

/* ************************** GENERICS **************************** */


static void clipMirrorModifier(TransInfo *t)
{
	FOREACH_TRANS_DATA_CONTAINER (t, tc) {
		Object *ob = tc->obedit;
		ModifierData *md = ob->modifiers.first;
		float tolerance[3] = {0.0f, 0.0f, 0.0f};
		int axis = 0;

		for (; md; md = md->next) {
			if ((md->type == eModifierType_Mirror) && (md->mode & eModifierMode_Realtime)) {
				MirrorModifierData *mmd = (MirrorModifierData *) md;

				if (mmd->flag & MOD_MIR_CLIPPING) {
					axis = 0;
					if (mmd->flag & MOD_MIR_AXIS_X) {
						axis |= 1;
						tolerance[0] = mmd->tolerance;
					}
					if (mmd->flag & MOD_MIR_AXIS_Y) {
						axis |= 2;
						tolerance[1] = mmd->tolerance;
					}
					if (mmd->flag & MOD_MIR_AXIS_Z) {
						axis |= 4;
						tolerance[2] = mmd->tolerance;
					}
					if (axis) {
						float mtx[4][4], imtx[4][4];
						int i;

						if (mmd->mirror_ob) {
							float obinv[4][4];

							invert_m4_m4(obinv, mmd->mirror_ob->obmat);
							mul_m4_m4m4(mtx, obinv, ob->obmat);
							invert_m4_m4(imtx, mtx);
						}

						TransData *td = tc->data;
						for (i = 0; i < tc->data_len; i++, td++) {
							int clip;
							float loc[3], iloc[3];

							if (td->flag & TD_NOACTION)
								break;
							if (td->loc == NULL)
								break;

							if (td->flag & TD_SKIP)
								continue;

							copy_v3_v3(loc,  td->loc);
							copy_v3_v3(iloc, td->iloc);

							if (mmd->mirror_ob) {
								mul_m4_v3(mtx, loc);
								mul_m4_v3(mtx, iloc);
							}

							clip = 0;
							if (axis & 1) {
								if (fabsf(iloc[0]) <= tolerance[0] ||
								    loc[0] * iloc[0] < 0.0f)
								{
									loc[0] = 0.0f;
									clip = 1;
								}
							}

							if (axis & 2) {
								if (fabsf(iloc[1]) <= tolerance[1] ||
								    loc[1] * iloc[1] < 0.0f)
								{
									loc[1] = 0.0f;
									clip = 1;
								}
							}
							if (axis & 4) {
								if (fabsf(iloc[2]) <= tolerance[2] ||
								    loc[2] * iloc[2] < 0.0f)
								{
									loc[2] = 0.0f;
									clip = 1;
								}
							}
							if (clip) {
								if (mmd->mirror_ob) {
									mul_m4_v3(imtx, loc);
								}
								copy_v3_v3(td->loc, loc);
							}
						}
					}

				}
			}
		}
	}
}

/* assumes obedit set to mesh object */
static void editbmesh_apply_to_mirror(TransInfo *t)
{
	FOREACH_TRANS_DATA_CONTAINER (t, tc) {
		TransData *td = tc->data;
		BMVert *eve;
		int i;

		for (i = 0; i < tc->data_len; i++, td++) {
			if (td->flag & TD_NOACTION)
				break;
			if (td->loc == NULL)
				break;
			if (td->flag & TD_SKIP)
				continue;

			eve = td->extra;
			if (eve) {
				eve->co[0] = -td->loc[0];
				eve->co[1] = td->loc[1];
				eve->co[2] = td->loc[2];
			}

			if (td->flag & TD_MIRROR_EDGE) {
				td->loc[0] = 0;
			}
		}
	}
}

/* for the realtime animation recording feature, handle overlapping data */
static void animrecord_check_state(Scene *scene, ID *id, wmTimer *animtimer)
{
	ScreenAnimData *sad = (animtimer) ? animtimer->customdata : NULL;

	/* sanity checks */
	if (ELEM(NULL, scene, id, sad))
		return;

	/* check if we need a new strip if:
	 *  - if animtimer is running
	 *	- we're not only keying for available channels
	 *	- the option to add new actions for each round is not enabled
	 */
	if (IS_AUTOKEY_FLAG(scene, INSERTAVAIL) == 0 && (scene->toolsettings->autokey_flag & ANIMRECORD_FLAG_WITHNLA)) {
		/* if playback has just looped around, we need to add a new NLA track+strip to allow a clean pass to occur */
		if ((sad) && (sad->flag & ANIMPLAY_FLAG_JUMPED)) {
			AnimData *adt = BKE_animdata_from_id(id);
			const bool is_first = (adt) && (adt->nla_tracks.first == NULL);

			/* perform push-down manually with some differences
			 * NOTE: BKE_nla_action_pushdown() sync warning...
			 */
			if ((adt->action) && !(adt->flag & ADT_NLA_EDIT_ON)) {
				float astart, aend;

				/* only push down if action is more than 1-2 frames long */
				calc_action_range(adt->action, &astart, &aend, 1);
				if (aend > astart + 2.0f) {
					NlaStrip *strip = BKE_nlastack_add_strip(adt, adt->action);

					/* clear reference to action now that we've pushed it onto the stack */
					id_us_min(&adt->action->id);
					adt->action = NULL;

					/* adjust blending + extend so that they will behave correctly */
					strip->extendmode = NLASTRIP_EXTEND_NOTHING;
					strip->flag &= ~(NLASTRIP_FLAG_AUTO_BLENDS | NLASTRIP_FLAG_SELECT | NLASTRIP_FLAG_ACTIVE);

					/* copy current "action blending" settings from adt to the strip,
					 * as it was keyframed with these settings, so omitting them will
					 * change the effect  [T54766]
					 */
					if (is_first == false) {
						strip->blendmode = adt->act_blendmode;
						strip->influence = adt->act_influence;

						if (adt->act_influence < 1.0f) {
							/* enable "user-controlled" influence (which will insert a default keyframe)
							 * so that the influence doesn't get lost on the new update
							 *
							 * NOTE: An alternative way would have been to instead hack the influence
							 * to not get always get reset to full strength if NLASTRIP_FLAG_USR_INFLUENCE
							 * is disabled but auto-blending isn't being used. However, that approach
							 * is a bit hacky/hard to discover, and may cause backwards compatability issues,
							 * so it's better to just do it this way.
							 */
							strip->flag |= NLASTRIP_FLAG_USR_INFLUENCE;
							BKE_nlastrip_validate_fcurves(strip);
						}
					}

					/* also, adjust the AnimData's action extend mode to be on
					 * 'nothing' so that previous result still play
					 */
					adt->act_extendmode = NLASTRIP_EXTEND_NOTHING;
				}
			}
		}
	}
}

static bool fcu_test_selected(FCurve *fcu)
{
	BezTriple *bezt = fcu->bezt;
	unsigned int i;

	if (bezt == NULL) /* ignore baked */
		return 0;

	for (i = 0; i < fcu->totvert; i++, bezt++) {
		if (BEZT_ISSEL_ANY(bezt)) return 1;
	}

	return 0;
}

/* helper for recalcData() - for Action Editor transforms */
static void recalcData_actedit(TransInfo *t)
{
	ViewLayer *view_layer = t->view_layer;
	SpaceAction *saction = (SpaceAction *)t->sa->spacedata.first;

	bAnimContext ac = {NULL};
	ListBase anim_data = {NULL, NULL};
	bAnimListElem *ale;
	int filter;

	/* initialize relevant anim-context 'context' data from TransInfo data */
	/* NOTE: sync this with the code in ANIM_animdata_get_context() */
	ac.bmain = CTX_data_main(t->context);
	ac.scene = t->scene;
	ac.view_layer = t->view_layer;
	ac.obact = OBACT(view_layer);
	ac.sa = t->sa;
	ac.ar = t->ar;
	ac.sl = (t->sa) ? t->sa->spacedata.first : NULL;
	ac.spacetype = (t->sa) ? t->sa->spacetype : 0;
	ac.regiontype = (t->ar) ? t->ar->regiontype : 0;

	ANIM_animdata_context_getdata(&ac);

	/* perform flush */
	if (ELEM(ac.datatype, ANIMCONT_GPENCIL, ANIMCONT_MASK)) {
		/* flush transform values back to actual coordinates */
		flushTransIntFrameActionData(t);
	}
	else {
		/* get animdata blocks visible in editor, assuming that these will be the ones where things changed */
		filter = (ANIMFILTER_DATA_VISIBLE | ANIMFILTER_ANIMDATA);
		ANIM_animdata_filter(&ac, &anim_data, filter, ac.data, ac.datatype);

		/* just tag these animdata-blocks to recalc, assuming that some data there changed
		 * BUT only do this if realtime updates are enabled
		 */
		if ((saction->flag & SACTION_NOREALTIMEUPDATES) == 0) {
			for (ale = anim_data.first; ale; ale = ale->next) {
				/* set refresh tags for objects using this animation */
				ANIM_list_elem_update(CTX_data_main(t->context), t->scene, ale);
			}
		}

		/* now free temp channels */
		ANIM_animdata_freelist(&anim_data);
	}
}
/* helper for recalcData() - for Graph Editor transforms */
static void recalcData_graphedit(TransInfo *t)
{
	SpaceIpo *sipo = (SpaceIpo *)t->sa->spacedata.first;
	ViewLayer *view_layer = t->view_layer;

	ListBase anim_data = {NULL, NULL};
	bAnimContext ac = {NULL};
	int filter;

	bAnimListElem *ale;
	int dosort = 0;

	/* initialize relevant anim-context 'context' data from TransInfo data */
	/* NOTE: sync this with the code in ANIM_animdata_get_context() */
<<<<<<< HEAD
	ac.scene = t->scene;
	ac.view_layer = t->view_layer;
	ac.obact = OBACT(view_layer);
=======
	ac.bmain = CTX_data_main(t->context);
	scene = ac.scene = t->scene;
	ac.obact = OBACT;
>>>>>>> 8a2db3ed
	ac.sa = t->sa;
	ac.ar = t->ar;
	ac.sl = (t->sa) ? t->sa->spacedata.first : NULL;
	ac.spacetype = (t->sa) ? t->sa->spacetype : 0;
	ac.regiontype = (t->ar) ? t->ar->regiontype : 0;

	ANIM_animdata_context_getdata(&ac);

	/* do the flush first */
	flushTransGraphData(t);

	/* get curves to check if a re-sort is needed */
	filter = (ANIMFILTER_DATA_VISIBLE | ANIMFILTER_FOREDIT | ANIMFILTER_CURVE_VISIBLE);
	ANIM_animdata_filter(&ac, &anim_data, filter, ac.data, ac.datatype);

	/* now test if there is a need to re-sort */
	for (ale = anim_data.first; ale; ale = ale->next) {
		FCurve *fcu = (FCurve *)ale->key_data;

		/* ignore FC-Curves without any selected verts */
		if (!fcu_test_selected(fcu))
			continue;

		/* watch it: if the time is wrong: do not correct handles yet */
		if (test_time_fcurve(fcu))
			dosort++;
		else
			calchandles_fcurve(fcu);

		/* set refresh tags for objects using this animation,
		 * BUT only if realtime updates are enabled
		 */
		if ((sipo->flag & SIPO_NOREALTIMEUPDATES) == 0)
			ANIM_list_elem_update(CTX_data_main(t->context), t->scene, ale);
	}

	/* do resort and other updates? */
	if (dosort) remake_graph_transdata(t, &anim_data);

	/* now free temp channels */
	ANIM_animdata_freelist(&anim_data);
}

/* helper for recalcData() - for NLA Editor transforms */
static void recalcData_nla(TransInfo *t)
{
	TransDataNla *tdn = t->custom.type.data;
	SpaceNla *snla = (SpaceNla *)t->sa->spacedata.first;
	Scene *scene = t->scene;
	double secf = FPS;
	int i;

	TransDataContainer *tc = TRANS_DATA_CONTAINER_FIRST_SINGLE(t);

	/* for each strip we've got, perform some additional validation of the values that got set before
	 * using RNA to set the value (which does some special operations when setting these values to make
	 * sure that everything works ok)
	 */
	for (i = 0; i < tc->data_len; i++, tdn++) {
		NlaStrip *strip = tdn->strip;
		PointerRNA strip_ptr;
		short pExceeded, nExceeded, iter;
		int delta_y1, delta_y2;

		/* if this tdn has no handles, that means it is just a dummy that should be skipped */
		if (tdn->handle == 0)
			continue;

		/* set refresh tags for objects using this animation,
		 * BUT only if realtime updates are enabled
		 */
		if ((snla->flag & SNLA_NOREALTIMEUPDATES) == 0)
			ANIM_id_update(t->scene, tdn->id);

		/* if canceling transform, just write the values without validating, then move on */
		if (t->state == TRANS_CANCEL) {
			/* clear the values by directly overwriting the originals, but also need to restore
			 * endpoints of neighboring transition-strips
			 */

			/* start */
			strip->start = tdn->h1[0];

			if ((strip->prev) && (strip->prev->type == NLASTRIP_TYPE_TRANSITION))
				strip->prev->end = tdn->h1[0];

			/* end */
			strip->end = tdn->h2[0];

			if ((strip->next) && (strip->next->type == NLASTRIP_TYPE_TRANSITION))
				strip->next->start = tdn->h2[0];

			/* flush transforms to child strips (since this should be a meta) */
			BKE_nlameta_flush_transforms(strip);

			/* restore to original track (if needed) */
			if (tdn->oldTrack != tdn->nlt) {
				/* just append to end of list for now, since strips get sorted in special_aftertrans_update() */
				BLI_remlink(&tdn->nlt->strips, strip);
				BLI_addtail(&tdn->oldTrack->strips, strip);
			}

			continue;
		}

		/* firstly, check if the proposed transform locations would overlap with any neighboring strips
		 * (barring transitions) which are absolute barriers since they are not being moved
		 *
		 * this is done as a iterative procedure (done 5 times max for now)
		 */
		for (iter = 0; iter < 5; iter++) {
			pExceeded = ((strip->prev) && (strip->prev->type != NLASTRIP_TYPE_TRANSITION) && (tdn->h1[0] < strip->prev->end));
			nExceeded = ((strip->next) && (strip->next->type != NLASTRIP_TYPE_TRANSITION) && (tdn->h2[0] > strip->next->start));

			if ((pExceeded && nExceeded) || (iter == 4)) {
				/* both endpoints exceeded (or iteration ping-pong'd meaning that we need a compromise)
				 *	- simply crop strip to fit within the bounds of the strips bounding it
				 *	- if there were no neighbors, clear the transforms (make it default to the strip's current values)
				 */
				if (strip->prev && strip->next) {
					tdn->h1[0] = strip->prev->end;
					tdn->h2[0] = strip->next->start;
				}
				else {
					tdn->h1[0] = strip->start;
					tdn->h2[0] = strip->end;
				}
			}
			else if (nExceeded) {
				/* move backwards */
				float offset = tdn->h2[0] - strip->next->start;

				tdn->h1[0] -= offset;
				tdn->h2[0] -= offset;
			}
			else if (pExceeded) {
				/* more forwards */
				float offset = strip->prev->end - tdn->h1[0];

				tdn->h1[0] += offset;
				tdn->h2[0] += offset;
			}
			else /* all is fine and well */
				break;
		}

		/* handle auto-snapping
		 * NOTE: only do this when transform is still running, or we can't restore
		 */
		if (t->state != TRANS_CANCEL) {
			switch (snla->autosnap) {
				case SACTSNAP_FRAME: /* snap to nearest frame */
				case SACTSNAP_STEP: /* frame step - this is basically the same, since we don't have any remapping going on */
				{
					tdn->h1[0] = floorf(tdn->h1[0] + 0.5f);
					tdn->h2[0] = floorf(tdn->h2[0] + 0.5f);
					break;
				}

				case SACTSNAP_SECOND: /* snap to nearest second */
				case SACTSNAP_TSTEP: /* second step - this is basically the same, since we don't have any remapping going on */
				{
					/* This case behaves differently from the rest, since lengths of strips
					 * may not be multiples of a second. If we just naively resize adjust
					 * the handles, things may not work correctly. Instead, we only snap
					 * the first handle, and move the other to fit.
					 *
					 * FIXME: we do run into problems here when user attempts to negatively
					 *        scale the strip, as it then just compresses down and refuses
					 *        to expand out the other end.
					 */
					float h1_new = (float)(floor(((double)tdn->h1[0] / secf) + 0.5) * secf);
					float delta  = h1_new - tdn->h1[0];

					tdn->h1[0] = h1_new;
					tdn->h2[0] += delta;
					break;
				}

				case SACTSNAP_MARKER: /* snap to nearest marker */
				{
					tdn->h1[0] = (float)ED_markers_find_nearest_marker_time(&t->scene->markers, tdn->h1[0]);
					tdn->h2[0] = (float)ED_markers_find_nearest_marker_time(&t->scene->markers, tdn->h2[0]);
					break;
				}
			}
		}

		/* Use RNA to write the values to ensure that constraints on these are obeyed
		 * (e.g. for transition strips, the values are taken from the neighbors)
		 *
		 * NOTE: we write these twice to avoid truncation errors which can arise when
		 * moving the strips a large distance using numeric input [#33852]
		 */
		RNA_pointer_create(NULL, &RNA_NlaStrip, strip, &strip_ptr);

		RNA_float_set(&strip_ptr, "frame_start", tdn->h1[0]);
		RNA_float_set(&strip_ptr, "frame_end", tdn->h2[0]);

		RNA_float_set(&strip_ptr, "frame_start", tdn->h1[0]);
		RNA_float_set(&strip_ptr, "frame_end", tdn->h2[0]);

		/* flush transforms to child strips (since this should be a meta) */
		BKE_nlameta_flush_transforms(strip);


		/* now, check if we need to try and move track
		 *	- we need to calculate both, as only one may have been altered by transform if only 1 handle moved
		 */
		delta_y1 = ((int)tdn->h1[1] / NLACHANNEL_STEP(snla) - tdn->trackIndex);
		delta_y2 = ((int)tdn->h2[1] / NLACHANNEL_STEP(snla) - tdn->trackIndex);

		if (delta_y1 || delta_y2) {
			NlaTrack *track;
			int delta = (delta_y2) ? delta_y2 : delta_y1;
			int n;

			/* move in the requested direction, checking at each layer if there's space for strip to pass through,
			 * stopping on the last track available or that we're able to fit in
			 */
			if (delta > 0) {
				for (track = tdn->nlt->next, n = 0; (track) && (n < delta); track = track->next, n++) {
					/* check if space in this track for the strip */
					if (BKE_nlatrack_has_space(track, strip->start, strip->end)) {
						/* move strip to this track */
						BLI_remlink(&tdn->nlt->strips, strip);
						BKE_nlatrack_add_strip(track, strip);

						tdn->nlt = track;
						tdn->trackIndex++;
					}
					else /* can't move any further */
						break;
				}
			}
			else {
				/* make delta 'positive' before using it, since we now know to go backwards */
				delta = -delta;

				for (track = tdn->nlt->prev, n = 0; (track) && (n < delta); track = track->prev, n++) {
					/* check if space in this track for the strip */
					if (BKE_nlatrack_has_space(track, strip->start, strip->end)) {
						/* move strip to this track */
						BLI_remlink(&tdn->nlt->strips, strip);
						BKE_nlatrack_add_strip(track, strip);

						tdn->nlt = track;
						tdn->trackIndex--;
					}
					else /* can't move any further */
						break;
				}
			}
		}
	}
}

static void recalcData_mask_common(TransInfo *t)
{
	Mask *mask = CTX_data_edit_mask(t->context);

	flushTransMasking(t);

	DEG_id_tag_update(&mask->id, 0);
}

/* helper for recalcData() - for Image Editor transforms */
static void recalcData_image(TransInfo *t)
{
	if (t->options & CTX_MASK) {
		recalcData_mask_common(t);
	}
	else if (t->options & CTX_PAINT_CURVE) {
		flushTransPaintCurve(t);
	}
	else if ((t->flag & T_EDIT) && t->obedit_type == OB_MESH) {
		SpaceImage *sima = t->sa->spacedata.first;

		flushTransUVs(t);
		if (sima->flag & SI_LIVE_UNWRAP)
			ED_uvedit_live_unwrap_re_solve();

		FOREACH_TRANS_DATA_CONTAINER (t, tc) {
			if (tc->data_len) {
				DEG_id_tag_update(tc->obedit->data, 0);
			}
		}
	}
}

/* helper for recalcData() - for Movie Clip transforms */
static void recalcData_spaceclip(TransInfo *t)
{
	SpaceClip *sc = t->sa->spacedata.first;

	if (ED_space_clip_check_show_trackedit(sc)) {
		MovieClip *clip = ED_space_clip_get_clip(sc);
		ListBase *tracksbase = BKE_tracking_get_active_tracks(&clip->tracking);
		MovieTrackingTrack *track;
		int framenr = ED_space_clip_get_clip_frame_number(sc);

		flushTransTracking(t);

		track = tracksbase->first;
		while (track) {
			if (TRACK_VIEW_SELECTED(sc, track) && (track->flag & TRACK_LOCKED) == 0) {
				MovieTrackingMarker *marker = BKE_tracking_marker_get(track, framenr);

				if (t->mode == TFM_TRANSLATION) {
					if (TRACK_AREA_SELECTED(track, TRACK_AREA_PAT))
						BKE_tracking_marker_clamp(marker, CLAMP_PAT_POS);
					if (TRACK_AREA_SELECTED(track, TRACK_AREA_SEARCH))
						BKE_tracking_marker_clamp(marker, CLAMP_SEARCH_POS);
				}
				else if (t->mode == TFM_RESIZE) {
					if (TRACK_AREA_SELECTED(track, TRACK_AREA_PAT))
						BKE_tracking_marker_clamp(marker, CLAMP_PAT_DIM);
					if (TRACK_AREA_SELECTED(track, TRACK_AREA_SEARCH))
						BKE_tracking_marker_clamp(marker, CLAMP_SEARCH_DIM);
				}
				else if (t->mode == TFM_ROTATION) {
					if (TRACK_AREA_SELECTED(track, TRACK_AREA_PAT))
						BKE_tracking_marker_clamp(marker, CLAMP_PAT_POS);
				}
			}

			track = track->next;
		}

		DEG_id_tag_update(&clip->id, 0);
	}
	else if (t->options & CTX_MASK) {
		recalcData_mask_common(t);
	}
}

/* helper for recalcData() - for object transforms, typically in the 3D view */
static void recalcData_objects(TransInfo *t)
{
	Base *base = t->view_layer->basact;

	if (t->obedit_type != -1) {
		if (ELEM(t->obedit_type, OB_CURVE, OB_SURF)) {

			if (t->state != TRANS_CANCEL) {
				clipMirrorModifier(t);
				applyProject(t);
			}

			FOREACH_TRANS_DATA_CONTAINER (t, tc) {
				Curve *cu = tc->obedit->data;
				ListBase *nurbs = BKE_curve_editNurbs_get(cu);
				Nurb *nu = nurbs->first;

				DEG_id_tag_update(tc->obedit->data, 0);  /* sets recalc flags */

				if (t->state == TRANS_CANCEL) {
					while (nu) {
						BKE_nurb_handles_calc(nu); /* Cant do testhandlesNurb here, it messes up the h1 and h2 flags */
						nu = nu->next;
					}
				}
				else {
					/* Normal updating */
					while (nu) {
						BKE_nurb_test2D(nu);
						BKE_nurb_handles_calc(nu);
						nu = nu->next;
					}
				}
			}
		}
		else if (t->obedit_type == OB_LATTICE) {

			if (t->state != TRANS_CANCEL) {
				applyProject(t);
			}

			FOREACH_TRANS_DATA_CONTAINER (t, tc) {
				Lattice *la = tc->obedit->data;
				DEG_id_tag_update(tc->obedit->data, 0);  /* sets recalc flags */
				if (la->editlatt->latt->flag & LT_OUTSIDE) {
					outside_lattice(la->editlatt->latt);
				}
			}
		}
		else if (t->obedit_type == OB_MESH) {
			/* mirror modifier clipping? */
			if (t->state != TRANS_CANCEL) {
				/* apply clipping after so we never project past the clip plane [#25423] */
				applyProject(t);
				clipMirrorModifier(t);
			}
			if ((t->options & CTX_NO_MIRROR) == 0 && (t->flag & T_MIRROR))
				editbmesh_apply_to_mirror(t);

			if (t->mode == TFM_EDGE_SLIDE) {
				projectEdgeSlideData(t, false);
			}
			else if (t->mode == TFM_VERT_SLIDE) {
				projectVertSlideData(t, false);
			}

			FOREACH_TRANS_DATA_CONTAINER (t, tc) {
				DEG_id_tag_update(tc->obedit->data, 0);  /* sets recalc flags */
				BMEditMesh *em = BKE_editmesh_from_object(tc->obedit);
				EDBM_mesh_normals_update(em);
				BKE_editmesh_tessface_calc(em);
			}
		}
		else if (t->obedit_type == OB_ARMATURE) { /* no recalc flag, does pose */

			if (t->state != TRANS_CANCEL) {
				applyProject(t);
			}

			FOREACH_TRANS_DATA_CONTAINER (t, tc) {
				bArmature *arm = tc->obedit->data;
				ListBase *edbo = arm->edbo;
				EditBone *ebo, *ebo_parent;
				TransData *td = tc->data;
				int i;

				/* Ensure all bones are correctly adjusted */
				for (ebo = edbo->first; ebo; ebo = ebo->next) {
					ebo_parent = (ebo->flag & BONE_CONNECTED) ? ebo->parent : NULL;

					if (ebo_parent) {
						/* If this bone has a parent tip that has been moved */
						if (ebo_parent->flag & BONE_TIPSEL) {
							copy_v3_v3(ebo->head, ebo_parent->tail);
							if (t->mode == TFM_BONE_ENVELOPE) ebo->rad_head = ebo_parent->rad_tail;
						}
						/* If this bone has a parent tip that has NOT been moved */
						else {
							copy_v3_v3(ebo_parent->tail, ebo->head);
							if (t->mode == TFM_BONE_ENVELOPE) ebo_parent->rad_tail = ebo->rad_head;
						}
					}

					/* on extrude bones, oldlength==0.0f, so we scale radius of points */
					ebo->length = len_v3v3(ebo->head, ebo->tail);
					if (ebo->oldlength == 0.0f) {
						ebo->rad_head = 0.25f * ebo->length;
						ebo->rad_tail = 0.10f * ebo->length;
						ebo->dist = 0.25f * ebo->length;
						if (ebo->parent) {
							if (ebo->rad_head > ebo->parent->rad_tail)
								ebo->rad_head = ebo->parent->rad_tail;
						}
					}
					else if (t->mode != TFM_BONE_ENVELOPE) {
						/* if bones change length, lets do that for the deform distance as well */
						ebo->dist *= ebo->length / ebo->oldlength;
						ebo->rad_head *= ebo->length / ebo->oldlength;
						ebo->rad_tail *= ebo->length / ebo->oldlength;
						ebo->oldlength = ebo->length;

						if (ebo_parent) {
							ebo_parent->rad_tail = ebo->rad_head;
						}
					}
				}

				if (!ELEM(t->mode, TFM_BONE_ROLL, TFM_BONE_ENVELOPE, TFM_BONE_ENVELOPE_DIST, TFM_BONESIZE)) {
					/* fix roll */
					for (i = 0; i < tc->data_len; i++, td++) {
						if (td->extra) {
							float vec[3], up_axis[3];
							float qrot[4];
							float roll;

							ebo = td->extra;

							if (t->state == TRANS_CANCEL) {
								/* restore roll */
								ebo->roll = td->ival;
							}
							else {
								copy_v3_v3(up_axis, td->axismtx[2]);

								sub_v3_v3v3(vec, ebo->tail, ebo->head);
								normalize_v3(vec);
								rotation_between_vecs_to_quat(qrot, td->axismtx[1], vec);
								mul_qt_v3(qrot, up_axis);

								/* roll has a tendency to flip in certain orientations - [#34283], [#33974] */
								roll = ED_armature_ebone_roll_to_vector(ebo, up_axis, false);
								ebo->roll = angle_compat_rad(roll, td->ival);
							}
						}
					}
				}

				if (arm->flag & ARM_MIRROR_EDIT) {
					if (t->state != TRANS_CANCEL) {
						ED_armature_edit_transform_mirror_update(tc->obedit);
					}
					else {
						restoreBones(tc);
					}
				}
			}
		}
		else {
			if (t->state != TRANS_CANCEL) {
				applyProject(t);
			}
			FOREACH_TRANS_DATA_CONTAINER (t, tc) {
				if (tc->data_len) {
					DEG_id_tag_update(tc->obedit->data, 0);  /* sets recalc flags */
				}
			}
		}

	}
	else if (t->flag & T_POSE) {
		FOREACH_TRANS_DATA_CONTAINER (t, tc) {
			Object *ob = tc->poseobj;
			bArmature *arm = ob->data;

			/* if animtimer is running, and the object already has animation data,
			 * check if the auto-record feature means that we should record 'samples'
			 * (i.e. uneditable animation values)
			 *
			 * context is needed for keying set poll() functions.
			 */
			// TODO: autokeyframe calls need some setting to specify to add samples (FPoints) instead of keyframes?
			if ((t->animtimer) && (t->context) && IS_AUTOKEY_ON(t->scene)) {
				int targetless_ik = (t->flag & T_AUTOIK); // XXX this currently doesn't work, since flags aren't set yet!

				animrecord_check_state(t->scene, &ob->id, t->animtimer);
				autokeyframe_pose_cb_func(t->context, t->scene, ob, t->mode, targetless_ik);
			}

			/* old optimize trick... this enforces to bypass the depgraph */
			if (!(arm->flag & ARM_DELAYDEFORM)) {
				DEG_id_tag_update(&ob->id, OB_RECALC_DATA);  /* sets recalc flags */
				/* transformation of pose may affect IK tree, make sure it is rebuilt */
				BIK_clear_data(ob->pose);
			}
			else {
				BKE_pose_where_is(t->depsgraph, t->scene, ob);
			}
		}
	}
	else if (base && (base->object->mode & OB_MODE_PARTICLE_EDIT) &&
	         PE_get_current(t->scene, base->object))
	{
		if (t->state != TRANS_CANCEL) {
			applyProject(t);
		}
		flushTransParticles(t);
	}
	else {
		int i;

		if (t->state != TRANS_CANCEL) {
			applyProject(t);
		}

		FOREACH_TRANS_DATA_CONTAINER (t, tc) {
			TransData *td = tc->data;

			for (i = 0; i < tc->data_len; i++, td++) {
				Object *ob = td->ob;

				if (td->flag & TD_NOACTION)
					break;

				if (td->flag & TD_SKIP)
					continue;

				/* if animtimer is running, and the object already has animation data,
				 * check if the auto-record feature means that we should record 'samples'
				 * (i.e. uneditable animation values)
				 */
				// TODO: autokeyframe calls need some setting to specify to add samples (FPoints) instead of keyframes?
				if ((t->animtimer) && IS_AUTOKEY_ON(t->scene)) {
					animrecord_check_state(t->scene, &ob->id, t->animtimer);
					autokeyframe_ob_cb_func(t->context, t->scene, t->view_layer, ob, t->mode);
				}

				/* sets recalc flags fully, instead of flushing existing ones
				 * otherwise proxies don't function correctly
				 */
				DEG_id_tag_update(&ob->id, OB_RECALC_OB);

				if (t->flag & T_TEXTURE)
					DEG_id_tag_update(&ob->id, OB_RECALC_DATA);
			}
		}
	}
}

static void recalcData_cursor(TransInfo *t)
{
	DEG_id_tag_update(&t->scene->id, DEG_TAG_COPY_ON_WRITE);
}

/* helper for recalcData() - for sequencer transforms */
static void recalcData_sequencer(TransInfo *t)
{
	TransData *td;
	int a;
	Sequence *seq_prev = NULL;

	TransDataContainer *tc = TRANS_DATA_CONTAINER_FIRST_SINGLE(t);

	for (a = 0, td = tc->data; a < tc->data_len; a++, td++) {
		TransDataSeq *tdsq = (TransDataSeq *) td->extra;
		Sequence *seq = tdsq->seq;

		if (seq != seq_prev) {
			if (BKE_sequence_tx_fullupdate_test(seq)) {
				/* A few effect strip types need a complete recache on transform. */
				BKE_sequence_invalidate_cache(t->scene, seq);
			}
			else {
				BKE_sequence_invalidate_dependent(t->scene, seq);
			}
		}

		seq_prev = seq;
	}

	BKE_sequencer_preprocessed_cache_cleanup();

	flushTransSeq(t);
}

/* force recalculation of triangles during transformation */
static void recalcData_gpencil_strokes(TransInfo *t)
{
	TransDataContainer *tc = TRANS_DATA_CONTAINER_FIRST_SINGLE(t);

	TransData *td = tc->data;
	for (int i = 0; i < tc->data_len; i++, td++) {
		bGPDstroke *gps = td->extra;
		if (gps != NULL) {
			gps->flag |= GP_STROKE_RECALC_CACHES;
		}
	}
}

/* called for updating while transform acts, once per redraw */
void recalcData(TransInfo *t)
{
	/* if tests must match createTransData for correct updates */
	if (t->options & CTX_CURSOR) {
		recalcData_cursor(t);
	}
	else if (t->options & CTX_TEXTURE) {
		recalcData_objects(t);
	}
	else if (t->options & CTX_EDGE) {
		recalcData_objects(t);
	}
	else if (t->options & CTX_PAINT_CURVE) {
		flushTransPaintCurve(t);
	}
	else if (t->options & CTX_GPENCIL_STROKES) {
		/* set recalc triangle cache flag */
		recalcData_gpencil_strokes(t);
	}
	else if (t->spacetype == SPACE_IMAGE) {
		recalcData_image(t);
	}
	else if (t->spacetype == SPACE_ACTION) {
		recalcData_actedit(t);
	}
	else if (t->spacetype == SPACE_NLA) {
		recalcData_nla(t);
	}
	else if (t->spacetype == SPACE_SEQ) {
		recalcData_sequencer(t);
	}
	else if (t->spacetype == SPACE_IPO) {
		recalcData_graphedit(t);
	}
	else if (t->spacetype == SPACE_NODE) {
		flushTransNodes(t);
	}
	else if (t->spacetype == SPACE_CLIP) {
		recalcData_spaceclip(t);
	}
	else {
		recalcData_objects(t);
	}
}

void drawLine(TransInfo *t, const float center[3], const float dir[3], char axis, short options)
{
	float v1[3], v2[3], v3[3];
	unsigned char col[3], col2[3];

	if (t->spacetype == SPACE_VIEW3D) {
		View3D *v3d = t->view;

		gpuPushMatrix();

		copy_v3_v3(v3, dir);
		mul_v3_fl(v3, v3d->far);

		sub_v3_v3v3(v2, center, v3);
		add_v3_v3v3(v1, center, v3);

		if (options & DRAWLIGHT) {
			col[0] = col[1] = col[2] = 220;
		}
		else {
			UI_GetThemeColor3ubv(TH_GRID, col);
		}
		UI_make_axis_color(col, col2, axis);

		unsigned int pos = GWN_vertformat_attr_add(immVertexFormat(), "pos", GWN_COMP_F32, 3, GWN_FETCH_FLOAT);

		immBindBuiltinProgram(GPU_SHADER_3D_UNIFORM_COLOR);
		immUniformColor3ubv(col2);

		immBegin(GWN_PRIM_LINES, 2);
		immVertex3fv(pos, v1);
		immVertex3fv(pos, v2);
		immEnd();

		immUnbindProgram();

		gpuPopMatrix();
	}
}

/**
 * Free data before switching to another mode.
 */
void resetTransModal(TransInfo *t)
{
	freeTransCustomDataForMode(t);
}

void resetTransRestrictions(TransInfo *t)
{
	t->flag &= ~T_ALL_RESTRICTIONS;
}

static int initTransInfo_edit_pet_to_flag(const int proportional)
{
	switch (proportional) {
		case PROP_EDIT_ON:
			return T_PROP_EDIT;
		case PROP_EDIT_CONNECTED:
			return T_PROP_EDIT | T_PROP_CONNECTED;
		case PROP_EDIT_PROJECTED:
			return T_PROP_EDIT | T_PROP_PROJECTED;
		default:
			return 0;
	}
}

void initTransDataContainers_FromObjectData(TransInfo *t)
{
	const eObjectMode object_mode = OBACT(t->view_layer) ? OBACT(t->view_layer)->mode : OB_MODE_OBJECT;
	const short object_type = OBACT(t->view_layer) ? OBACT(t->view_layer)->type : -1;

	if ((object_mode & OB_MODE_EDIT) ||
	    ((object_mode & OB_MODE_POSE) && (object_type == OB_ARMATURE)))
	{
		if (t->data_container) {
			MEM_freeN(t->data_container);
		}
		uint objects_len;
		Object **objects = BKE_view_layer_array_from_objects_in_mode(
		        t->view_layer, &objects_len, {
		            .object_mode = object_mode,
		            .no_dup_data = true});
		t->data_container = MEM_callocN(sizeof(*t->data_container) * objects_len, __func__);
		t->data_container_len = objects_len;

		for (int i = 0; i < objects_len; i++) {
			TransDataContainer *tc = &t->data_container[i];
			if (object_mode & OB_MODE_EDIT) {
				tc->obedit = objects[i];
				/* Check needed for UV's */
				if ((t->flag & T_2D_EDIT) == 0) {
					tc->use_local_mat = true;
				}
			}
			else if (object_mode & OB_MODE_POSE) {
				tc->poseobj = objects[i];
				tc->use_local_mat = true;
			}

			if (tc->use_local_mat) {
				BLI_assert((t->flag & T_2D_EDIT) == 0);
				copy_m4_m4(tc->mat, objects[i]->obmat);
				copy_m3_m4(tc->mat3, tc->mat);
				invert_m4_m4(tc->imat, tc->mat);
				invert_m3_m3(tc->imat3, tc->mat3);
				normalize_m3_m3(tc->mat3_unit, tc->mat3);
			}
			/* Otherwise leave as zero. */
		}
		MEM_freeN(objects);
	}
}

/**
 * Setup internal data, mouse, vectors
 *
 * \note \a op and \a event can be NULL
 *
 * \see #saveTransform does the reverse.
 */
void initTransInfo(bContext *C, TransInfo *t, wmOperator *op, const wmEvent *event)
{
	Depsgraph *depsgraph = CTX_data_depsgraph(C);
	Scene *sce = CTX_data_scene(C);
	ViewLayer *view_layer = CTX_data_view_layer(C);
	const eObjectMode object_mode = OBACT(view_layer) ? OBACT(view_layer)->mode : OB_MODE_OBJECT;
	const short object_type = OBACT(view_layer) ? OBACT(view_layer)->type : -1;
	ToolSettings *ts = CTX_data_tool_settings(C);
	ARegion *ar = CTX_wm_region(C);
	ScrArea *sa = CTX_wm_area(C);

	bGPdata *gpd = CTX_data_gpencil_data(C);
	PropertyRNA *prop;

	t->depsgraph = depsgraph;
	t->scene = sce;
	t->view_layer = view_layer;
	t->sa = sa;
	t->ar = ar;
	t->settings = ts;
	t->reports = op ? op->reports : NULL;

	t->helpline = HLP_NONE;

	t->flag = 0;

	t->obedit_type = (object_mode == OB_MODE_EDIT) ? object_type : -1;

	/* Many kinds of transform only use a single handle. */
	if (t->data_container == NULL) {
		t->data_container = MEM_callocN(sizeof(*t->data_container), __func__);
		t->data_container_len = 1;
	}

	t->redraw = TREDRAW_HARD;  /* redraw first time */

	if (event) {
		t->mouse.imval[0] = event->mval[0];
		t->mouse.imval[1] = event->mval[1];
	}
	else {
		t->mouse.imval[0] = 0;
		t->mouse.imval[1] = 0;
	}

	t->con.imval[0] = t->mouse.imval[0];
	t->con.imval[1] = t->mouse.imval[1];

	t->mval[0] = t->mouse.imval[0];
	t->mval[1] = t->mouse.imval[1];

	t->transform        = NULL;
	t->handleEvent      = NULL;

	t->data_len_all = 0;

	t->val = 0.0f;

	zero_v3(t->vec);
	zero_v3(t->center_global);

	unit_m3(t->mat);

	/* if there's an event, we're modal */
	if (event) {
		t->flag |= T_MODAL;
	}

	/* Crease needs edge flag */
	if (ELEM(t->mode, TFM_CREASE, TFM_BWEIGHT)) {
		t->options |= CTX_EDGE;
	}

	t->remove_on_cancel = false;

	if (op && (prop = RNA_struct_find_property(op->ptr, "remove_on_cancel")) && RNA_property_is_set(op->ptr, prop)) {
		if (RNA_property_boolean_get(op->ptr, prop)) {
			t->remove_on_cancel = true;
		}
	}

	/* GPencil editing context */
	if ((gpd) && (gpd->flag & GP_DATA_STROKE_EDITMODE)) {
		t->options |= CTX_GPENCIL_STROKES;
	}

	/* Assign the space type, some exceptions for running in different mode */
	if (sa == NULL) {
		/* background mode */
		t->spacetype = SPACE_EMPTY;
	}
	else if ((ar == NULL) && (sa->spacetype == SPACE_VIEW3D)) {
		/* running in the text editor */
		t->spacetype = SPACE_EMPTY;
	}
	else {
		/* normal operation */
		t->spacetype = sa->spacetype;
	}

	/* handle T_ALT_TRANSFORM initialization, we may use for different operators */
	if (op) {
		const char *prop_id = NULL;
		if (t->mode == TFM_SHRINKFATTEN) {
			prop_id = "use_even_offset";
		}

		if (prop_id && (prop = RNA_struct_find_property(op->ptr, prop_id))) {
			SET_FLAG_FROM_TEST(t->flag, RNA_property_boolean_get(op->ptr, prop), T_ALT_TRANSFORM);
		}
	}

	if (t->spacetype == SPACE_VIEW3D) {
		View3D *v3d = sa->spacedata.first;
		bScreen *animscreen = ED_screen_animation_playing(CTX_wm_manager(C));

		t->view = v3d;
		t->animtimer = (animscreen) ? animscreen->animtimer : NULL;

		/* turn manipulator off during transform */
		if (t->flag & T_MODAL) {
			t->twflag = v3d->twflag;
			v3d->twflag = 0;
		}

		if (t->scene->toolsettings->transform_flag & SCE_XFORM_AXIS_ALIGN) {
			t->flag |= T_V3D_ALIGN;
		}
		t->around = t->scene->toolsettings->transform_pivot_point;

		/* bend always uses the cursor */
		if (t->mode == TFM_BEND) {
			t->around = V3D_AROUND_CURSOR;
		}

		t->current_orientation = t->scene->orientation_type;
		t->custom_orientation = BKE_scene_transform_orientation_find(
		        t->scene, t->scene->orientation_index_custom);

		/* exceptional case */
		if (t->around == V3D_AROUND_LOCAL_ORIGINS) {
			if (ELEM(t->mode, TFM_ROTATION, TFM_RESIZE, TFM_TRACKBALL)) {
				const bool use_island = transdata_check_local_islands(t, t->around);

				if ((t->obedit_type != -1) && !use_island) {
					t->options |= CTX_NO_PET;
				}
			}
		}

		if (object_mode & OB_MODE_ALL_PAINT) {
			Paint *p = BKE_paint_get_active_from_context(C);
			if (p && p->brush && (p->brush->flag & BRUSH_CURVE)) {
				t->options |= CTX_PAINT_CURVE;
			}
		}

		/* initialize UV transform from */
		if (op && ((prop = RNA_struct_find_property(op->ptr, "correct_uv")))) {
			if (RNA_property_is_set(op->ptr, prop)) {
				if (RNA_property_boolean_get(op->ptr, prop)) {
					t->settings->uvcalc_flag |= UVCALC_TRANSFORM_CORRECT;
				}
				else {
					t->settings->uvcalc_flag &= ~UVCALC_TRANSFORM_CORRECT;
				}
			}
			else {
				RNA_property_boolean_set(op->ptr, prop, (t->settings->uvcalc_flag & UVCALC_TRANSFORM_CORRECT) != 0);
			}
		}

	}
	else if (t->spacetype == SPACE_IMAGE) {
		SpaceImage *sima = sa->spacedata.first;
		// XXX for now, get View2D from the active region
		t->view = &ar->v2d;
		t->around = sima->around;

		if (ED_space_image_show_uvedit(sima, OBACT(t->view_layer))) {
			/* UV transform */
		}
		else if (sima->mode == SI_MODE_MASK) {
			t->options |= CTX_MASK;
		}
		else if (sima->mode == SI_MODE_PAINT) {
			Paint *p = &sce->toolsettings->imapaint.paint;
			if (p->brush && (p->brush->flag & BRUSH_CURVE)) {
				t->options |= CTX_PAINT_CURVE;
			}
		}
		/* image not in uv edit, nor in mask mode, can happen for some tools */
	}
	else if (t->spacetype == SPACE_NODE) {
		// XXX for now, get View2D from the active region
		t->view = &ar->v2d;
		t->around = V3D_AROUND_CENTER_BOUNDS;
	}
	else if (t->spacetype == SPACE_IPO) {
		SpaceIpo *sipo = sa->spacedata.first;
		t->view = &ar->v2d;
		t->around = sipo->around;
	}
	else if (t->spacetype == SPACE_CLIP) {
		SpaceClip *sclip = sa->spacedata.first;
		t->view = &ar->v2d;
		t->around = sclip->around;

		if (ED_space_clip_check_show_trackedit(sclip))
			t->options |= CTX_MOVIECLIP;
		else if (ED_space_clip_check_show_maskedit(sclip))
			t->options |= CTX_MASK;
	}
	else {
		if (ar) {
			// XXX for now, get View2D  from the active region
			t->view = &ar->v2d;
			// XXX for now, the center point is the midpoint of the data
		}
		else {
			t->view = NULL;
		}
		t->around = V3D_AROUND_CENTER_BOUNDS;
	}

	if (op && ((prop = RNA_struct_find_property(op->ptr, "constraint_orientation")) &&
	           RNA_property_is_set(op->ptr, prop)))
	{
		short orientation = RNA_property_enum_get(op->ptr, prop);
		TransformOrientation *custom_orientation = NULL;

		if (orientation >= V3D_MANIP_CUSTOM) {
			if (orientation >= V3D_MANIP_CUSTOM + BIF_countTransformOrientation(C)) {
				orientation = V3D_MANIP_GLOBAL;
			}
			else {
				custom_orientation = BKE_scene_transform_orientation_find(
				        t->scene, orientation - V3D_MANIP_CUSTOM);
				orientation = V3D_MANIP_CUSTOM;
			}
		}

		t->current_orientation = orientation;
		t->custom_orientation = custom_orientation;
	}

	if (op && ((prop = RNA_struct_find_property(op->ptr, "release_confirm")) &&
	           RNA_property_is_set(op->ptr, prop)))
	{
		if (RNA_property_boolean_get(op->ptr, prop)) {
			t->flag |= T_RELEASE_CONFIRM;
		}
	}
	else {
		if (U.flag & USER_RELEASECONFIRM) {
			t->flag |= T_RELEASE_CONFIRM;
		}
	}

	if (op && ((prop = RNA_struct_find_property(op->ptr, "mirror")) &&
	           RNA_property_is_set(op->ptr, prop)))
	{
		if (RNA_property_boolean_get(op->ptr, prop)) {
			t->flag |= T_MIRROR;
			t->mirror = 1;
		}
	}
	// Need stuff to take it from edit mesh or whatnot here
	else if (t->spacetype == SPACE_VIEW3D) {
		/* TODO(campbell): xform, get mirror from each object. */
		if (t->obedit_type == OB_MESH && (((Mesh *)OBACT(t->view_layer)->data)->editflag & ME_EDIT_MIRROR_X)) {
			t->flag |= T_MIRROR;
			t->mirror = 1;
		}
	}

	/* setting PET flag only if property exist in operator. Otherwise, assume it's not supported */
	if (op && (prop = RNA_struct_find_property(op->ptr, "proportional"))) {
		if (RNA_property_is_set(op->ptr, prop)) {
			t->flag |= initTransInfo_edit_pet_to_flag(RNA_property_enum_get(op->ptr, prop));
		}
		else {
			/* use settings from scene only if modal */
			if (t->flag & T_MODAL) {
				if ((t->options & CTX_NO_PET) == 0) {
					if (t->spacetype == SPACE_IPO) {
						t->flag |= initTransInfo_edit_pet_to_flag(ts->proportional_fcurve);
					}
					else if (t->spacetype == SPACE_ACTION) {
						t->flag |= initTransInfo_edit_pet_to_flag(ts->proportional_action);
					}
					else if (t->obedit_type != -1) {
						t->flag |= initTransInfo_edit_pet_to_flag(ts->proportional);
					}
					else if (t->options & CTX_GPENCIL_STROKES) {
						t->flag |= initTransInfo_edit_pet_to_flag(ts->proportional);
					}
					else if (t->options & CTX_MASK) {
						if (ts->proportional_mask) {
							t->flag |= T_PROP_EDIT;

							if (ts->proportional == PROP_EDIT_CONNECTED) {
								t->flag |= T_PROP_CONNECTED;
							}
						}
					}
					else if ((t->obedit_type == -1) && ts->proportional_objects) {
						t->flag |= T_PROP_EDIT;
					}
				}
			}
		}

		if (op && ((prop = RNA_struct_find_property(op->ptr, "proportional_size")) &&
		           RNA_property_is_set(op->ptr, prop)))
		{
			t->prop_size = RNA_property_float_get(op->ptr, prop);
		}
		else {
			t->prop_size = ts->proportional_size;
		}


		/* TRANSFORM_FIX_ME rna restrictions */
		if (t->prop_size <= 0.00001f) {
			printf("Proportional size (%f) under 0.00001, resetting to 1!\n", t->prop_size);
			t->prop_size = 1.0f;
		}

		if (op && ((prop = RNA_struct_find_property(op->ptr, "proportional_edit_falloff")) &&
		           RNA_property_is_set(op->ptr, prop)))
		{
			t->prop_mode = RNA_property_enum_get(op->ptr, prop);
		}
		else {
			t->prop_mode = ts->prop_mode;
		}
	}
	else { /* add not pet option to context when not available */
		t->options |= CTX_NO_PET;
	}

	// Mirror is not supported with PET, turn it off.
#if 0
	if (t->flag & T_PROP_EDIT) {
		t->flag &= ~T_MIRROR;
	}
#endif

	setTransformViewAspect(t, t->aspect);

	if (op && (prop = RNA_struct_find_property(op->ptr, "center_override")) && RNA_property_is_set(op->ptr, prop)) {
		RNA_property_float_get_array(op->ptr, prop, t->center_global);
		mul_v3_v3(t->center_global, t->aspect);
		t->flag |= T_OVERRIDE_CENTER;
	}

	setTransformViewMatrices(t);
	initNumInput(&t->num);
}


static void freeTransCustomData(
        TransInfo *t, TransDataContainer *tc,
        TransCustomData *custom_data)
{
	if (custom_data->free_cb) {
		/* Can take over freeing t->data and data_2d etc... */
		custom_data->free_cb(t, tc, custom_data);
		BLI_assert(custom_data->data == NULL);
	}
	else if ((custom_data->data != NULL) && custom_data->use_free) {
		MEM_freeN(custom_data->data);
		custom_data->data = NULL;
	}
	/* In case modes are switched in the same transform session. */
	custom_data->free_cb = false;
	custom_data->use_free = false;
}

static void freeTransCustomDataContainer(TransInfo *t, TransDataContainer *tc, TransCustomDataContainer *tcdc)
{
	TransCustomData *custom_data = &tcdc->first_elem;
	for (int i = 0; i < TRANS_CUSTOM_DATA_ELEM_MAX; i++, custom_data++) {
		freeTransCustomData(t, tc, custom_data);
	}
}

/**
 * Needed for mode switching.
 */
void freeTransCustomDataForMode(TransInfo *t)
{
	freeTransCustomData(t, NULL, &t->custom.mode);
	FOREACH_TRANS_DATA_CONTAINER (t, tc) {
		freeTransCustomData(t, tc, &tc->custom.mode);
	}
}

/* Here I would suggest only TransInfo related issues, like free data & reset vars. Not redraws */
void postTrans(bContext *C, TransInfo *t)
{
	if (t->draw_handle_view)
		ED_region_draw_cb_exit(t->ar->type, t->draw_handle_view);
	if (t->draw_handle_apply)
		ED_region_draw_cb_exit(t->ar->type, t->draw_handle_apply);
	if (t->draw_handle_pixel)
		ED_region_draw_cb_exit(t->ar->type, t->draw_handle_pixel);
	if (t->draw_handle_cursor)
		WM_paint_cursor_end(CTX_wm_manager(C), t->draw_handle_cursor);

	if (t->flag & T_MODAL_CURSOR_SET) {
		WM_cursor_modal_restore(CTX_wm_window(C));
	}

	/* Free all custom-data */
	freeTransCustomDataContainer(t, NULL, &t->custom);
	FOREACH_TRANS_DATA_CONTAINER (t, tc) {
		freeTransCustomDataContainer(t, tc, &tc->custom);
	}

	/* postTrans can be called when nothing is selected, so data is NULL already */
	if (t->data_len_all != 0) {
		FOREACH_TRANS_DATA_CONTAINER (t, tc) {
			/* free data malloced per trans-data */
			if (ELEM(t->obedit_type, OB_CURVE, OB_SURF) ||
			    (t->spacetype == SPACE_IPO))
			{
				TransData *td = tc->data;
				for (int a = 0; a < tc->data_len; a++, td++) {
					if (td->flag & TD_BEZTRIPLE) {
						MEM_freeN(td->hdata);
					}
				}
			}
			MEM_freeN(tc->data);

			MEM_SAFE_FREE(tc->data_ext);
			MEM_SAFE_FREE(tc->data_2d);
		}
	}

	MEM_SAFE_FREE(t->data_container);
	t->data_container = NULL;

	BLI_freelistN(&t->tsnap.points);

	if (t->spacetype == SPACE_IMAGE) {
		if (t->options & (CTX_MASK | CTX_PAINT_CURVE)) {
			/* pass */
		}
		else {
			SpaceImage *sima = t->sa->spacedata.first;
			if (sima->flag & SI_LIVE_UNWRAP)
				ED_uvedit_live_unwrap_end(t->state == TRANS_CANCEL);
		}
	}
	else if (t->spacetype == SPACE_VIEW3D) {
		View3D *v3d = t->sa->spacedata.first;
		/* restore manipulator */
		if (t->flag & T_MODAL) {
			v3d->twflag = t->twflag;
		}
	}

	if (t->mouse.data) {
		MEM_freeN(t->mouse.data);
	}

	freeSnapping(t);
}

void applyTransObjects(TransInfo *t)
{
	TransDataContainer *tc = TRANS_DATA_CONTAINER_FIRST_SINGLE(t);

	TransData *td;

	for (td = tc->data; td < tc->data + tc->data_len; td++) {
		copy_v3_v3(td->iloc, td->loc);
		if (td->ext->rot) {
			copy_v3_v3(td->ext->irot, td->ext->rot);
		}
		if (td->ext->size) {
			copy_v3_v3(td->ext->isize, td->ext->size);
		}
	}
	recalcData(t);
}

static void restoreElement(TransData *td)
{
	/* TransData for crease has no loc */
	if (td->loc) {
		copy_v3_v3(td->loc, td->iloc);
	}
	if (td->val) {
		*td->val = td->ival;
	}

	if (td->ext && (td->flag & TD_NO_EXT) == 0) {
		if (td->ext->rot) {
			copy_v3_v3(td->ext->rot, td->ext->irot);
		}
		if (td->ext->rotAngle) {
			*td->ext->rotAngle = td->ext->irotAngle;
		}
		if (td->ext->rotAxis) {
			copy_v3_v3(td->ext->rotAxis, td->ext->irotAxis);
		}
		/* XXX, drotAngle & drotAxis not used yet */
		if (td->ext->size) {
			copy_v3_v3(td->ext->size, td->ext->isize);
		}
		if (td->ext->quat) {
			copy_qt_qt(td->ext->quat, td->ext->iquat);
		}
	}

	if (td->flag & TD_BEZTRIPLE) {
		*(td->hdata->h1) = td->hdata->ih1;
		*(td->hdata->h2) = td->hdata->ih2;
	}
}

void restoreTransObjects(TransInfo *t)
{
	FOREACH_TRANS_DATA_CONTAINER (t, tc) {

		TransData *td;
		TransData2D *td2d;

		for (td = tc->data; td < tc->data + tc->data_len; td++) {
			restoreElement(td);
		}

		for (td2d = tc->data_2d; tc->data_2d && td2d < tc->data_2d + tc->data_len; td2d++) {
			if (td2d->h1) {
				td2d->h1[0] = td2d->ih1[0];
				td2d->h1[1] = td2d->ih1[1];
			}
			if (td2d->h2) {
				td2d->h2[0] = td2d->ih2[0];
				td2d->h2[1] = td2d->ih2[1];
			}
		}

		unit_m3(t->mat);

	}

	recalcData(t);
}

void calculateCenter2D(TransInfo *t)
{
	BLI_assert(!is_zero_v3(t->aspect));
	projectFloatView(t, t->center_global, t->center2d);
}

void calculateCenterLocal(
        TransInfo *t, const float center_global[3])
{
	/* setting constraint center */
	/* note, init functions may over-ride t->center */
	FOREACH_TRANS_DATA_CONTAINER (t, tc) {
		if (tc->use_local_mat) {
			mul_v3_m4v3(tc->center_local, tc->imat, center_global);
		}
		else {
			copy_v3_v3(tc->center_local, center_global);
		}
	}
}

void calculateCenterCursor(TransInfo *t, float r_center[3])
{
	const float *cursor;

	cursor = ED_view3d_cursor3d_get(t->scene, t->view)->location;
	copy_v3_v3(r_center, cursor);

	/* If edit or pose mode, move cursor in local space */
	if (t->options & CTX_PAINT_CURVE) {
		if (ED_view3d_project_float_global(t->ar, cursor, r_center, V3D_PROJ_TEST_NOP) != V3D_PROJ_RET_OK) {
			r_center[0] = t->ar->winx / 2.0f;
			r_center[1] = t->ar->winy / 2.0f;
		}
		r_center[2] = 0.0f;
	}
}

void calculateCenterCursor2D(TransInfo *t, float r_center[2])
{
	const float *cursor = NULL;

	if (t->spacetype == SPACE_IMAGE) {
		SpaceImage *sima = (SpaceImage *)t->sa->spacedata.first;
		cursor = sima->cursor;
	}
	else if (t->spacetype == SPACE_CLIP) {
		SpaceClip *space_clip = (SpaceClip *) t->sa->spacedata.first;
		cursor = space_clip->cursor;
	}

	if (cursor) {
		if (t->options & CTX_MASK) {
			float co[2];

			if (t->spacetype == SPACE_IMAGE) {
				SpaceImage *sima = (SpaceImage *)t->sa->spacedata.first;
				BKE_mask_coord_from_image(sima->image, &sima->iuser, co, cursor);
			}
			else if (t->spacetype == SPACE_CLIP) {
				SpaceClip *space_clip = (SpaceClip *) t->sa->spacedata.first;
				BKE_mask_coord_from_movieclip(space_clip->clip, &space_clip->user, co, cursor);
			}
			else {
				BLI_assert(!"Shall not happen");
			}

			r_center[0] = co[0] * t->aspect[0];
			r_center[1] = co[1] * t->aspect[1];
		}
		else if (t->options & CTX_PAINT_CURVE) {
			if (t->spacetype == SPACE_IMAGE) {
				r_center[0] = UI_view2d_view_to_region_x(&t->ar->v2d, cursor[0]);
				r_center[1] = UI_view2d_view_to_region_y(&t->ar->v2d, cursor[1]);
			}
		}
		else {
			r_center[0] = cursor[0] * t->aspect[0];
			r_center[1] = cursor[1] * t->aspect[1];
		}
	}
}

void calculateCenterCursorGraph2D(TransInfo *t, float r_center[2])
{
	SpaceIpo *sipo = (SpaceIpo *)t->sa->spacedata.first;
	Scene *scene = t->scene;

	/* cursor is combination of current frame, and graph-editor cursor value */
	if (sipo->mode == SIPO_MODE_DRIVERS) {
		r_center[0] = sipo->cursorTime;
		r_center[1] = sipo->cursorVal;
	}
	else {
		r_center[0] = (float)(scene->r.cfra);
		r_center[1] = sipo->cursorVal;
	}
}

void calculateCenterMedian(TransInfo *t, float r_center[3])
{
	float partial[3] = {0.0f, 0.0f, 0.0f};
	int total = 0;

	FOREACH_TRANS_DATA_CONTAINER (t, tc) {
		for (int i = 0; i < tc->data_len; i++) {
			if (tc->data[i].flag & TD_SELECTED) {
				if (!(tc->data[i].flag & TD_NOCENTER)) {
					if (tc->use_local_mat) {
						float v[3];
						mul_v3_m4v3(v, tc->mat, tc->data[i].center);
						add_v3_v3(partial, v);
					}
					else {
						add_v3_v3(partial, tc->data[i].center);
					}
					total++;
				}
			}
		}
	}
	if (total) {
		mul_v3_fl(partial, 1.0f / (float)total);
	}
	copy_v3_v3(r_center, partial);
}

void calculateCenterBound(TransInfo *t, float r_center[3])
{
	float max[3], min[3];
	bool changed = false;
	INIT_MINMAX(min, max);
	FOREACH_TRANS_DATA_CONTAINER (t, tc) {
		for (int i = 0; i < tc->data_len; i++) {
			if (tc->data[i].flag & TD_SELECTED) {
				if (!(tc->data[i].flag & TD_NOCENTER)) {
					if (tc->use_local_mat) {
						float v[3];
						mul_v3_m4v3(v, tc->mat, tc->data[i].center);
						minmax_v3v3_v3(min, max, v);
					}
					else {
						minmax_v3v3_v3(min, max, tc->data[i].center);
					}
					changed = true;
				}
			}
		}
	}
	if (changed) {
		mid_v3_v3v3(r_center, min, max);
	}
}

/**
 * \param select_only only get active center from data being transformed.
 */
bool calculateCenterActive(TransInfo *t, bool select_only, float r_center[3])
{
	TransDataContainer *tc = TRANS_DATA_CONTAINER_FIRST_OK(t);

	bool ok = false;

	if (tc->obedit) {
		if (ED_object_editmode_calc_active_center(tc->obedit, select_only, r_center)) {
			mul_m4_v3(tc->obedit->obmat, r_center);
			ok = true;
		}
	}
	else if (t->flag & T_POSE) {
		ViewLayer *view_layer = t->view_layer;
		Object *ob = OBACT(view_layer);
		if (ob) {
			bPoseChannel *pchan = BKE_pose_channel_active(ob);
			if (pchan && (!select_only || (pchan->bone->flag & BONE_SELECTED))) {
				copy_v3_v3(r_center, pchan->pose_head);
				mul_m4_v3(tc->obedit->obmat, r_center);
				ok = true;
			}
		}
	}
	else if (t->options & CTX_PAINT_CURVE) {
		Paint *p = BKE_paint_get_active(t->scene, t->view_layer);
		Brush *br = p->brush;
		PaintCurve *pc = br->paint_curve;
		copy_v3_v3(r_center, pc->points[pc->add_index - 1].bez.vec[1]);
		r_center[2] = 0.0f;
		ok = true;
	}
	else {
		/* object mode */
		ViewLayer *view_layer = t->view_layer;
		Object *ob = OBACT(view_layer);
		Base *base = BASACT(view_layer);
		if (ob && ((!select_only) || ((base->flag & BASE_SELECTED) != 0))) {
			copy_v3_v3(r_center, ob->obmat[3]);
			ok = true;
		}
	}

	return ok;
}

static void calculateCenter_FromAround(TransInfo *t, int around, float r_center[3])
{
	switch (around) {
		case V3D_AROUND_CENTER_BOUNDS:
			calculateCenterBound(t, r_center);
			break;
		case V3D_AROUND_CENTER_MEAN:
			calculateCenterMedian(t, r_center);
			break;
		case V3D_AROUND_CURSOR:
			if (ELEM(t->spacetype, SPACE_IMAGE, SPACE_CLIP))
				calculateCenterCursor2D(t, r_center);
			else if (t->spacetype == SPACE_IPO)
				calculateCenterCursorGraph2D(t, r_center);
			else
				calculateCenterCursor(t, r_center);
			break;
		case V3D_AROUND_LOCAL_ORIGINS:
			/* Individual element center uses median center for helpline and such */
			calculateCenterMedian(t, r_center);
			break;
		case V3D_AROUND_ACTIVE:
		{
			if (calculateCenterActive(t, false, r_center)) {
				/* pass */
			}
			else {
				/* fallback */
				calculateCenterMedian(t, r_center);
			}
			break;
		}
	}
}

void calculateCenter(TransInfo *t)
{
	if ((t->flag & T_OVERRIDE_CENTER) == 0) {
		calculateCenter_FromAround(t, t->around, t->center_global);
	}
	calculateCenterLocal(t, t->center_global);

	/* avoid calculating again */
	{
		TransCenterData *cd = &t->center_cache[t->around];
		copy_v3_v3(cd->global, t->center_global);
		cd->is_set = true;
	}

	calculateCenter2D(t);

	/* for panning from cameraview */
	if ((t->flag & T_OBJECT) && (t->flag & T_OVERRIDE_CENTER) == 0) {
		if (t->spacetype == SPACE_VIEW3D && t->ar && t->ar->regiontype == RGN_TYPE_WINDOW) {

			if (t->flag & T_CAMERA) {
				float axis[3];
				/* persinv is nasty, use viewinv instead, always right */
				copy_v3_v3(axis, t->viewinv[2]);
				normalize_v3(axis);

				/* 6.0 = 6 grid units */
				axis[0] = t->center_global[0] - 6.0f * axis[0];
				axis[1] = t->center_global[1] - 6.0f * axis[1];
				axis[2] = t->center_global[2] - 6.0f * axis[2];

				projectFloatView(t, axis, t->center2d);

				/* rotate only needs correct 2d center, grab needs ED_view3d_calc_zfac() value */
				if (t->mode == TFM_TRANSLATION) {
					copy_v3_v3(t->center_global, axis);
				}
			}
		}
	}

	if (t->spacetype == SPACE_VIEW3D) {
		/* ED_view3d_calc_zfac() defines a factor for perspective depth correction, used in ED_view3d_win_to_delta() */

		/* zfac is only used convertViewVec only in cases operator was invoked in RGN_TYPE_WINDOW
		 * and never used in other cases.
		 *
		 * We need special case here as well, since ED_view3d_calc_zfac will crash when called
		 * for a region different from RGN_TYPE_WINDOW.
		 */
		if (t->ar->regiontype == RGN_TYPE_WINDOW) {
			t->zfac = ED_view3d_calc_zfac(t->ar->regiondata, t->center_global, NULL);
		}
		else {
			t->zfac = 0.0f;
		}
	}
}

BLI_STATIC_ASSERT(ARRAY_SIZE(((TransInfo *)NULL)->center_cache) == (V3D_AROUND_ACTIVE + 1), "test size");

/**
 * Lazy initialize transform center data, when we need to access center values from other types.
 */
const TransCenterData *transformCenter_from_type(TransInfo *t, int around)
{
	BLI_assert(around <= V3D_AROUND_ACTIVE);
	TransCenterData *cd = &t->center_cache[around];
	if (cd->is_set == false) {
		calculateCenter_FromAround(t, around, cd->global);
		cd->is_set = true;
	}
	return cd;
}

void calculatePropRatio(TransInfo *t)
{
	int i;
	float dist;
	const bool connected = (t->flag & T_PROP_CONNECTED) != 0;

	t->proptext[0] = '\0';

	if (t->flag & T_PROP_EDIT) {
		const char *pet_id = NULL;
		FOREACH_TRANS_DATA_CONTAINER (t, tc) {
			TransData *td = tc->data;
			for (i = 0; i < tc->data_len; i++, td++) {
				if (td->flag & TD_SELECTED) {
					td->factor = 1.0f;
				}
				else if (t->flag & T_MIRROR && td->loc[0] * t->mirror < -0.00001f) {
					td->flag |= TD_SKIP;
					td->factor = 0.0f;
					restoreElement(td);
				}
				else if ((connected && (td->flag & TD_NOTCONNECTED || td->dist > t->prop_size)) ||
				         (connected == 0 && td->rdist > t->prop_size))
				{
					/*
					 * The elements are sorted according to their dist member in the array,
					 * that means we can stop when it finds one element outside of the propsize.
					 * do not set 'td->flag |= TD_NOACTION', the prop circle is being changed.
					 */

					td->factor = 0.0f;
					restoreElement(td);
				}
				else {
					/* Use rdist for falloff calculations, it is the real distance */
					td->flag &= ~TD_NOACTION;

					if (connected)
						dist = (t->prop_size - td->dist) / t->prop_size;
					else
						dist = (t->prop_size - td->rdist) / t->prop_size;

					/*
					 * Clamp to positive numbers.
					 * Certain corner cases with connectivity and individual centers
					 * can give values of rdist larger than propsize.
					 */
					if (dist < 0.0f)
						dist = 0.0f;

					switch (t->prop_mode) {
						case PROP_SHARP:
							td->factor = dist * dist;
							break;
						case PROP_SMOOTH:
							td->factor = 3.0f * dist * dist - 2.0f * dist * dist * dist;
							break;
						case PROP_ROOT:
							td->factor = sqrtf(dist);
							break;
						case PROP_LIN:
							td->factor = dist;
							break;
						case PROP_CONST:
							td->factor = 1.0f;
							break;
						case PROP_SPHERE:
							td->factor = sqrtf(2 * dist - dist * dist);
							break;
						case PROP_RANDOM:
							td->factor = BLI_frand() * dist;
							break;
						case PROP_INVSQUARE:
							td->factor = dist * (2.0f - dist);
							break;
						default:
							td->factor = 1;
							break;
					}
				}
			}
		}

		switch (t->prop_mode) {
			case PROP_SHARP:
				pet_id = N_("(Sharp)");
				break;
			case PROP_SMOOTH:
				pet_id = N_("(Smooth)");
				break;
			case PROP_ROOT:
				pet_id = N_("(Root)");
				break;
			case PROP_LIN:
				pet_id = N_("(Linear)");
				break;
			case PROP_CONST:
				pet_id = N_("(Constant)");
				break;
			case PROP_SPHERE:
				pet_id = N_("(Sphere)");
				break;
			case PROP_RANDOM:
				pet_id = N_("(Random)");
				break;
			case PROP_INVSQUARE:
				pet_id = N_("(InvSquare)");
				break;
			default:
				break;
		}

		if (pet_id) {
			BLI_strncpy(t->proptext, IFACE_(pet_id), sizeof(t->proptext));
		}
	}
	else {
		FOREACH_TRANS_DATA_CONTAINER (t, tc) {
			TransData *td = tc->data;
			for (i = 0; i < tc->data_len; i++, td++) {
				td->factor = 1.0;
			}
		}
	}
}

/**
 * Rotate an element, low level code, ignore protected channels.
 * (use for objects or pose-bones)
 * Similar to #ElementRotation.
 */
void transform_data_ext_rotate(TransData *td, float mat[3][3], bool use_drot)
{
	float totmat[3][3];
	float smat[3][3];
	float fmat[3][3];
	float obmat[3][3];

	float dmat[3][3];  /* delta rotation */
	float dmat_inv[3][3];

	mul_m3_m3m3(totmat, mat, td->mtx);
	mul_m3_m3m3(smat, td->smtx, mat);

	/* logic from BKE_object_rot_to_mat3 */
	if (use_drot) {
		if (td->ext->rotOrder > 0) {
			eulO_to_mat3(dmat, td->ext->drot, td->ext->rotOrder);
		}
		else if (td->ext->rotOrder == ROT_MODE_AXISANGLE) {
#if 0
			axis_angle_to_mat3(dmat, td->ext->drotAxis, td->ext->drotAngle);
#else
			unit_m3(dmat);
#endif
		}
		else {
			float tquat[4];
			normalize_qt_qt(tquat, td->ext->dquat);
			quat_to_mat3(dmat, tquat);
		}

		invert_m3_m3(dmat_inv, dmat);
	}


	if (td->ext->rotOrder == ROT_MODE_QUAT) {
		float quat[4];

		/* calculate the total rotatation */
		quat_to_mat3(obmat, td->ext->iquat);
		if (use_drot) {
			mul_m3_m3m3(obmat, dmat, obmat);
		}

		/* mat = transform, obmat = object rotation */
		mul_m3_m3m3(fmat, smat, obmat);

		if (use_drot) {
			mul_m3_m3m3(fmat, dmat_inv, fmat);
		}

		mat3_to_quat(quat, fmat);

		/* apply */
		copy_qt_qt(td->ext->quat, quat);
	}
	else if (td->ext->rotOrder == ROT_MODE_AXISANGLE) {
		float axis[3], angle;

		/* calculate the total rotatation */
		axis_angle_to_mat3(obmat, td->ext->irotAxis, td->ext->irotAngle);
		if (use_drot) {
			mul_m3_m3m3(obmat, dmat, obmat);
		}

		/* mat = transform, obmat = object rotation */
		mul_m3_m3m3(fmat, smat, obmat);

		if (use_drot) {
			mul_m3_m3m3(fmat, dmat_inv, fmat);
		}

		mat3_to_axis_angle(axis, &angle, fmat);

		/* apply */
		copy_v3_v3(td->ext->rotAxis, axis);
		*td->ext->rotAngle = angle;
	}
	else {
		float eul[3];

		/* calculate the total rotatation */
		eulO_to_mat3(obmat, td->ext->irot, td->ext->rotOrder);
		if (use_drot) {
			mul_m3_m3m3(obmat, dmat, obmat);
		}

		/* mat = transform, obmat = object rotation */
		mul_m3_m3m3(fmat, smat, obmat);

		if (use_drot) {
			mul_m3_m3m3(fmat, dmat_inv, fmat);
		}

		mat3_to_compatible_eulO(eul, td->ext->rot, td->ext->rotOrder, fmat);

		/* apply */
		copy_v3_v3(td->ext->rot, eul);
	}
}
<|MERGE_RESOLUTION|>--- conflicted
+++ resolved
@@ -410,15 +410,10 @@
 
 	/* initialize relevant anim-context 'context' data from TransInfo data */
 	/* NOTE: sync this with the code in ANIM_animdata_get_context() */
-<<<<<<< HEAD
+	ac.bmain = CTX_data_main(t->context);
 	ac.scene = t->scene;
 	ac.view_layer = t->view_layer;
 	ac.obact = OBACT(view_layer);
-=======
-	ac.bmain = CTX_data_main(t->context);
-	scene = ac.scene = t->scene;
-	ac.obact = OBACT;
->>>>>>> 8a2db3ed
 	ac.sa = t->sa;
 	ac.ar = t->ar;
 	ac.sl = (t->sa) ? t->sa->spacedata.first : NULL;
