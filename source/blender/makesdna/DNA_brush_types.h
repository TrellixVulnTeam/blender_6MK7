--- conflicted
+++ resolved
@@ -149,18 +149,11 @@
 
 /* Internal Icons */
 #define BRUSH_ICON_FILE        0
-<<<<<<< HEAD
-#define BRUSH_ICON_BLOB        1
-#define BRUSH_ICON_CLAY        2
-#define BRUSH_ICON_CREASE      3
-#define BRUSH_ICON_DRAW        4
-=======
 
 #define BRUSH_ICON_BLOB        1
 #define BRUSH_ICON_CLAY        2
 #define BRUSH_ICON_CREASE      3
 #define BRUSH_ICON_SCULPTDRAW        4
->>>>>>> 969c0fd7
 #define BRUSH_ICON_FILL        5
 #define BRUSH_ICON_FLATTEN     6
 #define BRUSH_ICON_GRAB        7
@@ -173,9 +166,6 @@
 #define BRUSH_ICON_SNAKE_HOOK 14
 #define BRUSH_ICON_THUMB      15
 #define BRUSH_ICON_TWIST      16
-<<<<<<< HEAD
-#define BRUSH_ICON_COUNT      17
-=======
 
 #define BRUSH_ICON_ADD        17
 #define BRUSH_ICON_BLUR       18
@@ -191,7 +181,6 @@
 #define BRUSH_ICON_VERTEXDRAW 28
 
 #define BRUSH_ICON_COUNT      29
->>>>>>> 969c0fd7
 
 /* ImagePaintSettings.tool */
 #define PAINT_TOOL_DRAW		0
