/*
 * ***** BEGIN GPL LICENSE BLOCK *****
 *
 * This program is free software; you can redistribute it and/or
 * modify it under the terms of the GNU General Public License
 * as published by the Free Software Foundation; either version 2
 * of the License, or (at your option) any later version.
 *
 * This program is distributed in the hope that it will be useful,
 * but WITHOUT ANY WARRANTY; without even the implied warranty of
 * MERCHANTABILITY or FITNESS FOR A PARTICULAR PURPOSE.  See the
 * GNU General Public License for more details.
 *
 * You should have received a copy of the GNU General Public License
 * along with this program; if not, write to the Free Software Foundation,
 * Inc., 51 Franklin Street, Fifth Floor, Boston, MA 02110-1301, USA.
 *
 * The Original Code is Copyright (C) 2009 Blender Foundation.
 * All rights reserved.
 *
 *
 * Contributor(s): Joshua Leung, Arystanbek Dyussenov
 *
 * ***** END GPL LICENSE BLOCK *****
 */

/** \file blender/makesrna/intern/rna_scene_api.c
 *  \ingroup RNA
 */


#include <stdlib.h>
#include <stdio.h>

#include "BLI_utildefines.h"
#include "BLI_kdopbvh.h"
#include "BLI_path_util.h"

#include "RNA_define.h"
#include "RNA_enum_types.h"

#include "DNA_anim_types.h"
#include "DNA_object_types.h"
#include "DNA_scene_types.h"

#include "rna_internal.h"  /* own include */

#ifdef WITH_ALEMBIC
#  include "../../alembic/ABC_alembic.h"
#endif

const EnumPropertyItem rna_enum_abc_compression_items[] = {
#ifdef WITH_ALEMBIC
	{ ABC_ARCHIVE_OGAWA, "OGAWA", 0, "Ogawa", "" },
	{ ABC_ARCHIVE_HDF5, "HDF5", 0, "HDF5", "" },
#endif
	{ 0, NULL, 0, NULL, NULL }
};

#ifdef RNA_RUNTIME

#include "BKE_animsys.h"
#include "BKE_editmesh.h"
#include "BKE_global.h"
#include "BKE_image.h"
#include "BKE_scene.h"
#include "BKE_writeavi.h"

#include "ED_transform.h"
#include "ED_transform_snap_object_context.h"
#include "ED_uvedit.h"

#ifdef WITH_PYTHON
#  include "BPY_extern.h"
#endif

static void rna_Scene_frame_set(Scene *scene, Main *bmain, int frame, float subframe)
{
	double cfra = (double)frame + (double)subframe;

	CLAMP(cfra, MINAFRAME, MAXFRAME);
	BKE_scene_frame_set(scene, cfra);

#ifdef WITH_PYTHON
	BPy_BEGIN_ALLOW_THREADS;
#endif

	for (ViewLayer *view_layer = scene->view_layers.first;
	     view_layer != NULL;
	     view_layer = view_layer->next)
	{
		Depsgraph *depsgraph = BKE_scene_get_depsgraph(scene, view_layer, true);
		BKE_scene_graph_update_for_newframe(bmain->eval_ctx,
		                                    depsgraph,
		                                    bmain,
		                                    scene,
		                                    view_layer);
	}

#ifdef WITH_PYTHON
	BPy_END_ALLOW_THREADS;
#endif

	BKE_scene_camera_switch_update(scene);

	/* don't do notifier when we're rendering, avoid some viewport crashes
	 * redrawing while the data is being modified for render */
	if (!G.is_rendering) {
		/* cant use NC_SCENE|ND_FRAME because this causes wm_event_do_notifiers to call
		 * BKE_scene_graph_update_for_newframe which will loose any un-keyed changes [#24690] */
		/* WM_main_add_notifier(NC_SCENE|ND_FRAME, scene); */
		
		/* instead just redraw the views */
		WM_main_add_notifier(NC_WINDOW, NULL);
	}
}

static void rna_Scene_uvedit_aspect(Scene *scene, Object *ob, float *aspect)
{
	if (ob->type == OB_MESH) {
		/* Will be NULL when not in editmode */
		BMEditMesh *em = BKE_editmesh_from_object(ob);
		if (EDBM_uv_check(em)) {
			ED_uvedit_get_aspect(scene, ob, em->bm, aspect, aspect + 1);
			return;
		}
	}

	aspect[0] = aspect[1] = 1.0f;
}

static void rna_Scene_update_tagged(Scene *scene, Main *bmain)
{
#ifdef WITH_PYTHON
	BPy_BEGIN_ALLOW_THREADS;
#endif

	for (ViewLayer *view_layer = scene->view_layers.first;
	     view_layer != NULL;
	     view_layer = view_layer->next)
	{
		Depsgraph *depsgraph = BKE_scene_get_depsgraph(scene, view_layer, true);
		BKE_scene_graph_update_tagged(bmain->eval_ctx,
		                              depsgraph,
		                              bmain,
		                              scene,
		                              view_layer);
	}

#ifdef WITH_PYTHON
	BPy_END_ALLOW_THREADS;
#endif
}

static void rna_SceneRender_get_frame_path(RenderData *rd, int frame, int preview, const char *view, char *name)
{
	const char *suffix = BKE_scene_multiview_view_suffix_get(rd, view);

	/* avoid NULL pointer */
	if (!suffix)
		suffix = "";

	if (BKE_imtype_is_movie(rd->im_format.imtype)) {
		BKE_movie_filepath_get(name, rd, preview != 0, suffix);
	}
	else {
		BKE_image_path_from_imformat(
		        name, rd->pic, G.main->name, (frame == INT_MIN) ? rd->cfra : frame,
		        &rd->im_format, (rd->scemode & R_EXTENSION) != 0, true, suffix);
	}
}

static void rna_Scene_ray_cast(
        Scene *scene, ViewLayer *view_layer, const char *engine_id,
        float origin[3], float direction[3], float ray_dist,
        int *r_success, float r_location[3], float r_normal[3], int *r_index,
        Object **r_ob, float r_obmat[16])
{
	RenderEngineType *engine_type;

	if (engine_id == NULL || engine_id[0] == '\0') {
		engine_type = RE_engines_find(scene->view_render.engine_id);
	}
	else {
		engine_type = RE_engines_find(engine_id);
	}

	normalize_v3(direction);

	SnapObjectContext *sctx = ED_transform_snap_object_context_create(
	        G.main, scene, view_layer, engine_type, 0);

	bool ret = ED_transform_snap_object_project_ray_ex(
	        sctx,
	        &(const struct SnapObjectParams){
	            .snap_select = SNAP_ALL,
	        },
	        origin, direction, &ray_dist,
	        r_location, r_normal, r_index,
	        r_ob, (float(*)[4])r_obmat);

	ED_transform_snap_object_context_destroy(sctx);

	if (ret) {
		*r_success = true;
	}
	else {
		*r_success = false;

		unit_m4((float(*)[4])r_obmat);
		zero_v3(r_location);
		zero_v3(r_normal);
	}
}

#ifdef WITH_ALEMBIC

static void rna_Scene_alembic_export(
        Scene *scene,
        bContext *C,
        const char *filepath,
        int frame_start,
        int frame_end,
        int xform_samples,
        int geom_samples,
        float shutter_open,
        float shutter_close,
        int selected_only,
        int uvs,
        int normals,
        int vcolors,
        int apply_subdiv,
        int flatten_hierarchy,
        int visible_layers_only,
        int renderable_only,
        int face_sets,
        int use_subdiv_schema,
        int export_hair,
        int export_particles,
        int compression_type,
        int packuv,
        float scale,
        int triangulate,
        int quad_method,
        int ngon_method)
{
/* We have to enable allow_threads, because we may change scene frame number
 * during export. */
#ifdef WITH_PYTHON
	BPy_BEGIN_ALLOW_THREADS;
#endif

	const struct AlembicExportParams params = {
	    .frame_start = frame_start,
	    .frame_end = frame_end,

	    .frame_samples_xform = xform_samples,
	    .frame_samples_shape = geom_samples,

	    .shutter_open = shutter_open,
	    .shutter_close = shutter_close,

	    .selected_only = selected_only,
	    .uvs = uvs,
	    .normals = normals,
	    .vcolors = vcolors,
	    .apply_subdiv = apply_subdiv,
	    .flatten_hierarchy = flatten_hierarchy,
	    .visible_layers_only = visible_layers_only,
	    .renderable_only = renderable_only,
	    .face_sets = face_sets,
	    .use_subdiv_schema = use_subdiv_schema,
	    .export_hair = export_hair,
	    .export_particles = export_particles,
	    .compression_type = compression_type,
	    .packuv = packuv,
	    .triangulate = triangulate,
	    .quad_method = quad_method,
	    .ngon_method = ngon_method,

	    .global_scale = scale,
	};

	ABC_export(scene, C, filepath, &params, true);

#ifdef WITH_PYTHON
	BPy_END_ALLOW_THREADS;
#endif
}

#endif

<<<<<<< HEAD
#ifdef WITH_COLLADA
/* don't remove this, as COLLADA exporting cannot be done through operators in render() callback. */
#include "../../collada/collada.h"

/* Note: This definition must match to the generated function call */
static void rna_Scene_collada_export(
        bContext *C,
        const char *filepath, 
        int apply_modifiers,

        int export_mesh_type,
        int selected,
        int include_children,
        int include_armatures,
        int include_shapekeys,
        int deform_bones_only,
        int sampling_rate,
        int active_uv_only,
        int include_material_textures,
        int use_texture_copies,
        int triangulate,
        int use_object_instantiation,
        int use_blender_profile,
        int sort_by_name,
        int export_transformation_type,
        int open_sim,
        int limit_precision,
        int keep_bind_info)
{
	collada_export(C,
		filepath,

		apply_modifiers,
		export_mesh_type,

		selected,
		include_children,
		include_armatures,
		include_shapekeys,
		deform_bones_only,
		sampling_rate,

		active_uv_only,
		include_material_textures,
		use_texture_copies,

		triangulate,
		use_object_instantiation,
		use_blender_profile,
		sort_by_name,

		export_transformation_type,
		open_sim,
		limit_precision,
		keep_bind_info);
}

#endif

=======
>>>>>>> 7dd0e36d
#else

void RNA_api_scene(StructRNA *srna)
{
	FunctionRNA *func;
	PropertyRNA *parm;

	func = RNA_def_function(srna, "frame_set", "rna_Scene_frame_set");
	RNA_def_function_ui_description(func, "Set scene frame updating all objects immediately");
	parm = RNA_def_int(func, "frame", 0, MINAFRAME, MAXFRAME, "", "Frame number to set", MINAFRAME, MAXFRAME);
	RNA_def_parameter_flags(parm, 0, PARM_REQUIRED);
	RNA_def_float(func, "subframe", 0.0, 0.0, 1.0, "", "Sub-frame time, between 0.0 and 1.0", 0.0, 1.0);
	RNA_def_function_flag(func, FUNC_USE_MAIN);

	func = RNA_def_function(srna, "update", "rna_Scene_update_tagged");
	RNA_def_function_ui_description(func,
	                                "Update data tagged to be updated from previous access to data or operators");
	RNA_def_function_flag(func, FUNC_USE_MAIN);

	func = RNA_def_function(srna, "uvedit_aspect", "rna_Scene_uvedit_aspect");
	RNA_def_function_ui_description(func, "Get uv aspect for current object");
	parm = RNA_def_pointer(func, "object", "Object", "", "Object");
	RNA_def_parameter_flags(parm, PROP_NEVER_NULL, PARM_REQUIRED);
	parm = RNA_def_float_vector(func, "result", 2, NULL, 0.0f, FLT_MAX, "", "aspect", 0.0f, FLT_MAX);
	RNA_def_parameter_flags(parm, PROP_THICK_WRAP, 0);
	RNA_def_function_output(func, parm);
	
	/* Ray Cast */
	func = RNA_def_function(srna, "ray_cast", "rna_Scene_ray_cast");
	RNA_def_function_ui_description(func, "Cast a ray onto in object space");
	parm = RNA_def_pointer(func, "view_layer", "ViewLayer", "", "Scene Layer");
	RNA_def_parameter_flags(parm, PROP_NEVER_NULL, PARM_REQUIRED);
	parm = RNA_def_string(func, "engine", NULL, MAX_NAME, "Engine", "Render engine, use scene one by default");
	/* ray start and end */
	parm = RNA_def_float_vector(func, "origin", 3, NULL, -FLT_MAX, FLT_MAX, "", "", -1e4, 1e4);
	RNA_def_parameter_flags(parm, 0, PARM_REQUIRED);
	parm = RNA_def_float_vector(func, "direction", 3, NULL, -FLT_MAX, FLT_MAX, "", "", -1e4, 1e4);
	RNA_def_parameter_flags(parm, 0, PARM_REQUIRED);
	RNA_def_float(func, "distance", BVH_RAYCAST_DIST_MAX, 0.0, BVH_RAYCAST_DIST_MAX,
	              "", "Maximum distance", 0.0, BVH_RAYCAST_DIST_MAX);
	/* return location and normal */
	parm = RNA_def_boolean(func, "result", 0, "", "");
	RNA_def_function_output(func, parm);
	parm = RNA_def_float_vector(func, "location", 3, NULL, -FLT_MAX, FLT_MAX, "Location",
	                            "The hit location of this ray cast", -1e4, 1e4);
	RNA_def_parameter_flags(parm, PROP_THICK_WRAP, 0);
	RNA_def_function_output(func, parm);
	parm = RNA_def_float_vector(func, "normal", 3, NULL, -FLT_MAX, FLT_MAX, "Normal",
	                            "The face normal at the ray cast hit location", -1e4, 1e4);
	RNA_def_parameter_flags(parm, PROP_THICK_WRAP, 0);
	RNA_def_function_output(func, parm);
	parm = RNA_def_int(func, "index", 0, 0, 0, "", "The face index, -1 when original data isn't available", 0, 0);
	RNA_def_function_output(func, parm);
	parm = RNA_def_pointer(func, "object", "Object", "", "Ray cast object");
	RNA_def_function_output(func, parm);
	parm = RNA_def_float_matrix(func, "matrix", 4, 4, NULL, 0.0f, 0.0f, "", "Matrix", 0.0f, 0.0f);
	RNA_def_function_output(func, parm);

<<<<<<< HEAD
#ifdef WITH_COLLADA
	/* don't remove this, as COLLADA exporting cannot be done through operators in render() callback. */
	func = RNA_def_function(srna, "collada_export", "rna_Scene_collada_export");
	RNA_def_function_flag(func, FUNC_NO_SELF | FUNC_USE_CONTEXT);
	parm = RNA_def_string(func, "filepath", NULL, FILE_MAX, "File Path", "File path to write Collada file");
	RNA_def_parameter_flags(parm, 0, PARM_REQUIRED);
	RNA_def_property_subtype(parm, PROP_FILEPATH); /* allow non utf8 */

	RNA_def_boolean(func, "apply_modifiers", false,
	                "Apply Modifiers", "Apply modifiers to exported mesh (non destructive))");

	RNA_def_int(func, "export_mesh_type", 0, INT_MIN, INT_MAX,
	            "Resolution", "Modifier resolution for export", INT_MIN, INT_MAX);

	RNA_def_boolean(func, "selected", false, "Selection Only", "Export only selected elements");

	RNA_def_boolean(func, "include_children", false,
	                "Include Children", "Export all children of selected objects (even if not selected)");

	RNA_def_boolean(func, "include_armatures", false,
	                "Include Armatures", "Export related armatures (even if not selected)");

	RNA_def_boolean(func, "include_shapekeys", true, "Include Shape Keys", "Export all Shape Keys from Mesh Objects");

	RNA_def_boolean(func, "deform_bones_only", false,
	                "Deform Bones only", "Only export deforming bones with armatures");

	RNA_def_int(func, "sampling_rate", 0, -1, INT_MAX,
		"Samplintg Rate", "The maximum distance of frames between 2 keyframes. Disabled when value is -1", -1, INT_MAX);

	RNA_def_boolean(func, "active_uv_only", false, "Only Selected UV Map", "Export only the selected UV Map");

	RNA_def_boolean(func, "include_material_textures", false,
	                "Include Material Textures", "Export textures assigned to the object Materials");

	RNA_def_boolean(func, "use_texture_copies", true,
	                "Copy", "Copy textures to same folder where the .dae file is exported");

	RNA_def_boolean(func, "triangulate", true, "Triangulate", "Export Polygons (Quads & NGons) as Triangles");

	RNA_def_boolean(func, "use_object_instantiation", true,
	                "Use Object Instances", "Instantiate multiple Objects from same Data");

	RNA_def_boolean(func, "use_blender_profile", true, "Use Blender Profile",
	                "Export additional Blender specific information (for material, shaders, bones, etc.)");

	RNA_def_boolean(func, "sort_by_name", false, "Sort by Object name", "Sort exported data by Object name");

	RNA_def_int(func, "export_transformation_type", 0, INT_MIN, INT_MAX,
	            "Transform", "Transformation type for translation, scale and rotation", INT_MIN, INT_MAX);

	RNA_def_boolean(func, "open_sim", false,
	                "Export to SL/OpenSim", "Compatibility mode for SL, OpenSim and other compatible online worlds");

	RNA_def_boolean(func, "limit_precision", false,
	                "Limit Precision",
	                "Reduce the precision of the exported data to 6 digits");

	RNA_def_boolean(func, "keep_bind_info", false,
	                "Keep Bind Info",
	                "Store bind pose information in custom bone properties for later use during Collada export");

	RNA_def_function_flag(func, FUNC_USE_CONTEXT);

#endif

=======
>>>>>>> 7dd0e36d
#ifdef WITH_ALEMBIC
	/* XXX Deprecated, will be removed in 2.8 in favour of calling the export operator. */
	func = RNA_def_function(srna, "alembic_export", "rna_Scene_alembic_export");
	RNA_def_function_ui_description(func, "Export to Alembic file (deprecated, use the Alembic export operator)");

	parm = RNA_def_string(func, "filepath", NULL, FILE_MAX, "File Path", "File path to write Alembic file");
	RNA_def_parameter_flags(parm, 0, PARM_REQUIRED);
	RNA_def_property_subtype(parm, PROP_FILEPATH); /* allow non utf8 */

	RNA_def_int(func, "frame_start", 1, INT_MIN, INT_MAX, "Start", "Start Frame", INT_MIN, INT_MAX);
	RNA_def_int(func, "frame_end", 1, INT_MIN, INT_MAX, "End", "End Frame", INT_MIN, INT_MAX);
	RNA_def_int(func, "xform_samples", 1, 1, 128, "Xform samples", "Transform samples per frame", 1, 128);
	RNA_def_int(func, "geom_samples", 1, 1, 128, "Geom samples", "Geometry samples per frame", 1, 128);
	RNA_def_float(func, "shutter_open", 0.0f, -1.0f, 1.0f, "Shutter open", "", -1.0f, 1.0f);
	RNA_def_float(func, "shutter_close", 1.0f, -1.0f, 1.0f, "Shutter close", "", -1.0f, 1.0f);
	RNA_def_boolean(func, "selected_only"	, 0, "Selected only", "Export only selected objects");
	RNA_def_boolean(func, "uvs"			, 1, "UVs", "Export UVs");
	RNA_def_boolean(func, "normals"		, 1, "Normals", "Export cormals");
	RNA_def_boolean(func, "vcolors"		, 0, "Vertex colors", "Export vertex colors");
	RNA_def_boolean(func, "apply_subdiv"	, 1, "Subsurfs as meshes", "Export subdivision surfaces as meshes");
	RNA_def_boolean(func, "flatten"		, 0, "Flatten hierarchy", "Flatten hierarchy");
	RNA_def_boolean(func, "visible_layers_only"	, 0, "Visible layers only", "Export only objects in visible layers");
	RNA_def_boolean(func, "renderable_only"	, 0, "Renderable objects only", "Export only objects marked renderable in the outliner");
	RNA_def_boolean(func, "face_sets"	, 0, "Facesets", "Export face sets");
	RNA_def_boolean(func, "subdiv_schema", 0, "Use Alembic subdivision Schema", "Use Alembic subdivision Schema");
	RNA_def_boolean(func, "export_hair", 1, "Export Hair", "Exports hair particle systems as animated curves");
	RNA_def_boolean(func, "export_particles", 1, "Export Particles", "Exports non-hair particle systems");
	RNA_def_enum(func, "compression_type", rna_enum_abc_compression_items, 0, "Compression", "");
	RNA_def_boolean(func, "packuv"		, 0, "Export with packed UV islands", "Export with packed UV islands");
	RNA_def_float(func, "scale", 1.0f, 0.0001f, 1000.0f, "Scale", "Value by which to enlarge or shrink the objects with respect to the world's origin", 0.0001f, 1000.0f);
	RNA_def_boolean(func, "triangulate", 0, "Triangulate", "Export Polygons (Quads & NGons) as Triangles");
	RNA_def_enum(func, "quad_method", rna_enum_modifier_triangulate_quad_method_items, 0, "Quad Method", "Method for splitting the quads into triangles");
	RNA_def_enum(func, "ngon_method", rna_enum_modifier_triangulate_quad_method_items, 0, "Polygon Method", "Method for splitting the polygons into triangles");

	RNA_def_function_flag(func, FUNC_USE_CONTEXT);
#endif
}


void RNA_api_scene_render(StructRNA *srna)
{
	FunctionRNA *func;
	PropertyRNA *parm;

	func = RNA_def_function(srna, "frame_path", "rna_SceneRender_get_frame_path");
	RNA_def_function_ui_description(func, "Return the absolute path to the filename to be written for a given frame");
	RNA_def_int(func, "frame", INT_MIN, INT_MIN, INT_MAX, "",
	            "Frame number to use, if unset the current frame will be used", MINAFRAME, MAXFRAME);
	RNA_def_boolean(func, "preview", 0, "Preview", "Use preview range");
	RNA_def_string_file_path(func, "view", NULL, FILE_MAX, "View",
	                                "The name of the view to use to replace the \"%\" chars");
	parm = RNA_def_string_file_path(func, "filepath", NULL, FILE_MAX, "File Path",
	                                "The resulting filepath from the scenes render settings");
	RNA_def_parameter_flags(parm, PROP_THICK_WRAP, 0); /* needed for string return value */
	RNA_def_function_output(func, parm);
}

#endif<|MERGE_RESOLUTION|>--- conflicted
+++ resolved
@@ -290,68 +290,6 @@
 
 #endif
 
-<<<<<<< HEAD
-#ifdef WITH_COLLADA
-/* don't remove this, as COLLADA exporting cannot be done through operators in render() callback. */
-#include "../../collada/collada.h"
-
-/* Note: This definition must match to the generated function call */
-static void rna_Scene_collada_export(
-        bContext *C,
-        const char *filepath, 
-        int apply_modifiers,
-
-        int export_mesh_type,
-        int selected,
-        int include_children,
-        int include_armatures,
-        int include_shapekeys,
-        int deform_bones_only,
-        int sampling_rate,
-        int active_uv_only,
-        int include_material_textures,
-        int use_texture_copies,
-        int triangulate,
-        int use_object_instantiation,
-        int use_blender_profile,
-        int sort_by_name,
-        int export_transformation_type,
-        int open_sim,
-        int limit_precision,
-        int keep_bind_info)
-{
-	collada_export(C,
-		filepath,
-
-		apply_modifiers,
-		export_mesh_type,
-
-		selected,
-		include_children,
-		include_armatures,
-		include_shapekeys,
-		deform_bones_only,
-		sampling_rate,
-
-		active_uv_only,
-		include_material_textures,
-		use_texture_copies,
-
-		triangulate,
-		use_object_instantiation,
-		use_blender_profile,
-		sort_by_name,
-
-		export_transformation_type,
-		open_sim,
-		limit_precision,
-		keep_bind_info);
-}
-
-#endif
-
-=======
->>>>>>> 7dd0e36d
 #else
 
 void RNA_api_scene(StructRNA *srna)
@@ -410,75 +348,7 @@
 	parm = RNA_def_float_matrix(func, "matrix", 4, 4, NULL, 0.0f, 0.0f, "", "Matrix", 0.0f, 0.0f);
 	RNA_def_function_output(func, parm);
 
-<<<<<<< HEAD
-#ifdef WITH_COLLADA
-	/* don't remove this, as COLLADA exporting cannot be done through operators in render() callback. */
-	func = RNA_def_function(srna, "collada_export", "rna_Scene_collada_export");
-	RNA_def_function_flag(func, FUNC_NO_SELF | FUNC_USE_CONTEXT);
-	parm = RNA_def_string(func, "filepath", NULL, FILE_MAX, "File Path", "File path to write Collada file");
-	RNA_def_parameter_flags(parm, 0, PARM_REQUIRED);
-	RNA_def_property_subtype(parm, PROP_FILEPATH); /* allow non utf8 */
-
-	RNA_def_boolean(func, "apply_modifiers", false,
-	                "Apply Modifiers", "Apply modifiers to exported mesh (non destructive))");
-
-	RNA_def_int(func, "export_mesh_type", 0, INT_MIN, INT_MAX,
-	            "Resolution", "Modifier resolution for export", INT_MIN, INT_MAX);
-
-	RNA_def_boolean(func, "selected", false, "Selection Only", "Export only selected elements");
-
-	RNA_def_boolean(func, "include_children", false,
-	                "Include Children", "Export all children of selected objects (even if not selected)");
-
-	RNA_def_boolean(func, "include_armatures", false,
-	                "Include Armatures", "Export related armatures (even if not selected)");
-
-	RNA_def_boolean(func, "include_shapekeys", true, "Include Shape Keys", "Export all Shape Keys from Mesh Objects");
-
-	RNA_def_boolean(func, "deform_bones_only", false,
-	                "Deform Bones only", "Only export deforming bones with armatures");
-
-	RNA_def_int(func, "sampling_rate", 0, -1, INT_MAX,
-		"Samplintg Rate", "The maximum distance of frames between 2 keyframes. Disabled when value is -1", -1, INT_MAX);
-
-	RNA_def_boolean(func, "active_uv_only", false, "Only Selected UV Map", "Export only the selected UV Map");
-
-	RNA_def_boolean(func, "include_material_textures", false,
-	                "Include Material Textures", "Export textures assigned to the object Materials");
-
-	RNA_def_boolean(func, "use_texture_copies", true,
-	                "Copy", "Copy textures to same folder where the .dae file is exported");
-
-	RNA_def_boolean(func, "triangulate", true, "Triangulate", "Export Polygons (Quads & NGons) as Triangles");
-
-	RNA_def_boolean(func, "use_object_instantiation", true,
-	                "Use Object Instances", "Instantiate multiple Objects from same Data");
-
-	RNA_def_boolean(func, "use_blender_profile", true, "Use Blender Profile",
-	                "Export additional Blender specific information (for material, shaders, bones, etc.)");
-
-	RNA_def_boolean(func, "sort_by_name", false, "Sort by Object name", "Sort exported data by Object name");
-
-	RNA_def_int(func, "export_transformation_type", 0, INT_MIN, INT_MAX,
-	            "Transform", "Transformation type for translation, scale and rotation", INT_MIN, INT_MAX);
-
-	RNA_def_boolean(func, "open_sim", false,
-	                "Export to SL/OpenSim", "Compatibility mode for SL, OpenSim and other compatible online worlds");
-
-	RNA_def_boolean(func, "limit_precision", false,
-	                "Limit Precision",
-	                "Reduce the precision of the exported data to 6 digits");
-
-	RNA_def_boolean(func, "keep_bind_info", false,
-	                "Keep Bind Info",
-	                "Store bind pose information in custom bone properties for later use during Collada export");
-
-	RNA_def_function_flag(func, FUNC_USE_CONTEXT);
-
-#endif
-
-=======
->>>>>>> 7dd0e36d
+
 #ifdef WITH_ALEMBIC
 	/* XXX Deprecated, will be removed in 2.8 in favour of calling the export operator. */
 	func = RNA_def_function(srna, "alembic_export", "rna_Scene_alembic_export");
