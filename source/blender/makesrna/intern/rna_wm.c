/*
 * $Id$
 *
 * ***** BEGIN GPL LICENSE BLOCK *****
 *
 * This program is free software; you can redistribute it and/or
 * modify it under the terms of the GNU General Public License
 * as published by the Free Software Foundation; either version 2
 * of the License, or (at your option) any later version.
 *
 * This program is distributed in the hope that it will be useful,
 * but WITHOUT ANY WARRANTY; without even the implied warranty of
 * MERCHANTABILITY or FITNESS FOR A PARTICULAR PURPOSE.  See the
 * GNU General Public License for more details.
 *
 * You should have received a copy of the GNU General Public License
 * along with this program; if not, write to the Free Software Foundation,
 * Inc., 51 Franklin Street, Fifth Floor, Boston, MA 02110-1301, USA.
 *
 * Contributor(s): Blender Foundation (2008).
 *
 * ***** END GPL LICENSE BLOCK *****
 */

#include <stdlib.h>

#include "RNA_access.h"
#include "RNA_define.h"
#include "RNA_enum_types.h"

#include "rna_internal.h"

#include "DNA_screen_types.h"
#include "DNA_space_types.h"
#include "DNA_userdef_types.h"
#include "DNA_windowmanager_types.h"

#include "WM_types.h"

EnumPropertyItem event_keymouse_value_items[] = {
	{KM_ANY, "ANY", 0, "Any", ""},
	{KM_PRESS, "PRESS", 0, "Press", ""},
	{KM_RELEASE, "RELEASE", 0, "Release", ""},
	{KM_CLICK, "CLICK", 0, "Click", ""},
	{KM_DBL_CLICK, "DOUBLE_CLICK", 0, "Double Click", ""},
	{0, NULL, 0, NULL, NULL}};

EnumPropertyItem event_tweak_value_items[]= {
	{KM_ANY, "ANY", 0, "Any", ""},
	{EVT_GESTURE_N, "NORTH", 0, "North", ""},
	{EVT_GESTURE_NE, "NORTH_EAST", 0, "North-East", ""},
	{EVT_GESTURE_E, "EAST", 0, "East", ""},
	{EVT_GESTURE_SE, "SOUTH_EAST", 0, "South-East", ""},
	{EVT_GESTURE_S, "SOUTH", 0, "South", ""},
	{EVT_GESTURE_SW, "SOUTH_WEST", 0, "South-West", ""},
	{EVT_GESTURE_W, "WEST", 0, "West", ""},
	{EVT_GESTURE_NW, "NORTH_WEST", 0, "North-West", ""},
	{0, NULL, 0, NULL, NULL}};

EnumPropertyItem event_value_items[] = {
	{KM_ANY, "ANY", 0, "Any", ""},
	{KM_NOTHING, "NOTHING", 0, "Nothing", ""},
	{KM_PRESS, "PRESS", 0, "Press", ""},
	{KM_RELEASE, "RELEASE", 0, "Release", ""},
	{KM_CLICK, "CLICK", 0, "Click", ""},
	{KM_DBL_CLICK, "DOUBLE_CLICK", 0, "Double Click", ""},
	{0, NULL, 0, NULL, NULL}};

EnumPropertyItem event_tweak_type_items[]= {
	{EVT_TWEAK_L, "EVT_TWEAK_L", 0, "Left", ""},
	{EVT_TWEAK_M, "EVT_TWEAK_M", 0, "Middle", ""},
	{EVT_TWEAK_R, "EVT_TWEAK_R", 0, "Right", ""},
	{EVT_TWEAK_A, "EVT_TWEAK_A", 0, "Action", ""},
	{EVT_TWEAK_S, "EVT_TWEAK_S", 0, "Select", ""},
	{0, NULL, 0, NULL, NULL}};

EnumPropertyItem event_mouse_type_items[]= {
	{LEFTMOUSE, "LEFTMOUSE", 0, "Left", ""},
	{MIDDLEMOUSE, "MIDDLEMOUSE", 0, "Middle", ""},
	{RIGHTMOUSE, "RIGHTMOUSE", 0, "Right", ""},
	{BUTTON4MOUSE, "BUTTON4MOUSE", 0, "Button4", ""},
	{BUTTON5MOUSE, "BUTTON5MOUSE", 0, "Button5", ""},
	{ACTIONMOUSE, "ACTIONMOUSE", 0, "Action", ""},
	{SELECTMOUSE, "SELECTMOUSE", 0, "Select", ""},
	{0, "", 0, NULL, NULL},
	{MOUSEMOVE, "MOUSEMOVE", 0, "Move", ""},
	{MOUSEPAN, "TRACKPADPAN", 0, "Mouse/Trackpad Pan", ""},
	{MOUSEZOOM, "TRACKPADZOOM", 0, "Mouse/Trackpad Zoom", ""},
	{MOUSEROTATE, "MOUSEROTATE", 0, "Mouse/Trackpad Rotate", ""},
	{0, "", 0, NULL, NULL},
	{WHEELUPMOUSE, "WHEELUPMOUSE", 0, "Wheel Up", ""},
	{WHEELDOWNMOUSE, "WHEELDOWNMOUSE", 0, "Wheel Down", ""},
	{WHEELINMOUSE, "WHEELINMOUSE", 0, "Wheel In", ""},
	{WHEELOUTMOUSE, "WHEELOUTMOUSE", 0, "Wheel Out", ""},
	{0, NULL, 0, NULL, NULL}};

EnumPropertyItem event_timer_type_items[]= {
	{TIMER, "TIMER", 0, "Timer", ""},
	{TIMER0, "TIMER0", 0, "Timer 0", ""},
	{TIMER1, "TIMER1", 0, "Timer 1", ""},
	{TIMER2, "TIMER2", 0, "Timer 2", ""},
	{0, NULL, 0, NULL, NULL}};

/* not returned: CAPSLOCKKEY, UNKNOWNKEY */
EnumPropertyItem event_type_items[] = {

	{0, "NONE", 0, "", ""},
	{LEFTMOUSE, "LEFTMOUSE", 0, "Left Mouse", ""},
	{MIDDLEMOUSE, "MIDDLEMOUSE", 0, "Middle Mouse", ""},
	{RIGHTMOUSE, "RIGHTMOUSE", 0, "Right Mouse", ""},
	{BUTTON4MOUSE, "BUTTON4MOUSE", 0, "Button4 Mouse", ""},
	{BUTTON5MOUSE, "BUTTON5MOUSE", 0, "Button5 Mouse", ""},
	{ACTIONMOUSE, "ACTIONMOUSE", 0, "Action Mouse", ""},
	{SELECTMOUSE, "SELECTMOUSE", 0, "Select Mouse", ""},
	{0, "", 0, NULL, NULL},
	{MOUSEMOVE, "MOUSEMOVE", 0, "Mouse Move", ""},
	{INBETWEEN_MOUSEMOVE, "INBETWEEN_MOUSEMOVE", 0, "Inbetween Move", ""},
	{MOUSEPAN, "TRACKPADPAN", 0, "Mouse/Trackpad Pan", ""},
	{MOUSEZOOM, "TRACKPADZOOM", 0, "Mouse/Trackpad Zoom", ""},
	{MOUSEROTATE, "MOUSEROTATE", 0, "Mouse/Trackpad Rotate", ""},
	{0, "", 0, NULL, NULL},
	{WHEELUPMOUSE, "WHEELUPMOUSE", 0, "Wheel Up", ""},
	{WHEELDOWNMOUSE, "WHEELDOWNMOUSE", 0, "Wheel Down", ""},
	{WHEELINMOUSE, "WHEELINMOUSE", 0, "Wheel In", ""},
	{WHEELOUTMOUSE, "WHEELOUTMOUSE", 0, "Wheel Out", ""},
	{0, "", 0, NULL, NULL},
	{EVT_TWEAK_L, "EVT_TWEAK_L", 0, "Tweak Left", ""},
	{EVT_TWEAK_M, "EVT_TWEAK_M", 0, "Tweak Middle", ""},
	{EVT_TWEAK_R, "EVT_TWEAK_R", 0, "Tweak Right", ""},
	{EVT_TWEAK_A, "EVT_TWEAK_A", 0, "Tweak Action", ""},
	{EVT_TWEAK_S, "EVT_TWEAK_S", 0, "Tweak Select", ""},
	{0, "", 0, NULL, NULL},
	{AKEY, "A", 0, "A", ""},
	{BKEY, "B", 0, "B", ""},
	{CKEY, "C", 0, "C", ""},
	{DKEY, "D", 0, "D", ""},
	{EKEY, "E", 0, "E", ""},
	{FKEY, "F", 0, "F", ""},
	{GKEY, "G", 0, "G", ""},
	{HKEY, "H", 0, "H", ""},
	{IKEY, "I", 0, "I", ""},
	{JKEY, "J", 0, "J", ""},
	{KKEY, "K", 0, "K", ""},
	{LKEY, "L", 0, "L", ""},
	{MKEY, "M", 0, "M", ""},
	{NKEY, "N", 0, "N", ""},
	{OKEY, "O", 0, "O", ""},
	{PKEY, "P", 0, "P", ""},
	{QKEY, "Q", 0, "Q", ""},
	{RKEY, "R", 0, "R", ""},
	{SKEY, "S", 0, "S", ""},
	{TKEY, "T", 0, "T", ""},
	{UKEY, "U", 0, "U", ""},
	{VKEY, "V", 0, "V", ""},
	{WKEY, "W", 0, "W", ""},
	{XKEY, "X", 0, "X", ""},
	{YKEY, "Y", 0, "Y", ""},
	{ZKEY, "Z", 0, "Z", ""},
	{0, "", 0, NULL, NULL},
	{ZEROKEY, "ZERO",	0, "0", ""},
	{ONEKEY, "ONE",		0, "1", ""},
	{TWOKEY, "TWO",		0, "2", ""},
	{THREEKEY, "THREE",	0, "3", ""},
	{FOURKEY, "FOUR",	0, "4", ""},
	{FIVEKEY, "FIVE",	0, "5", ""},
	{SIXKEY, "SIX",		0, "6", ""},
	{SEVENKEY, "SEVEN",	0, "7", ""},
	{EIGHTKEY, "EIGHT",	0, "8", ""},
	{NINEKEY, "NINE",	0, "9", ""},
	{0, "", 0, NULL, NULL},
	{LEFTCTRLKEY,	"LEFT_CTRL",	0, "Left Ctrl", ""},
	{LEFTALTKEY,	"LEFT_ALT",		0, "Left Alt", ""},
	{LEFTSHIFTKEY,	"LEFT_SHIFT",	0, "Left Shift", ""},
	{RIGHTALTKEY,	"RIGHT_ALT",	0, "Right Alt", ""},
	{RIGHTCTRLKEY,	"RIGHT_CTRL",	0, "Right Ctrl", ""},
	{RIGHTSHIFTKEY,	"RIGHT_SHIFT",	0, "Right Shift", ""},
	{0, "", 0, NULL, NULL},
	{OSKEY,	"OSKEY",	0, "OS Key", ""},
	{GRLESSKEY,	"GRLESS",	0, "Grless", ""},
	{ESCKEY, "ESC", 0, "Esc", ""},
	{TABKEY, "TAB", 0, "Tab", ""},
	{RETKEY, "RET", 0, "Return", ""},
	{SPACEKEY, "SPACE", 0, "Spacebar", ""},
	{LINEFEEDKEY, "LINE_FEED", 0, "Line Feed", ""},
	{BACKSPACEKEY, "BACK_SPACE", 0, "Back Space", ""},
	{DELKEY, "DEL", 0, "Delete", ""},
	{SEMICOLONKEY, "SEMI_COLON", 0, ";", ""},
	{PERIODKEY, "PERIOD", 0, ".", ""},
	{COMMAKEY, "COMMA", 0, ",", ""},
	{QUOTEKEY, "QUOTE", 0, "\"", ""},
	{ACCENTGRAVEKEY, "ACCENT_GRAVE", 0, "`", ""},
	{MINUSKEY, "MINUS", 0, "-", ""},
	{SLASHKEY, "SLASH", 0, "/", ""},
	{BACKSLASHKEY, "BACK_SLASH", 0, "\\", ""},
	{EQUALKEY, "EQUAL", 0, "=", ""},
	{LEFTBRACKETKEY, "LEFT_BRACKET", 0, "[", ""},
	{RIGHTBRACKETKEY, "RIGHT_BRACKET", 0, "]", ""},
	{LEFTARROWKEY, "LEFT_ARROW", 0, "Left Arrow", ""},
	{DOWNARROWKEY, "DOWN_ARROW", 0, "Down Arrow", ""},
	{RIGHTARROWKEY, "RIGHT_ARROW", 0, "Right Arrow", ""},
	{UPARROWKEY, "UP_ARROW", 0, "Up Arrow", ""},
	{PAD2, "NUMPAD_2", 0, "Numpad 2", ""},
	{PAD4, "NUMPAD_4", 0, "Numpad 4", ""},
	{PAD6, "NUMPAD_6", 0, "Numpad 6", ""},
	{PAD8, "NUMPAD_8", 0, "Numpad 8", ""},
	{PAD1, "NUMPAD_1", 0, "Numpad 1", ""},
	{PAD3, "NUMPAD_3", 0, "Numpad 3", ""},
	{PAD5, "NUMPAD_5", 0, "Numpad 5", ""},
	{PAD7, "NUMPAD_7", 0, "Numpad 7", ""},
	{PAD9, "NUMPAD_9", 0, "Numpad 9", ""},
	{PADPERIOD, "NUMPAD_PERIOD", 0, "Numpad .", ""},
	{PADSLASHKEY, "NUMPAD_SLASH", 0, "Numpad /", ""},
	{PADASTERKEY, "NUMPAD_ASTERIX", 0, "Numpad *", ""},
	{PAD0, "NUMPAD_0", 0, "Numpad 0", ""},
	{PADMINUS, "NUMPAD_MINUS", 0, "Numpad -", ""},
	{PADENTER, "NUMPAD_ENTER", 0, "Numpad Enter", ""},
	{PADPLUSKEY, "NUMPAD_PLUS", 0, "Numpad +", ""},
	{F1KEY, "F1", 0, "F1", ""},
	{F2KEY, "F2", 0, "F2", ""},
	{F3KEY, "F3", 0, "F3", ""},
	{F4KEY, "F4", 0, "F4", ""},
	{F5KEY, "F5", 0, "F5", ""},
	{F6KEY, "F6", 0, "F6", ""},
	{F7KEY, "F7", 0, "F7", ""},
	{F8KEY, "F8", 0, "F8", ""},
	{F9KEY, "F9", 0, "F9", ""},
	{F10KEY, "F10", 0, "F10", ""},
	{F11KEY, "F11", 0, "F11", ""},
	{F12KEY, "F12", 0, "F12", ""},
	{F13KEY, "F13", 0, "F13", ""},
	{F14KEY, "F14", 0, "F14", ""},
	{F15KEY, "F15", 0, "F15", ""},
	{F16KEY, "F16", 0, "F16", ""},
	{F17KEY, "F17", 0, "F17", ""},
	{F18KEY, "F18", 0, "F18", ""},
	{F19KEY, "F19", 0, "F19", ""},
	{PAUSEKEY, "PAUSE", 0, "Pause", ""},
	{INSERTKEY, "INSERT", 0, "Insert", ""},
	{HOMEKEY, "HOME", 0, "Home", ""},
	{PAGEUPKEY, "PAGE_UP", 0, "Page Up", ""},
	{PAGEDOWNKEY, "PAGE_DOWN", 0, "Page Down", ""},
	{ENDKEY, "END", 0, "End", ""},
	{0, "", 0, NULL, NULL},
	{MEDIAPLAY, "MEDIA_PLAY", 0, "Media Play/Pause", ""},
	{MEDIASTOP, "MEDIA_STOP", 0, "Media Stop", ""},
	{MEDIAFIRST, "MEDIA_FIRST", 0, "Media First", ""},
	{MEDIALAST, "MEDIA_LAST", 0, "Media Last", ""},
	{0, "", 0, NULL, NULL},
	{WINDEACTIVATE, "WINDOW_DEACTIVATE", 0, "Window Deactivate", ""},
	{TIMER, "TIMER", 0, "Timer", ""},
	{TIMER0, "TIMER0", 0, "Timer 0", ""},
	{TIMER1, "TIMER1", 0, "Timer 1", ""},
	{TIMER2, "TIMER2", 0, "Timer 2", ""},
	{0, NULL, 0, NULL, NULL}};	

EnumPropertyItem keymap_propvalue_items[] = {
		{0, "NONE", 0, "", ""},
		{0, NULL, 0, NULL, NULL}};

EnumPropertyItem keymap_modifiers_items[] = {
		{KM_ANY, "ANY", 0, "Any", ""},
		{0, "NONE", 0, "None", ""},
		{1, "FIRST", 0, "First", ""},
		{2, "SECOND", 0, "Second", ""},
		{0, NULL, 0, NULL, NULL}};

EnumPropertyItem operator_flag_items[] = {
		{OPTYPE_REGISTER, "REGISTER", 0, "Register", ""},
		{OPTYPE_UNDO, "UNDO", 0, "Undo", ""},
		{OPTYPE_BLOCKING, "BLOCKING", 0, "Finished", ""},
		{OPTYPE_MACRO, "MACRO", 0, "Macro", ""},
		{OPTYPE_GRAB_POINTER, "GRAB_POINTER", 0, "Grab Pointer", ""},
		{OPTYPE_PRESET, "PRESET", 0, "Preset", ""},
		{0, NULL, 0, NULL, NULL}};

EnumPropertyItem operator_return_items[] = {
		{OPERATOR_RUNNING_MODAL, "RUNNING_MODAL", 0, "Running Modal", ""},
		{OPERATOR_CANCELLED, "CANCELLED", 0, "Cancelled", ""},
		{OPERATOR_FINISHED, "FINISHED", 0, "Finished", ""},
		{OPERATOR_PASS_THROUGH, "PASS_THROUGH", 0, "Pass Through", ""}, // used as a flag
		{0, NULL, 0, NULL, NULL}};

/* flag/enum */
EnumPropertyItem wm_report_items[] = {
		{RPT_DEBUG, "DEBUG", 0, "Debug", ""},
		{RPT_INFO, "INFO", 0, "Info", ""},
		{RPT_OPERATOR, "OPERATOR", 0, "Operator", ""},
		{RPT_WARNING, "WARNING", 0, "Warning", ""},
		{RPT_ERROR, "ERROR", 0, "Error", ""},
		{RPT_ERROR_INVALID_INPUT, "ERROR_INVALID_INPUT", 0, "Invalid Input", ""},\
		{RPT_ERROR_INVALID_CONTEXT, "ERROR_INVALID_CONTEXT", 0, "Invalid Context", ""},
		{RPT_ERROR_OUT_OF_MEMORY, "ERROR_OUT_OF_MEMORY", 0, "Out of Memory", ""},
		{0, NULL, 0, NULL, NULL}};

#define KMI_TYPE_KEYBOARD	0
#define KMI_TYPE_MOUSE		1
#define KMI_TYPE_TWEAK		2
#define KMI_TYPE_TEXTINPUT	3
#define KMI_TYPE_TIMER		4

#ifdef RNA_RUNTIME

#include <assert.h>

#include "WM_api.h"

#include "BKE_idprop.h"

#include "MEM_guardedalloc.h"

static wmOperator *rna_OperatorProperties_find_operator(PointerRNA *ptr)
{
	wmWindowManager *wm= ptr->id.data;
	IDProperty *properties= (IDProperty*)ptr->data;
	wmOperator *op;

	if(wm)
		for(op=wm->operators.first; op; op=op->next)
			if(op->properties == properties)
				return op;
	
	return NULL;
}

static StructRNA *rna_OperatorProperties_refine(PointerRNA *ptr)
{
	wmOperator *op= rna_OperatorProperties_find_operator(ptr);

	if(op)
		return op->type->srna;
	else
		return ptr->type;
}

static IDProperty *rna_OperatorProperties_idprops(PointerRNA *ptr, int create)
{
	if(create && !ptr->data) {
		IDPropertyTemplate val = {0};
		ptr->data= IDP_New(IDP_GROUP, val, "RNA_OperatorProperties group");
	}

	return ptr->data;
}

static void rna_Operator_name_get(PointerRNA *ptr, char *value)
{
	wmOperator *op= (wmOperator*)ptr->data;
	strcpy(value, op->type->name);
}

static int rna_Operator_name_length(PointerRNA *ptr)
{
	wmOperator *op= (wmOperator*)ptr->data;
	return strlen(op->type->name);
}

static int rna_Operator_has_reports_get(PointerRNA *ptr)
{
	wmOperator *op= (wmOperator*)ptr->data;
	return (op->reports && op->reports->list.first);
}

static PointerRNA rna_Operator_properties_get(PointerRNA *ptr)
{
	wmOperator *op= (wmOperator*)ptr->data;
	return rna_pointer_inherit_refine(ptr, op->type->srna, op->properties);
}

static PointerRNA rna_OperatorTypeMacro_properties_get(PointerRNA *ptr)
{
	wmOperatorTypeMacro *otmacro= (wmOperatorTypeMacro*)ptr->data;
	wmOperatorType *ot = WM_operatortype_find(otmacro->idname, TRUE);
	return rna_pointer_inherit_refine(ptr, ot->srna, otmacro->properties);
}

static void rna_Event_ascii_get(PointerRNA *ptr, char *value)
{
	wmEvent *event= (wmEvent*)ptr->id.data;
	value[0]= event->ascii;
	value[1]= '\0';
}

static int rna_Event_ascii_length(PointerRNA *ptr)
{
	wmEvent *event= (wmEvent*)ptr->id.data;
	return (event->ascii)? 1 : 0;
}

static void rna_Window_screen_set(PointerRNA *ptr, PointerRNA value)
{
	wmWindow *win= (wmWindow*)ptr->data;

	if(value.data == NULL)
		return;

	/* exception: can't set screens inside of area/region handers */
	win->newscreen= value.data;
}

static void rna_Window_screen_update(bContext *C, PointerRNA *ptr)
{
	wmWindow *win= (wmWindow*)ptr->data;

	/* exception: can't set screens inside of area/region handers */
	if(win->newscreen) {
		WM_event_add_notifier(C, NC_SCREEN|ND_SCREENBROWSE, win->newscreen);
		win->newscreen= NULL;
	}
}

static PointerRNA rna_KeyMapItem_properties_get(PointerRNA *ptr)
{
	wmKeyMapItem *kmi= ptr->data;

	if(kmi->ptr)
		return *(kmi->ptr);
	
	//return rna_pointer_inherit_refine(ptr, &RNA_OperatorProperties, op->properties);
	return PointerRNA_NULL;
}

static int rna_wmKeyMapItem_map_type_get(PointerRNA *ptr)
{
	wmKeyMapItem *kmi= ptr->data;

	if(ISTIMER(kmi->type)) return KMI_TYPE_TIMER;
	if(ISKEYBOARD(kmi->type)) return KMI_TYPE_KEYBOARD;
	if(ISTWEAK(kmi->type)) return KMI_TYPE_TWEAK;
	if(ISMOUSE(kmi->type)) return KMI_TYPE_MOUSE;
	if(kmi->type == KM_TEXTINPUT) return KMI_TYPE_TEXTINPUT;
	return KMI_TYPE_KEYBOARD;
}

static void rna_wmKeyMapItem_map_type_set(PointerRNA *ptr, int value)
{
	wmKeyMapItem *kmi= ptr->data;
	int map_type= rna_wmKeyMapItem_map_type_get(ptr);

	if(value != map_type) {
		switch(value) {
		case KMI_TYPE_KEYBOARD:
			kmi->type= AKEY;
			kmi->val= KM_PRESS;
			break;
		case KMI_TYPE_TWEAK:
			kmi->type= EVT_TWEAK_L;
			kmi->val= KM_ANY;
			break;
		case KMI_TYPE_MOUSE:
			kmi->type= LEFTMOUSE;
			kmi->val= KM_PRESS;
			break;
		case KMI_TYPE_TEXTINPUT:
			kmi->type= KM_TEXTINPUT;
			kmi->val= KM_NOTHING;
			break;
		case KMI_TYPE_TIMER:
			kmi->type= TIMER;
			kmi->val= KM_NOTHING;
			break;
		}
	}
}

static EnumPropertyItem *rna_KeyMapItem_type_itemf(bContext *C, PointerRNA *ptr, int *free)
{
	int map_type= rna_wmKeyMapItem_map_type_get(ptr);

	if(map_type == KMI_TYPE_MOUSE) return event_mouse_type_items;
	if(map_type == KMI_TYPE_TWEAK) return event_tweak_type_items;
	if(map_type == KMI_TYPE_TIMER) return event_timer_type_items;
	else return event_type_items;
}

static EnumPropertyItem *rna_KeyMapItem_value_itemf(bContext *C, PointerRNA *ptr, int *free)
{
	int map_type= rna_wmKeyMapItem_map_type_get(ptr);

	if(map_type == KMI_TYPE_MOUSE || map_type == KMI_TYPE_KEYBOARD) return event_keymouse_value_items;
	if(map_type == KMI_TYPE_TWEAK) return event_tweak_value_items;
	else return event_value_items;
}

static EnumPropertyItem *rna_KeyMapItem_propvalue_itemf(bContext *C, PointerRNA *ptr, int *free)
{
	wmWindowManager *wm = CTX_wm_manager(C);
	wmKeyConfig *kc;
	wmKeyMap *km;

	/* check user keymaps */
	for(km=U.keymaps.first; km; km=km->next) {
		wmKeyMapItem *kmi;
		for (kmi=km->items.first; kmi; kmi=kmi->next) {
			if (kmi == ptr->data) {
				if (!km->modal_items) {
					if (!WM_keymap_user_init(wm, km)) {
						return keymap_propvalue_items; /* ERROR */
					}
				}

				return km->modal_items;
			}
		}
	}

	for(kc=wm->keyconfigs.first; kc; kc=kc->next) {
		for(km=kc->keymaps.first; km; km=km->next) {
			/* only check if it's a modal keymap */
			if (km->modal_items) {
				wmKeyMapItem *kmi;
				for (kmi=km->items.first; kmi; kmi=kmi->next) {
					if (kmi == ptr->data) {
						return km->modal_items;
					}
				}
			}
		}
	}


	return keymap_propvalue_items; /* ERROR */
}

static int rna_KeyMapItem_any_getf(PointerRNA *ptr)
{
	wmKeyMapItem *kmi = (wmKeyMapItem*)ptr->data;

	if (kmi->shift == KM_ANY &&
		kmi->ctrl == KM_ANY &&
		kmi->alt == KM_ANY &&
		kmi->oskey == KM_ANY)

		return 1;
	else
		return 0;
}

static void rna_KeyMapItem_any_setf(PointerRNA *ptr, int value)
{
	wmKeyMapItem *kmi = (wmKeyMapItem*)ptr->data;

	if(value) {
		kmi->shift= kmi->ctrl= kmi->alt= kmi->oskey= KM_ANY;
	}
	else {
		kmi->shift= kmi->ctrl= kmi->alt= kmi->oskey= 0;
	}
}


static PointerRNA rna_WindowManager_active_keyconfig_get(PointerRNA *ptr)
{
	wmWindowManager *wm= ptr->data;
	wmKeyConfig *kc;

	for(kc=wm->keyconfigs.first; kc; kc=kc->next)
		if(strcmp(kc->idname, U.keyconfigstr) == 0)
			break;
	
	if(!kc)
		kc= wm->defaultconf;
	
	return rna_pointer_inherit_refine(ptr, &RNA_KeyConfig, kc);
}

static void rna_WindowManager_active_keyconfig_set(PointerRNA *ptr, PointerRNA value)
{
	wmKeyConfig *kc= value.data;

	if(kc)
		BLI_strncpy(U.keyconfigstr, kc->idname, sizeof(U.keyconfigstr));
}

static void rna_wmKeyMapItem_idname_get(PointerRNA *ptr, char *value)
{
	wmKeyMapItem *kmi= ptr->data;
	WM_operator_py_idname(value, kmi->idname);
}

static int rna_wmKeyMapItem_idname_length(PointerRNA *ptr)
{
	wmKeyMapItem *kmi= ptr->data;
	char pyname[OP_MAX_TYPENAME];

	WM_operator_py_idname(pyname, kmi->idname);
	return strlen(pyname);
}

static void rna_wmKeyMapItem_idname_set(PointerRNA *ptr, const char *value)
{
	wmKeyMapItem *kmi= ptr->data;
	char idname[OP_MAX_TYPENAME];

	WM_operator_bl_idname(idname, value);

	if(strcmp(idname, kmi->idname) != 0) {
		BLI_strncpy(kmi->idname, idname, sizeof(kmi->idname));

		WM_keymap_properties_reset(kmi, NULL);
	}
}

static void rna_wmKeyMapItem_name_get(PointerRNA *ptr, char *value)
{
	wmKeyMapItem *kmi= ptr->data;
	wmOperatorType *ot= WM_operatortype_find(kmi->idname, 1);
	
	if (ot)
		strcpy(value, ot->name);
}

static int rna_wmKeyMapItem_name_length(PointerRNA *ptr)
{
	wmKeyMapItem *kmi= ptr->data;
	wmOperatorType *ot= WM_operatortype_find(kmi->idname, 1);
	
	if (ot)
		return strlen(ot->name);
	else
		return 0;
}

<<<<<<< HEAD
=======
static int rna_KeyMapItem_userdefined_get(PointerRNA *ptr)
{
	wmKeyMapItem *kmi= ptr->data;
	return kmi->id < 0;
}

>>>>>>> 2198cfdb
static void rna_wmClipboard_get(PointerRNA *ptr, char *value)
{
	char *pbuf;

	pbuf= WM_clipboard_text_get(FALSE);
<<<<<<< HEAD
	strcpy(value, pbuf);

	MEM_freeN(pbuf);
=======
	if(pbuf) {
		strcpy(value, pbuf);
		MEM_freeN(pbuf);
	}
	else {
		value[0]= '\0';
	}
>>>>>>> 2198cfdb
}

static int rna_wmClipboard_length(PointerRNA *ptr)
{
<<<<<<< HEAD
	char *clipboard;
	int length;

	clipboard = WM_clipboard_text_get(FALSE);
	length = (clipboard?strlen(clipboard):0);
	MEM_freeN(clipboard);
=======
	char *pbuf;
	int length;

	pbuf = WM_clipboard_text_get(FALSE);
	if(pbuf) {
		length = strlen(pbuf);
		MEM_freeN(pbuf);
	}
	else {
		length= 0;
	}
	
>>>>>>> 2198cfdb

	return length;
}

static void rna_wmClipboard_set(PointerRNA *ptr, const char *value)
{
	WM_clipboard_text_set((void *) value, FALSE);
}

<<<<<<< HEAD
#ifndef DISABLE_PYTHON
=======
#ifdef WITH_PYTHON
>>>>>>> 2198cfdb
static void rna_Operator_unregister(const bContext *C, StructRNA *type)
{
	const char *idname;
	wmOperatorType *ot= RNA_struct_blender_type_get(type);

	if(!ot)
		return;

	/* update while blender is running */
	if(C) {
		WM_operator_stack_clear((bContext*)C);
		WM_main_add_notifier(NC_SCREEN|NA_EDITED, NULL);
	}

	RNA_struct_free_extension(type, &ot->ext);

	idname= ot->idname;
	WM_operatortype_remove(ot->idname);
	MEM_freeN((void *)idname);

	/* not to be confused with the RNA_struct_free that WM_operatortype_remove calls, they are 2 different srna's */
	RNA_struct_free(&BLENDER_RNA, type);
}

static int operator_poll(bContext *C, wmOperatorType *ot)
{
	PointerRNA ptr;
	ParameterList list;
	FunctionRNA *func;
	void *ret;
	int visible;

	RNA_pointer_create(NULL, ot->ext.srna, NULL, &ptr); /* dummy */
	func= RNA_struct_find_function(&ptr, "poll");

	RNA_parameter_list_create(&list, &ptr, func);
	RNA_parameter_set_lookup(&list, "context", &C);
	ot->ext.call(C, &ptr, func, &list);

	RNA_parameter_get_lookup(&list, "visible", &ret);
	visible= *(int*)ret;

	RNA_parameter_list_free(&list);

	return visible;
}

static int operator_execute(bContext *C, wmOperator *op)
{
	PointerRNA opr;
	ParameterList list;
	FunctionRNA *func;
	void *ret;
	int result;

	RNA_pointer_create(&CTX_wm_screen(C)->id, op->type->ext.srna, op, &opr);
	func= RNA_struct_find_function(&opr, "execute");

	RNA_parameter_list_create(&list, &opr, func);
	RNA_parameter_set_lookup(&list, "context", &C);
	op->type->ext.call(C, &opr, func, &list);

	RNA_parameter_get_lookup(&list, "result", &ret);
	result= *(int*)ret;

	RNA_parameter_list_free(&list);

	return result;
}

/* same as execute() but no return value */
static int operator_check(bContext *C, wmOperator *op)
{
	PointerRNA opr;
	ParameterList list;
	FunctionRNA *func;
	void *ret;
	int result;

	RNA_pointer_create(&CTX_wm_screen(C)->id, op->type->ext.srna, op, &opr);
	func= RNA_struct_find_function(&opr, "check");

	RNA_parameter_list_create(&list, &opr, func);
	RNA_parameter_set_lookup(&list, "context", &C);
	op->type->ext.call(C, &opr, func, &list);

	RNA_parameter_get_lookup(&list, "result", &ret);
	result= *(int*)ret;

	RNA_parameter_list_free(&list);

	return result;
}

static int operator_invoke(bContext *C, wmOperator *op, wmEvent *event)
{
	PointerRNA opr;
	ParameterList list;
	FunctionRNA *func;
	void *ret;
	int result;

	RNA_pointer_create(&CTX_wm_screen(C)->id, op->type->ext.srna, op, &opr);
	func= RNA_struct_find_function(&opr, "invoke");

	RNA_parameter_list_create(&list, &opr, func);
	RNA_parameter_set_lookup(&list, "context", &C);
	RNA_parameter_set_lookup(&list, "event", &event);
	op->type->ext.call(C, &opr, func, &list);

	RNA_parameter_get_lookup(&list, "result", &ret);
	result= *(int*)ret;

	RNA_parameter_list_free(&list);

	return result;
}

/* same as invoke */
static int operator_modal(bContext *C, wmOperator *op, wmEvent *event)
{
	PointerRNA opr;
	ParameterList list;
	FunctionRNA *func;
	void *ret;
	int result;

	RNA_pointer_create(&CTX_wm_screen(C)->id, op->type->ext.srna, op, &opr);
	func= RNA_struct_find_function(&opr, "modal");

	RNA_parameter_list_create(&list, &opr, func);
	RNA_parameter_set_lookup(&list, "context", &C);
	RNA_parameter_set_lookup(&list, "event", &event);
	op->type->ext.call(C, &opr, func, &list);

	RNA_parameter_get_lookup(&list, "result", &ret);
	result= *(int*)ret;

	RNA_parameter_list_free(&list);

	return result;
}

static void operator_draw(bContext *C, wmOperator *op)
{
	PointerRNA opr;
	ParameterList list;
	FunctionRNA *func;

	RNA_pointer_create(&CTX_wm_screen(C)->id, op->type->ext.srna, op, &opr);
	func= RNA_struct_find_function(&opr, "draw");

	RNA_parameter_list_create(&list, &opr, func);
	RNA_parameter_set_lookup(&list, "context", &C);
	op->type->ext.call(C, &opr, func, &list);

	RNA_parameter_list_free(&list);
}

void operator_wrapper(wmOperatorType *ot, void *userdata);
void macro_wrapper(wmOperatorType *ot, void *userdata);

static char _operator_idname[OP_MAX_TYPENAME];
static char _operator_name[OP_MAX_TYPENAME];
static char _operator_descr[1024];
static StructRNA *rna_Operator_register(bContext *C, ReportList *reports, void *data, const char *identifier, StructValidateFunc validate, StructCallbackFunc call, StructFreeFunc free)
{
	wmOperatorType dummyot = {0};
	wmOperator dummyop= {0};
	PointerRNA dummyotr;
	int have_function[6];

	/* setup dummy operator & operator type to store static properties in */
	dummyop.type= &dummyot;
	dummyot.idname= _operator_idname; /* only assigne the pointer, string is NULL'd */
	dummyot.name= _operator_name; /* only assigne the pointer, string is NULL'd */
	dummyot.description= _operator_descr; /* only assigne the pointer, string is NULL'd */
	RNA_pointer_create(NULL, &RNA_Operator, &dummyop, &dummyotr);

	/* clear incase they are left unset */
	_operator_idname[0]= _operator_name[0]= _operator_descr[0]= '\0';

	/* validate the python class */
	if(validate(&dummyotr, data, have_function) != 0)
		return NULL;

	{	/* convert foo.bar to FOO_OT_bar
		 * allocate the description and the idname in 1 go */

		/* inconveniently long name sanity check */
		{
			char *ch= _operator_idname;
			int i;
			int dot= 0;
			for(i=0; *ch; i++) {
				if((*ch >= 'a' && *ch <= 'z') || (*ch >= '0' && *ch <= '9') || *ch == '_') {
					/* pass */
				}
				else if(*ch == '.') {
					dot++;
				}
				else {
					BKE_reportf(reports, RPT_ERROR, "registering operator class: '%s', invalid bl_idname '%s', at position %d", identifier, _operator_idname, i);
					return NULL;
				}

				ch++;
			}

			if(i > ((int)sizeof(dummyop.idname)) - 3) {
				BKE_reportf(reports, RPT_ERROR, "registering operator class: '%s', invalid bl_idname '%s', is too long, maximum length is %d.", identifier, _operator_idname, (int)sizeof(dummyop.idname) - 3);
				return NULL;
			}

			if(dot != 1) {
				BKE_reportf(reports, RPT_ERROR, "registering operator class: '%s', invalid bl_idname '%s', must contain 1 '.' character", identifier, _operator_idname);
				return NULL;
			}
		}
		/* end sanity check */

		{
			int idlen = strlen(_operator_idname) + 4;
			int namelen = strlen(_operator_name) + 1;
			int desclen = strlen(_operator_descr) + 1;
			char *ch, *ch_arr;
			ch_arr= ch= MEM_callocN(sizeof(char) * (idlen + namelen + desclen), "_operator_idname"); /* 2 terminators and 3 to convert a.b -> A_OT_b */
			WM_operator_bl_idname(ch, _operator_idname); /* convert the idname from python */
			dummyot.idname= ch;
			ch += idlen;
			strcpy(ch, _operator_name);
			dummyot.name = ch;
			ch += namelen;
			strcpy(ch, _operator_descr);
			dummyot.description = ch;
		}
	}

	/* check if we have registered this operator type before, and remove it */
	{
		wmOperatorType *ot= WM_operatortype_find(dummyot.idname, TRUE);
		if(ot && ot->ext.srna)
			rna_Operator_unregister(C, ot->ext.srna);
	}

	/* create a new menu type */
	dummyot.ext.srna= RNA_def_struct(&BLENDER_RNA, dummyot.idname, "Operator");
	RNA_def_struct_flag(dummyot.ext.srna, STRUCT_NO_IDPROPERTIES); /* operator properties are registered separately */
	dummyot.ext.data= data;
	dummyot.ext.call= call;
	dummyot.ext.free= free;

	dummyot.pyop_poll=	(have_function[0])? operator_poll: NULL;
	dummyot.exec=		(have_function[1])? operator_execute: NULL;
	dummyot.check=		(have_function[2])? operator_check: NULL;
	dummyot.invoke=		(have_function[3])? operator_invoke: NULL;
	dummyot.modal=		(have_function[4])? operator_modal: NULL;
	dummyot.ui=			(have_function[5])? operator_draw: NULL;
	WM_operatortype_append_ptr(operator_wrapper, (void *)&dummyot);

	/* update while blender is running */
	if(C)
		WM_main_add_notifier(NC_SCREEN|NA_EDITED, NULL);

	return dummyot.ext.srna;
}


static StructRNA *rna_MacroOperator_register(bContext *C, ReportList *reports, void *data, const char *identifier, StructValidateFunc validate, StructCallbackFunc call, StructFreeFunc free)
{
	wmOperatorType dummyot = {0};
	wmOperator dummyop= {0};
	PointerRNA dummyotr;
	int have_function[4];

	/* setup dummy operator & operator type to store static properties in */
	dummyop.type= &dummyot;
	dummyot.idname= _operator_idname; /* only assigne the pointer, string is NULL'd */
	dummyot.name= _operator_name; /* only assigne the pointer, string is NULL'd */
	dummyot.description= _operator_descr; /* only assigne the pointer, string is NULL'd */
	RNA_pointer_create(NULL, &RNA_Macro, &dummyop, &dummyotr);

	/* validate the python class */
	if(validate(&dummyotr, data, have_function) != 0)
		return NULL;

	{	/* convert foo.bar to FOO_OT_bar
		 * allocate the description and the idname in 1 go */
		int idlen = strlen(_operator_idname) + 4;
		int namelen = strlen(_operator_name) + 1;
		int desclen = strlen(_operator_descr) + 1;
		char *ch, *ch_arr;
		ch_arr= ch= MEM_callocN(sizeof(char) * (idlen + namelen + desclen), "_operator_idname"); /* 2 terminators and 3 to convert a.b -> A_OT_b */
		WM_operator_bl_idname(ch, _operator_idname); /* convert the idname from python */
		dummyot.idname= ch;
		ch += idlen;
		strcpy(ch, _operator_name);
		dummyot.name = ch;
		ch += namelen;
		strcpy(ch, _operator_descr);
		dummyot.description = ch;
	}

	if(strlen(identifier) >= sizeof(dummyop.idname)) {
		BKE_reportf(reports, RPT_ERROR, "registering operator class: '%s' is too long, maximum length is %d.", identifier, (int)sizeof(dummyop.idname));
		return NULL;
	}

	/* check if we have registered this operator type before, and remove it */
	{
		wmOperatorType *ot= WM_operatortype_find(dummyot.idname, TRUE);
		if(ot && ot->ext.srna)
			rna_Operator_unregister(C, ot->ext.srna);
	}

	/* create a new menu type */
	dummyot.ext.srna= RNA_def_struct(&BLENDER_RNA, dummyot.idname, "Operator");
	dummyot.ext.data= data;
	dummyot.ext.call= call;
	dummyot.ext.free= free;

	dummyot.pyop_poll=	(have_function[0])? operator_poll: NULL;
	dummyot.ui=			(have_function[3])? operator_draw: NULL;

	WM_operatortype_append_macro_ptr(macro_wrapper, (void *)&dummyot);

	/* update while blender is running */
	if(C)
		WM_main_add_notifier(NC_SCREEN|NA_EDITED, NULL);

	return dummyot.ext.srna;
}
#endif /* WITH_PYTHON */

static StructRNA* rna_Operator_refine(PointerRNA *opr)
{
	wmOperator *op= (wmOperator*)opr->data;
	return (op->type && op->type->ext.srna)? op->type->ext.srna: &RNA_Operator;
}

static StructRNA* rna_MacroOperator_refine(PointerRNA *opr)
{
	wmOperator *op= (wmOperator*)opr->data;
	return (op->type && op->type->ext.srna)? op->type->ext.srna: &RNA_Macro;
}

<<<<<<< HEAD
static wmKeyMapItem *rna_KeyMap_item_new(wmKeyMap *km, ReportList *reports, char *idname, int type, int value, int any, int shift, int ctrl, int alt, int oskey, int keymodifier)
=======
static wmKeyMapItem *rna_KeyMap_item_new(wmKeyMap *km, ReportList *reports, const char *idname, int type, int value, int any, int shift, int ctrl, int alt, int oskey, int keymodifier)
>>>>>>> 2198cfdb
{
//	wmWindowManager *wm = CTX_wm_manager(C);
	int modifier= 0;

	/* only on non-modal maps */
	if (km->flag & KEYMAP_MODAL) {
		BKE_report(reports, RPT_ERROR, "Not a non-modal keymap.");
		return NULL;
	}

	if(shift) modifier |= KM_SHIFT;
	if(ctrl) modifier |= KM_CTRL;
	if(alt) modifier |= KM_ALT;
	if(oskey) modifier |= KM_OSKEY;

	if(any) modifier = KM_ANY;

	return WM_keymap_add_item(km, idname, type, value, modifier, keymodifier);
}

<<<<<<< HEAD
static wmKeyMapItem *rna_KeyMap_item_new_modal(wmKeyMap *km, bContext *C, ReportList *reports, char* propvalue_str, int type, int value, int any, int shift, int ctrl, int alt, int oskey, int keymodifier)
=======
static wmKeyMapItem *rna_KeyMap_item_new_modal(wmKeyMap *km, bContext *C, ReportList *reports, const char *propvalue_str, int type, int value, int any, int shift, int ctrl, int alt, int oskey, int keymodifier)
>>>>>>> 2198cfdb
{
	wmWindowManager *wm = CTX_wm_manager(C);
	int modifier= 0;
	int propvalue = 0;

	/* only modal maps */
	if ((km->flag & KEYMAP_MODAL) == 0) {
		BKE_report(reports, RPT_ERROR, "Not a modal keymap.");
		return NULL;
	}

	if (!km->modal_items) {
		if(!WM_keymap_user_init(wm, km)) {
			BKE_report(reports, RPT_ERROR, "User defined keymap doesn't correspond to a system keymap.");
			return NULL;
		}
	}

	if (!km->modal_items) {
		BKE_report(reports, RPT_ERROR, "No property values defined.");
		return NULL;
	}


	if(RNA_enum_value_from_id(km->modal_items, propvalue_str, &propvalue)==0) {
		BKE_report(reports, RPT_WARNING, "Property value not in enumeration.");
	}

	if(shift) modifier |= KM_SHIFT;
	if(ctrl) modifier |= KM_CTRL;
	if(alt) modifier |= KM_ALT;
	if(oskey) modifier |= KM_OSKEY;

	if(any) modifier = KM_ANY;

	return WM_modalkeymap_add_item(km, type, value, modifier, keymodifier, propvalue);
}

<<<<<<< HEAD
static wmKeyMap *rna_keymap_new(wmKeyConfig *keyconf, char *idname, int spaceid, int regionid, int modal)
=======
static wmKeyMap *rna_keymap_new(wmKeyConfig *keyconf, const char *idname, int spaceid, int regionid, int modal)
>>>>>>> 2198cfdb
{
	if (modal == 0) {
		return WM_keymap_find(keyconf, idname, spaceid, regionid);
	} else {
		return WM_modalkeymap_add(keyconf, idname, NULL); /* items will be lazy init */
	}
}

<<<<<<< HEAD
static wmKeyMap *rna_keymap_find(wmKeyConfig *keyconf, char *idname, int spaceid, int regionid)
=======
static wmKeyMap *rna_keymap_find(wmKeyConfig *keyconf, const char *idname, int spaceid, int regionid)
>>>>>>> 2198cfdb
{
	return WM_keymap_list_find(&keyconf->keymaps, idname, spaceid, regionid);
}

<<<<<<< HEAD
static wmKeyMap *rna_keymap_find_modal(wmKeyConfig *keyconf, char *idname)
=======
static wmKeyMap *rna_keymap_find_modal(wmKeyConfig *keyconf, const char *idname)
>>>>>>> 2198cfdb
{
	wmOperatorType *ot = WM_operatortype_find(idname, 0);

	if (!ot)
		return NULL;
	else
		return ot->modalkeymap;
}

<<<<<<< HEAD
=======
/* just to work around 'const char *' warning and to ensure this is a python op */
static void rna_Operator_bl_idname_set(PointerRNA *ptr, const char *value)
{
	wmOperator *data= (wmOperator*)(ptr->data);
	char *str= (char *)data->type->idname;
	if(!str[0])	strcpy(str, value);
	else		assert(!"setting the bl_idname on a non-builtin operator");
}

static void rna_Operator_bl_label_set(PointerRNA *ptr, const char *value)
{
	wmOperator *data= (wmOperator*)(ptr->data);
	char *str= (char *)data->type->name;
	if(!str[0])	strcpy(str, value);
	else		assert(!"setting the bl_label on a non-builtin operator");
}

static void rna_Operator_bl_description_set(PointerRNA *ptr, const char *value)
{
	wmOperator *data= (wmOperator*)(ptr->data);
	char *str= (char *)data->type->description;
	if(!str[0])	strcpy(str, value);
	else		assert(!"setting the bl_description on a non-builtin operator");
}

>>>>>>> 2198cfdb
#else /* RNA_RUNTIME */

static void rna_def_operator(BlenderRNA *brna)
{
	StructRNA *srna;
	PropertyRNA *prop;

	srna= RNA_def_struct(brna, "Operator", NULL);
	RNA_def_struct_ui_text(srna, "Operator", "Storage of an operator being executed, or registered after execution");
	RNA_def_struct_sdna(srna, "wmOperator");
	RNA_def_struct_refine_func(srna, "rna_Operator_refine");
#ifdef WITH_PYTHON
	RNA_def_struct_register_funcs(srna, "rna_Operator_register", "rna_Operator_unregister");
#endif

	prop= RNA_def_property(srna, "name", PROP_STRING, PROP_NONE);
	RNA_def_property_clear_flag(prop, PROP_EDITABLE);
	RNA_def_property_string_funcs(prop, "rna_Operator_name_get", "rna_Operator_name_length", NULL);
	RNA_def_property_ui_text(prop, "Name", "");

	prop= RNA_def_property(srna, "properties", PROP_POINTER, PROP_NONE);
	RNA_def_property_flag(prop, PROP_NEVER_NULL);
	RNA_def_property_struct_type(prop, "OperatorProperties");
	RNA_def_property_ui_text(prop, "Properties", "");
	RNA_def_property_pointer_funcs(prop, "rna_Operator_properties_get", NULL, NULL, NULL);
	
	prop= RNA_def_property(srna, "has_reports", PROP_BOOLEAN, PROP_NONE);
	RNA_def_property_clear_flag(prop, PROP_EDITABLE); /* this is 'virtual' property */
	RNA_def_property_boolean_funcs(prop, "rna_Operator_has_reports_get", NULL);
	RNA_def_property_ui_text(prop, "Has Reports", "Operator has a set of reports (warnings and errors) from last execution");
	
	prop= RNA_def_property(srna, "layout", PROP_POINTER, PROP_NONE);
	RNA_def_property_struct_type(prop, "UILayout");

	/* Registration */
	prop= RNA_def_property(srna, "bl_idname", PROP_STRING, PROP_NONE);
	RNA_def_property_string_sdna(prop, NULL, "type->idname");
	RNA_def_property_string_maxlength(prop, OP_MAX_TYPENAME-3); /* else it uses the pointer size!. -3 because '.' -> '_OT_' */
	RNA_def_property_string_funcs(prop, NULL, NULL, "rna_Operator_bl_idname_set");
	// RNA_def_property_clear_flag(prop, PROP_EDITABLE);
	RNA_def_property_flag(prop, PROP_REGISTER|PROP_NEVER_CLAMP);
	RNA_def_struct_name_property(srna, prop);

	prop= RNA_def_property(srna, "bl_label", PROP_STRING, PROP_NONE);
	RNA_def_property_string_sdna(prop, NULL, "type->name");
	RNA_def_property_string_maxlength(prop, 1024); /* else it uses the pointer size! */
	RNA_def_property_string_funcs(prop, NULL, NULL, "rna_Operator_bl_label_set");
	// RNA_def_property_clear_flag(prop, PROP_EDITABLE);
	RNA_def_property_flag(prop, PROP_REGISTER);

	prop= RNA_def_property(srna, "bl_description", PROP_STRING, PROP_NONE);
	RNA_def_property_string_sdna(prop, NULL, "type->description");
	RNA_def_property_string_maxlength(prop, 1024); /* else it uses the pointer size! */
	RNA_def_property_string_funcs(prop, NULL, NULL, "rna_Operator_bl_description_set");
	// RNA_def_property_clear_flag(prop, PROP_EDITABLE);
	RNA_def_property_flag(prop, PROP_REGISTER_OPTIONAL);

	prop= RNA_def_property(srna, "bl_options", PROP_ENUM, PROP_NONE);
	RNA_def_property_enum_sdna(prop, NULL, "type->flag");
	RNA_def_property_enum_items(prop, operator_flag_items);
	RNA_def_property_flag(prop, PROP_REGISTER_OPTIONAL|PROP_ENUM_FLAG);
	RNA_def_property_ui_text(prop, "Options",  "Options for this operator type");

	RNA_api_operator(srna);

	srna= RNA_def_struct(brna, "OperatorProperties", NULL);
	RNA_def_struct_ui_text(srna, "Operator Properties", "Input properties of an Operator");
	RNA_def_struct_refine_func(srna, "rna_OperatorProperties_refine");
	RNA_def_struct_idprops_func(srna, "rna_OperatorProperties_idprops");
}

static void rna_def_macro_operator(BlenderRNA *brna)
{
	StructRNA *srna;
	PropertyRNA *prop;

	srna= RNA_def_struct(brna, "Macro", NULL);
	RNA_def_struct_ui_text(srna, "Macro Operator", "Storage of a macro operator being executed, or registered after execution");
	RNA_def_struct_sdna(srna, "wmOperator");
	RNA_def_struct_refine_func(srna, "rna_MacroOperator_refine");
#ifdef WITH_PYTHON
	RNA_def_struct_register_funcs(srna, "rna_MacroOperator_register", "rna_Operator_unregister");
#endif
    
	prop= RNA_def_property(srna, "name", PROP_STRING, PROP_NONE);
	RNA_def_property_clear_flag(prop, PROP_EDITABLE);
	RNA_def_property_string_funcs(prop, "rna_Operator_name_get", "rna_Operator_name_length", NULL);
	RNA_def_property_ui_text(prop, "Name", "");

	prop= RNA_def_property(srna, "properties", PROP_POINTER, PROP_NONE);
	RNA_def_property_flag(prop, PROP_NEVER_NULL);
	RNA_def_property_struct_type(prop, "OperatorProperties");
	RNA_def_property_ui_text(prop, "Properties", "");
	RNA_def_property_pointer_funcs(prop, "rna_Operator_properties_get", NULL, NULL, NULL);

	/* Registration */
	prop= RNA_def_property(srna, "bl_idname", PROP_STRING, PROP_NONE);
	RNA_def_property_string_sdna(prop, NULL, "type->idname");
	RNA_def_property_string_maxlength(prop, OP_MAX_TYPENAME); /* else it uses the pointer size! */
	RNA_def_property_string_funcs(prop, NULL, NULL, "rna_Operator_bl_idname_set");
	// RNA_def_property_clear_flag(prop, PROP_EDITABLE);
	RNA_def_property_flag(prop, PROP_REGISTER|PROP_NEVER_CLAMP);
	RNA_def_struct_name_property(srna, prop);

	prop= RNA_def_property(srna, "bl_label", PROP_STRING, PROP_NONE);
	RNA_def_property_string_sdna(prop, NULL, "type->name");
	RNA_def_property_string_maxlength(prop, 1024); /* else it uses the pointer size! */
	RNA_def_property_string_funcs(prop, NULL, NULL, "rna_Operator_bl_label_set");
	// RNA_def_property_clear_flag(prop, PROP_EDITABLE);
	RNA_def_property_flag(prop, PROP_REGISTER);

	prop= RNA_def_property(srna, "bl_description", PROP_STRING, PROP_NONE);
	RNA_def_property_string_sdna(prop, NULL, "type->description");
	RNA_def_property_string_maxlength(prop, 1024); /* else it uses the pointer size! */
	RNA_def_property_string_funcs(prop, NULL, NULL, "rna_Operator_bl_description_set");
	// RNA_def_property_clear_flag(prop, PROP_EDITABLE);
	RNA_def_property_flag(prop, PROP_REGISTER_OPTIONAL);

	prop= RNA_def_property(srna, "bl_options", PROP_ENUM, PROP_NONE);
	RNA_def_property_enum_sdna(prop, NULL, "type->flag");
	RNA_def_property_enum_items(prop, operator_flag_items);
	RNA_def_property_flag(prop, PROP_REGISTER_OPTIONAL|PROP_ENUM_FLAG);
	RNA_def_property_ui_text(prop, "Options",  "Options for this operator type");

	RNA_api_macro(srna);
}

static void rna_def_operator_type_macro(BlenderRNA *brna)
{
	StructRNA *srna;
	PropertyRNA *prop;

	srna= RNA_def_struct(brna, "OperatorTypeMacro", NULL);
	RNA_def_struct_ui_text(srna, "OperatorTypeMacro", "Storage of a sub operator in a macro after it has been added");
	RNA_def_struct_sdna(srna, "wmOperatorTypeMacro");

//	prop= RNA_def_property(srna, "name", PROP_STRING, PROP_NONE);
//	RNA_def_property_clear_flag(prop, PROP_EDITABLE);
//	RNA_def_property_string_sdna(prop, NULL, "idname");
//	RNA_def_property_ui_text(prop, "Name", "Name of the sub operator");
//	RNA_def_struct_name_property(srna, prop);

	prop= RNA_def_property(srna, "properties", PROP_POINTER, PROP_NONE);
	RNA_def_property_flag(prop, PROP_NEVER_NULL);
	RNA_def_property_struct_type(prop, "OperatorProperties");
	RNA_def_property_ui_text(prop, "Properties", "");
	RNA_def_property_pointer_funcs(prop, "rna_OperatorTypeMacro_properties_get", NULL, NULL, NULL);
}

static void rna_def_operator_utils(BlenderRNA *brna)
{
	StructRNA *srna;
	PropertyRNA *prop;

	srna= RNA_def_struct(brna, "OperatorMousePath", "PropertyGroup");
	RNA_def_struct_ui_text(srna, "Operator Mouse Path", "Mouse path values for operators that record such paths");

	prop= RNA_def_property(srna, "loc", PROP_FLOAT, PROP_XYZ);
	RNA_def_property_flag(prop, PROP_IDPROPERTY);
	RNA_def_property_array(prop, 2);
	RNA_def_property_ui_text(prop, "Location", "Mouse location");

	prop= RNA_def_property(srna, "time", PROP_FLOAT, PROP_NONE);
	RNA_def_property_flag(prop, PROP_IDPROPERTY);
	RNA_def_property_ui_text(prop, "Time", "Time of mouse location");
}

static void rna_def_operator_filelist_element(BlenderRNA *brna)
{
	StructRNA *srna;
	PropertyRNA *prop;

	srna= RNA_def_struct(brna, "OperatorFileListElement", "PropertyGroup");
	RNA_def_struct_ui_text(srna, "Operator File List Element", "");
	
	
	prop= RNA_def_property(srna, "name", PROP_STRING, PROP_NONE);
	RNA_def_property_flag(prop, PROP_IDPROPERTY);
	RNA_def_property_ui_text(prop, "Name", "the name of a file or directory within a file list");
}
	
static void rna_def_event(BlenderRNA *brna)
{
	StructRNA *srna;
	PropertyRNA *prop;
	
	srna= RNA_def_struct(brna, "Event", NULL);
	RNA_def_struct_ui_text(srna, "Event", "Window Manager Event");
	RNA_def_struct_sdna(srna, "wmEvent");

	RNA_define_verify_sdna(0); // not in sdna

	/* strings */
	prop= RNA_def_property(srna, "ascii", PROP_STRING, PROP_NONE);
	RNA_def_property_clear_flag(prop, PROP_EDITABLE);
	RNA_def_property_string_funcs(prop, "rna_Event_ascii_get", "rna_Event_ascii_length", NULL);
	RNA_def_property_ui_text(prop, "ASCII", "Single ASCII character for this event");


	/* enums */
	prop= RNA_def_property(srna, "value", PROP_ENUM, PROP_NONE);
	RNA_def_property_enum_sdna(prop, NULL, "val");
	RNA_def_property_enum_items(prop, event_value_items);
	RNA_def_property_clear_flag(prop, PROP_EDITABLE);
	RNA_def_property_ui_text(prop, "Value",  "The type of event, only applies to some");
	
	prop= RNA_def_property(srna, "type", PROP_ENUM, PROP_NONE);
	RNA_def_property_enum_sdna(prop, NULL, "type");
	RNA_def_property_enum_items(prop, event_type_items);
	RNA_def_property_clear_flag(prop, PROP_EDITABLE);
	RNA_def_property_ui_text(prop, "Type",  "");


	/* mouse */
	prop= RNA_def_property(srna, "mouse_x", PROP_INT, PROP_NONE);
	RNA_def_property_int_sdna(prop, NULL, "x");
	RNA_def_property_clear_flag(prop, PROP_EDITABLE);
	RNA_def_property_ui_text(prop, "Mouse X Position", "The window relative vertical location of the mouse");
	
	prop= RNA_def_property(srna, "mouse_y", PROP_INT, PROP_NONE);
	RNA_def_property_int_sdna(prop, NULL, "y");
	RNA_def_property_clear_flag(prop, PROP_EDITABLE);
	RNA_def_property_ui_text(prop, "Mouse Y Position", "The window relative horizontal location of the mouse");

	prop= RNA_def_property(srna, "mouse_region_x", PROP_INT, PROP_NONE);
	RNA_def_property_int_sdna(prop, NULL, "mval[0]");
	RNA_def_property_clear_flag(prop, PROP_EDITABLE);
	RNA_def_property_ui_text(prop, "Mouse X Position", "The region relative vertical location of the mouse");

	prop= RNA_def_property(srna, "mouse_region_y", PROP_INT, PROP_NONE);
	RNA_def_property_int_sdna(prop, NULL, "mval[1]");
	RNA_def_property_clear_flag(prop, PROP_EDITABLE);
	RNA_def_property_ui_text(prop, "Mouse Y Position", "The region relative horizontal location of the mouse");
	
	prop= RNA_def_property(srna, "mouse_prev_x", PROP_INT, PROP_NONE);
	RNA_def_property_int_sdna(prop, NULL, "prevx");
	RNA_def_property_clear_flag(prop, PROP_EDITABLE);
	RNA_def_property_ui_text(prop, "Mouse Previous X Position", "The window relative vertical location of the mouse");
	
	prop= RNA_def_property(srna, "mouse_prev_y", PROP_INT, PROP_NONE);
	RNA_def_property_int_sdna(prop, NULL, "prevy");
	RNA_def_property_clear_flag(prop, PROP_EDITABLE);
	RNA_def_property_ui_text(prop, "Mouse Previous Y Position", "The window relative horizontal location of the mouse");	


	/* modifiers */
	prop= RNA_def_property(srna, "shift", PROP_BOOLEAN, PROP_NONE);
	RNA_def_property_boolean_sdna(prop, NULL, "shift", 1);
	RNA_def_property_clear_flag(prop, PROP_EDITABLE);
	RNA_def_property_ui_text(prop, "Shift", "True when the Shift key is held");
	
	prop= RNA_def_property(srna, "ctrl", PROP_BOOLEAN, PROP_NONE);
	RNA_def_property_boolean_sdna(prop, NULL, "ctrl", 1);
	RNA_def_property_clear_flag(prop, PROP_EDITABLE);
	RNA_def_property_ui_text(prop, "Ctrl", "True when the Ctrl key is held");
	
	prop= RNA_def_property(srna, "alt", PROP_BOOLEAN, PROP_NONE);
	RNA_def_property_boolean_sdna(prop, NULL, "alt", 1);
	RNA_def_property_clear_flag(prop, PROP_EDITABLE);
	RNA_def_property_ui_text(prop, "Alt", "True when the Alt/Option key is held");
	
	prop= RNA_def_property(srna, "oskey", PROP_BOOLEAN, PROP_NONE);
	RNA_def_property_boolean_sdna(prop, NULL, "oskey", 1);
	RNA_def_property_clear_flag(prop, PROP_EDITABLE);
	RNA_def_property_ui_text(prop, "OS Key", "True when the Cmd key is held");

	RNA_define_verify_sdna(1); // not in sdna
}

static void rna_def_window(BlenderRNA *brna)
{
	StructRNA *srna;
	PropertyRNA *prop;

	srna= RNA_def_struct(brna, "Window", NULL);
	RNA_def_struct_ui_text(srna, "Window", "Open window");
	RNA_def_struct_sdna(srna, "wmWindow");

	prop= RNA_def_property(srna, "screen", PROP_POINTER, PROP_NONE);
	RNA_def_property_flag(prop, PROP_NEVER_NULL);
	RNA_def_property_struct_type(prop, "Screen");
	RNA_def_property_ui_text(prop, "Screen", "Active screen showing in the window");
	RNA_def_property_flag(prop, PROP_EDITABLE);
	RNA_def_property_pointer_funcs(prop, NULL, "rna_Window_screen_set", NULL, NULL);
	RNA_def_property_flag(prop, PROP_CONTEXT_UPDATE);
	RNA_def_property_update(prop, 0, "rna_Window_screen_update");
}

/* curve.splines */
static void rna_def_wm_keyconfigs(BlenderRNA *brna, PropertyRNA *cprop)
{
	StructRNA *srna;
	PropertyRNA *prop;

	FunctionRNA *func;
	PropertyRNA *parm;

	RNA_def_property_srna(cprop, "KeyConfigurations");
	srna= RNA_def_struct(brna, "KeyConfigurations", NULL);
	RNA_def_struct_sdna(srna, "wmWindowManager");
	RNA_def_struct_ui_text(srna, "KeyConfigs", "Collection of KeyConfigs");

	prop= RNA_def_property(srna, "active", PROP_POINTER, PROP_NONE);
	RNA_def_property_struct_type(prop, "KeyConfig");
	RNA_def_property_pointer_funcs(prop, "rna_WindowManager_active_keyconfig_get", "rna_WindowManager_active_keyconfig_set", NULL, NULL);
	RNA_def_property_flag(prop, PROP_EDITABLE);
	RNA_def_property_ui_text(prop, "Active KeyConfig", "Active wm KeyConfig");
	
	prop= RNA_def_property(srna, "default", PROP_POINTER, PROP_NEVER_NULL);
	RNA_def_property_pointer_sdna(prop, NULL, "defaultconf");
	RNA_def_property_struct_type(prop, "KeyConfig");
	RNA_def_property_ui_text(prop, "Default Key Configuration", "");
	
	/* funcs */
	func= RNA_def_function(srna, "new", "WM_keyconfig_new_user"); // add_keyconfig
	parm= RNA_def_string(func, "name", "", 0, "Name", "");
	RNA_def_property_flag(parm, PROP_REQUIRED);
	parm= RNA_def_pointer(func, "keyconfig", "KeyConfig", "Key Configuration", "Added key configuration.");
	RNA_def_function_return(func, parm);

	func= RNA_def_function(srna, "remove", "WM_keyconfig_remove"); // remove_keyconfig
	parm= RNA_def_pointer(func, "keyconfig", "KeyConfig", "Key Configuration", "Removed key configuration.");
	RNA_def_property_flag(parm, PROP_REQUIRED);
}

static void rna_def_windowmanager(BlenderRNA *brna)
{
	StructRNA *srna;
	PropertyRNA *prop;

	srna= RNA_def_struct(brna, "WindowManager", "ID");
	RNA_def_struct_ui_text(srna, "Window Manager", "Window manager datablock defining open windows and other user interface data");
	RNA_def_struct_clear_flag(srna, STRUCT_ID_REFCOUNT);
	RNA_def_struct_sdna(srna, "wmWindowManager");

	prop= RNA_def_property(srna, "operators", PROP_COLLECTION, PROP_NONE);
	RNA_def_property_struct_type(prop, "Operator");
	RNA_def_property_ui_text(prop, "Operators", "Operator registry");

	prop= RNA_def_property(srna, "windows", PROP_COLLECTION, PROP_NONE);
	RNA_def_property_struct_type(prop, "Window");
	RNA_def_property_ui_text(prop, "Windows", "Open windows");

	prop= RNA_def_property(srna, "keyconfigs", PROP_COLLECTION, PROP_NONE);
	RNA_def_property_struct_type(prop, "KeyConfig");
	RNA_def_property_ui_text(prop, "Key Configurations", "Registered key configurations");
	rna_def_wm_keyconfigs(brna, prop);

	prop= RNA_def_property(srna, "clipboard", PROP_STRING, PROP_NONE);
	RNA_def_property_string_funcs(prop, "rna_wmClipboard_get", "rna_wmClipboard_length", "rna_wmClipboard_set");
	RNA_def_property_ui_text(prop, "Text Clipboard", "");

	RNA_api_wm(srna);
}

/* keyconfig.items */
static void rna_def_keymap_items(BlenderRNA *brna, PropertyRNA *cprop)
{
	StructRNA *srna;
//	PropertyRNA *prop;

	FunctionRNA *func;
	PropertyRNA *parm;
	
	RNA_def_property_srna(cprop, "KeyMapItems");
	srna= RNA_def_struct(brna, "KeyMapItems", NULL);
	RNA_def_struct_sdna(srna, "wmKeyMap");
	RNA_def_struct_ui_text(srna, "KeyMap Items", "Collection of keymap items");

	func= RNA_def_function(srna, "new", "rna_KeyMap_item_new");
	RNA_def_function_flag(func, FUNC_USE_REPORTS);
	parm= RNA_def_string(func, "idname", "", 0, "Operator Identifier", "");
	RNA_def_property_flag(parm, PROP_REQUIRED);
	parm= RNA_def_enum(func, "type", event_type_items, 0, "Type", "");
	RNA_def_property_flag(parm, PROP_REQUIRED);
	parm= RNA_def_enum(func, "value", event_value_items, 0, "Value", "");
	RNA_def_property_flag(parm, PROP_REQUIRED);
	RNA_def_boolean(func, "any", 0, "Any", "");
	RNA_def_boolean(func, "shift", 0, "Shift", "");
	RNA_def_boolean(func, "ctrl", 0, "Ctrl", "");
	RNA_def_boolean(func, "alt", 0, "Alt", "");
	RNA_def_boolean(func, "oskey", 0, "OS Key", "");
	RNA_def_enum(func, "key_modifier", event_type_items, 0, "Key Modifier", "");
	parm= RNA_def_pointer(func, "item", "KeyMapItem", "Item", "Added key map item.");
	RNA_def_function_return(func, parm);

	func= RNA_def_function(srna, "new_modal", "rna_KeyMap_item_new_modal");
	RNA_def_function_flag(func, FUNC_USE_CONTEXT|FUNC_USE_REPORTS);
	parm= RNA_def_string(func, "propvalue", "", 0, "Property Value", "");
	RNA_def_property_flag(parm, PROP_REQUIRED);
	parm= RNA_def_enum(func, "type", event_type_items, 0, "Type", "");
	RNA_def_property_flag(parm, PROP_REQUIRED);
	parm= RNA_def_enum(func, "value", event_value_items, 0, "Value", "");
	RNA_def_property_flag(parm, PROP_REQUIRED);
	RNA_def_boolean(func, "any", 0, "Any", "");
	RNA_def_boolean(func, "shift", 0, "Shift", "");
	RNA_def_boolean(func, "ctrl", 0, "Ctrl", "");
	RNA_def_boolean(func, "alt", 0, "Alt", "");
	RNA_def_boolean(func, "oskey", 0, "OS Key", "");
	RNA_def_enum(func, "key_modifier", event_type_items, 0, "Key Modifier", "");
	parm= RNA_def_pointer(func, "item", "KeyMapItem", "Item", "Added key map item.");
	RNA_def_function_return(func, parm);
	
	func= RNA_def_function(srna, "remove", "WM_keymap_remove_item");
	parm= RNA_def_pointer(func, "item", "KeyMapItem", "Item", "");
	RNA_def_property_flag(parm, PROP_REQUIRED);

	func= RNA_def_function(srna, "from_id", "WM_keymap_item_find_id");
	parm= RNA_def_property(func, "id", PROP_INT, PROP_NONE);
	RNA_def_property_flag(parm, PROP_REQUIRED);
	RNA_def_property_ui_text(parm, "id", "ID of the item");
	parm= RNA_def_pointer(func, "item", "KeyMapItem", "Item", "");
	RNA_def_function_return(func, parm);
	
}

static void rna_def_wm_keymaps(BlenderRNA *brna, PropertyRNA *cprop)
{
	StructRNA *srna;
	//PropertyRNA *prop;

	FunctionRNA *func;
	PropertyRNA *parm;


	RNA_def_property_srna(cprop, "KeyMaps");
	srna= RNA_def_struct(brna, "KeyMaps", NULL);
	RNA_def_struct_sdna(srna, "wmKeyConfig");
	RNA_def_struct_ui_text(srna, "Key Maps", "Collection of keymaps");

	func= RNA_def_function(srna, "new", "rna_keymap_new"); // add_keymap
	parm= RNA_def_string(func, "name", "", 0, "Name", "");
	RNA_def_property_flag(parm, PROP_REQUIRED);
	RNA_def_enum(func, "space_type", space_type_items, SPACE_EMPTY, "Space Type", "");
	RNA_def_enum(func, "region_type", region_type_items, RGN_TYPE_WINDOW, "Region Type", "");
	RNA_def_boolean(func, "modal", 0, "Modal", "");
	parm= RNA_def_pointer(func, "keymap", "KeyMap", "Key Map", "Added key map.");
	RNA_def_function_return(func, parm);

	func= RNA_def_function(srna, "find", "rna_keymap_find"); // find_keymap
	parm= RNA_def_string(func, "name", "", 0, "Name", "");
	RNA_def_property_flag(parm, PROP_REQUIRED);
	RNA_def_enum(func, "space_type", space_type_items, SPACE_EMPTY, "Space Type", "");
	RNA_def_enum(func, "region_type", region_type_items, RGN_TYPE_WINDOW, "Region Type", "");
	parm= RNA_def_pointer(func, "keymap", "KeyMap", "Key Map", "Corresponding key map.");
	RNA_def_function_return(func, parm);

	func= RNA_def_function(srna, "find_modal", "rna_keymap_find_modal"); // find_keymap_modal
	parm= RNA_def_string(func, "name", "", 0, "Operator Name", "");
	RNA_def_property_flag(parm, PROP_REQUIRED);
	parm= RNA_def_pointer(func, "keymap", "KeyMap", "Key Map", "Corresponding key map.");
	RNA_def_function_return(func, parm);
	
}

static void rna_def_keyconfig(BlenderRNA *brna)
{
	StructRNA *srna;
	// FunctionRNA *func;
	// PropertyRNA *parm;
	PropertyRNA *prop;

	static EnumPropertyItem map_type_items[] = {
		{KMI_TYPE_KEYBOARD, "KEYBOARD", 0, "Keyboard", ""},
		{KMI_TYPE_TWEAK, "TWEAK", 0, "Tweak", ""},
		{KMI_TYPE_MOUSE, "MOUSE", 0, "Mouse", ""},
		{KMI_TYPE_TEXTINPUT, "TEXTINPUT", 0, "Text Input", ""},
		{KMI_TYPE_TIMER, "TIMER", 0, "Timer", ""},
		{0, NULL, 0, NULL, NULL}};

	/* KeyConfig */
	srna= RNA_def_struct(brna, "KeyConfig", NULL);
	RNA_def_struct_sdna(srna, "wmKeyConfig");
	RNA_def_struct_ui_text(srna, "Key Configuration", "Input configuration, including keymaps");

	prop= RNA_def_property(srna, "name", PROP_STRING, PROP_NONE);
	RNA_def_property_string_sdna(prop, NULL, "idname");
	RNA_def_property_ui_text(prop, "Name", "Name of the key configuration");
	RNA_def_struct_name_property(srna, prop);

	prop= RNA_def_property(srna, "keymaps", PROP_COLLECTION, PROP_NONE);
	RNA_def_property_struct_type(prop, "KeyMap");
	RNA_def_property_ui_text(prop, "Key Maps", "Key maps configured as part of this configuration");
	rna_def_wm_keymaps(brna, prop);

	prop= RNA_def_property(srna, "is_user_defined", PROP_BOOLEAN, PROP_NONE);
	RNA_def_property_boolean_sdna(prop, NULL, "flag", KEYCONF_USER);
	RNA_def_property_clear_flag(prop, PROP_EDITABLE);
	RNA_def_property_ui_text(prop, "User Defined", "Indicates that a keyconfig was defined by the user");

	RNA_api_keyconfig(srna);

	/* KeyMap */
	srna= RNA_def_struct(brna, "KeyMap", NULL);
	RNA_def_struct_sdna(srna, "wmKeyMap");
	RNA_def_struct_ui_text(srna, "Key Map", "Input configuration, including keymaps");

	prop= RNA_def_property(srna, "name", PROP_STRING, PROP_NONE);
	RNA_def_property_string_sdna(prop, NULL, "idname");
	RNA_def_property_clear_flag(prop, PROP_EDITABLE);
	RNA_def_property_ui_text(prop, "Name", "Name of the key map");
	RNA_def_struct_name_property(srna, prop);

	prop= RNA_def_property(srna, "space_type", PROP_ENUM, PROP_NONE);
	RNA_def_property_enum_sdna(prop, NULL, "spaceid");
	RNA_def_property_clear_flag(prop, PROP_EDITABLE);
	RNA_def_property_enum_items(prop, space_type_items);
	RNA_def_property_ui_text(prop, "Space Type", "Optional space type keymap is associated with");

	prop= RNA_def_property(srna, "region_type", PROP_ENUM, PROP_NONE);
	RNA_def_property_enum_sdna(prop, NULL, "regionid");
	RNA_def_property_clear_flag(prop, PROP_EDITABLE);
	RNA_def_property_enum_items(prop, region_type_items);
	RNA_def_property_ui_text(prop, "Region Type", "Optional region type keymap is associated with");

	prop= RNA_def_property(srna, "items", PROP_COLLECTION, PROP_NONE);
	RNA_def_property_struct_type(prop, "KeyMapItem");
	RNA_def_property_ui_text(prop, "Items", "Items in the keymap, linking an operator to an input event");
	rna_def_keymap_items(brna, prop);

	prop= RNA_def_property(srna, "is_user_defined", PROP_BOOLEAN, PROP_NEVER_NULL);
	RNA_def_property_boolean_sdna(prop, NULL, "flag", KEYMAP_USER);
	RNA_def_property_ui_text(prop, "User Defined", "Keymap is defined by the user");

	prop= RNA_def_property(srna, "is_modal", PROP_BOOLEAN, PROP_NONE);
	RNA_def_property_boolean_sdna(prop, NULL, "flag", KEYMAP_MODAL);
	RNA_def_property_clear_flag(prop, PROP_EDITABLE);
	RNA_def_property_ui_text(prop, "Modal Keymap", "Indicates that a keymap is used for translate modal events for an operator");

	prop= RNA_def_property(srna, "show_expanded_items", PROP_BOOLEAN, PROP_NONE);
	RNA_def_property_boolean_sdna(prop, NULL, "flag", KEYMAP_EXPANDED);
	RNA_def_property_ui_text(prop, "Items Expanded", "Expanded in the user interface");
	RNA_def_property_ui_icon(prop, ICON_TRIA_RIGHT, 1);
	
	prop= RNA_def_property(srna, "show_expanded_children", PROP_BOOLEAN, PROP_NONE);
	RNA_def_property_boolean_sdna(prop, NULL, "flag", KEYMAP_CHILDREN_EXPANDED);
	RNA_def_property_ui_text(prop, "Children Expanded", "Children expanded in the user interface");
	RNA_def_property_ui_icon(prop, ICON_TRIA_RIGHT, 1);


	RNA_api_keymap(srna);

	/* KeyMapItem */
	srna= RNA_def_struct(brna, "KeyMapItem", NULL);
	RNA_def_struct_sdna(srna, "wmKeyMapItem");
	RNA_def_struct_ui_text(srna, "Key Map Item", "Item in a Key Map");

	prop= RNA_def_property(srna, "idname", PROP_STRING, PROP_NONE);
	RNA_def_property_string_sdna(prop, NULL, "idname");
	RNA_def_property_ui_text(prop, "Identifier", "Identifier of operator to call on input event");
	RNA_def_property_string_funcs(prop, "rna_wmKeyMapItem_idname_get", "rna_wmKeyMapItem_idname_length", "rna_wmKeyMapItem_idname_set");
	RNA_def_struct_name_property(srna, prop);
	
	prop= RNA_def_property(srna, "name", PROP_STRING, PROP_NONE);
	RNA_def_property_clear_flag(prop, PROP_EDITABLE);
	RNA_def_property_ui_text(prop, "Name", "Name of operator to call on input event");
	RNA_def_property_string_funcs(prop, "rna_wmKeyMapItem_name_get", "rna_wmKeyMapItem_name_length", NULL);
	
	prop= RNA_def_property(srna, "properties", PROP_POINTER, PROP_NONE);
	RNA_def_property_struct_type(prop, "OperatorProperties");
	RNA_def_property_pointer_funcs(prop, "rna_KeyMapItem_properties_get", NULL, NULL, NULL);
	RNA_def_property_ui_text(prop, "Properties", "Properties to set when the operator is called");

	prop= RNA_def_property(srna, "map_type", PROP_ENUM, PROP_NONE);
	RNA_def_property_enum_sdna(prop, NULL, "maptype");
	RNA_def_property_enum_items(prop, map_type_items);
	RNA_def_property_enum_funcs(prop, "rna_wmKeyMapItem_map_type_get", "rna_wmKeyMapItem_map_type_set", NULL);
	RNA_def_property_ui_text(prop, "Map Type", "Type of event mapping");

	prop= RNA_def_property(srna, "type", PROP_ENUM, PROP_NONE);
	RNA_def_property_enum_sdna(prop, NULL, "type");
	RNA_def_property_enum_items(prop, event_type_items);
	RNA_def_property_enum_funcs(prop, NULL, NULL, "rna_KeyMapItem_type_itemf");
	RNA_def_property_ui_text(prop, "Type", "Type of event");

	prop= RNA_def_property(srna, "value", PROP_ENUM, PROP_NONE);
	RNA_def_property_enum_sdna(prop, NULL, "val");
	RNA_def_property_enum_items(prop, event_value_items);
	RNA_def_property_enum_funcs(prop, NULL, NULL, "rna_KeyMapItem_value_itemf");
	RNA_def_property_ui_text(prop, "Value", "");

	prop= RNA_def_property(srna, "id", PROP_INT, PROP_NONE);
	RNA_def_property_int_sdna(prop, NULL, "id");
	RNA_def_property_clear_flag(prop, PROP_EDITABLE);
	RNA_def_property_ui_text(prop, "id", "ID of the item");

	prop= RNA_def_property(srna, "any", PROP_BOOLEAN, PROP_NONE);
	RNA_def_property_boolean_funcs(prop, "rna_KeyMapItem_any_getf", "rna_KeyMapItem_any_setf");
	RNA_def_property_ui_text(prop, "Any", "Any modifier keys pressed");

	prop= RNA_def_property(srna, "shift", PROP_BOOLEAN, PROP_NONE);
	RNA_def_property_boolean_sdna(prop, NULL, "shift", 0);
//	RNA_def_property_enum_sdna(prop, NULL, "shift");
//	RNA_def_property_enum_items(prop, keymap_modifiers_items);
	RNA_def_property_ui_text(prop, "Shift", "Shift key pressed");

	prop= RNA_def_property(srna, "ctrl", PROP_BOOLEAN, PROP_NONE);
	RNA_def_property_boolean_sdna(prop, NULL, "ctrl", 0);
//	RNA_def_property_enum_sdna(prop, NULL, "ctrl");
//	RNA_def_property_enum_items(prop, keymap_modifiers_items);
	RNA_def_property_ui_text(prop, "Ctrl", "Control key pressed");

	prop= RNA_def_property(srna, "alt", PROP_BOOLEAN, PROP_NONE);
	RNA_def_property_boolean_sdna(prop, NULL, "alt", 0);
//	RNA_def_property_enum_sdna(prop, NULL, "alt");
//	RNA_def_property_enum_items(prop, keymap_modifiers_items);
	RNA_def_property_ui_text(prop, "Alt", "Alt key pressed");

	prop= RNA_def_property(srna, "oskey", PROP_BOOLEAN, PROP_NONE);
	RNA_def_property_boolean_sdna(prop, NULL, "oskey", 0);
//	RNA_def_property_enum_sdna(prop, NULL, "oskey");
//	RNA_def_property_enum_items(prop, keymap_modifiers_items);
	RNA_def_property_ui_text(prop, "OS Key", "Operating system key pressed");

	prop= RNA_def_property(srna, "key_modifier", PROP_ENUM, PROP_NONE);
	RNA_def_property_enum_sdna(prop, NULL, "keymodifier");
	RNA_def_property_enum_items(prop, event_type_items);
	RNA_def_property_ui_text(prop, "Key Modifier", "Regular key pressed as a modifier");

	prop= RNA_def_property(srna, "show_expanded", PROP_BOOLEAN, PROP_NONE);
	RNA_def_property_boolean_sdna(prop, NULL, "flag", KMI_EXPANDED);
	RNA_def_property_ui_text(prop, "Expanded", "Show key map event and property details in the user interface");
	RNA_def_property_ui_icon(prop, ICON_TRIA_RIGHT, 1);

	prop= RNA_def_property(srna, "propvalue", PROP_ENUM, PROP_NONE);
	RNA_def_property_enum_sdna(prop, NULL, "propvalue");
	RNA_def_property_enum_items(prop, keymap_propvalue_items);
	RNA_def_property_enum_funcs(prop, NULL, NULL, "rna_KeyMapItem_propvalue_itemf");
	RNA_def_property_ui_text(prop, "Property Value", "The value this event translates to in a modal keymap");

	prop= RNA_def_property(srna, "active", PROP_BOOLEAN, PROP_NONE);
	RNA_def_property_boolean_negative_sdna(prop, NULL, "flag", KMI_INACTIVE);
	RNA_def_property_ui_text(prop, "Active", "Activate or deactivate item");
	RNA_def_property_ui_icon(prop, ICON_CHECKBOX_DEHLT, 1);

	prop= RNA_def_property(srna, "is_user_defined", PROP_BOOLEAN, PROP_NONE);
	RNA_def_property_clear_flag(prop, PROP_EDITABLE);
	RNA_def_property_ui_text(prop, "User Defined", "Is this keymap item user defined (doesn't just override a builtin item)");
	RNA_def_property_boolean_funcs(prop, "rna_KeyMapItem_userdefined_get", NULL);

	RNA_api_keymapitem(srna);
}

void RNA_def_wm(BlenderRNA *brna)
{
	rna_def_operator(brna);
	rna_def_operator_utils(brna);
	rna_def_operator_filelist_element(brna);
	rna_def_macro_operator(brna);
	rna_def_operator_type_macro(brna);
	rna_def_event(brna);
	rna_def_window(brna);
	rna_def_windowmanager(brna);
	rna_def_keyconfig(brna);
}

#endif /* RNA_RUNTIME */
<|MERGE_RESOLUTION|>--- conflicted
+++ resolved
@@ -620,25 +620,17 @@
 		return 0;
 }
 
-<<<<<<< HEAD
-=======
 static int rna_KeyMapItem_userdefined_get(PointerRNA *ptr)
 {
 	wmKeyMapItem *kmi= ptr->data;
 	return kmi->id < 0;
 }
 
->>>>>>> 2198cfdb
 static void rna_wmClipboard_get(PointerRNA *ptr, char *value)
 {
 	char *pbuf;
 
 	pbuf= WM_clipboard_text_get(FALSE);
-<<<<<<< HEAD
-	strcpy(value, pbuf);
-
-	MEM_freeN(pbuf);
-=======
 	if(pbuf) {
 		strcpy(value, pbuf);
 		MEM_freeN(pbuf);
@@ -646,19 +638,10 @@
 	else {
 		value[0]= '\0';
 	}
->>>>>>> 2198cfdb
 }
 
 static int rna_wmClipboard_length(PointerRNA *ptr)
 {
-<<<<<<< HEAD
-	char *clipboard;
-	int length;
-
-	clipboard = WM_clipboard_text_get(FALSE);
-	length = (clipboard?strlen(clipboard):0);
-	MEM_freeN(clipboard);
-=======
 	char *pbuf;
 	int length;
 
@@ -671,7 +654,6 @@
 		length= 0;
 	}
 	
->>>>>>> 2198cfdb
 
 	return length;
 }
@@ -681,11 +663,7 @@
 	WM_clipboard_text_set((void *) value, FALSE);
 }
 
-<<<<<<< HEAD
-#ifndef DISABLE_PYTHON
-=======
 #ifdef WITH_PYTHON
->>>>>>> 2198cfdb
 static void rna_Operator_unregister(const bContext *C, StructRNA *type)
 {
 	const char *idname;
@@ -1032,11 +1010,7 @@
 	return (op->type && op->type->ext.srna)? op->type->ext.srna: &RNA_Macro;
 }
 
-<<<<<<< HEAD
-static wmKeyMapItem *rna_KeyMap_item_new(wmKeyMap *km, ReportList *reports, char *idname, int type, int value, int any, int shift, int ctrl, int alt, int oskey, int keymodifier)
-=======
 static wmKeyMapItem *rna_KeyMap_item_new(wmKeyMap *km, ReportList *reports, const char *idname, int type, int value, int any, int shift, int ctrl, int alt, int oskey, int keymodifier)
->>>>>>> 2198cfdb
 {
 //	wmWindowManager *wm = CTX_wm_manager(C);
 	int modifier= 0;
@@ -1057,11 +1031,7 @@
 	return WM_keymap_add_item(km, idname, type, value, modifier, keymodifier);
 }
 
-<<<<<<< HEAD
-static wmKeyMapItem *rna_KeyMap_item_new_modal(wmKeyMap *km, bContext *C, ReportList *reports, char* propvalue_str, int type, int value, int any, int shift, int ctrl, int alt, int oskey, int keymodifier)
-=======
 static wmKeyMapItem *rna_KeyMap_item_new_modal(wmKeyMap *km, bContext *C, ReportList *reports, const char *propvalue_str, int type, int value, int any, int shift, int ctrl, int alt, int oskey, int keymodifier)
->>>>>>> 2198cfdb
 {
 	wmWindowManager *wm = CTX_wm_manager(C);
 	int modifier= 0;
@@ -1100,11 +1070,7 @@
 	return WM_modalkeymap_add_item(km, type, value, modifier, keymodifier, propvalue);
 }
 
-<<<<<<< HEAD
-static wmKeyMap *rna_keymap_new(wmKeyConfig *keyconf, char *idname, int spaceid, int regionid, int modal)
-=======
 static wmKeyMap *rna_keymap_new(wmKeyConfig *keyconf, const char *idname, int spaceid, int regionid, int modal)
->>>>>>> 2198cfdb
 {
 	if (modal == 0) {
 		return WM_keymap_find(keyconf, idname, spaceid, regionid);
@@ -1113,20 +1079,12 @@
 	}
 }
 
-<<<<<<< HEAD
-static wmKeyMap *rna_keymap_find(wmKeyConfig *keyconf, char *idname, int spaceid, int regionid)
-=======
 static wmKeyMap *rna_keymap_find(wmKeyConfig *keyconf, const char *idname, int spaceid, int regionid)
->>>>>>> 2198cfdb
 {
 	return WM_keymap_list_find(&keyconf->keymaps, idname, spaceid, regionid);
 }
 
-<<<<<<< HEAD
-static wmKeyMap *rna_keymap_find_modal(wmKeyConfig *keyconf, char *idname)
-=======
 static wmKeyMap *rna_keymap_find_modal(wmKeyConfig *keyconf, const char *idname)
->>>>>>> 2198cfdb
 {
 	wmOperatorType *ot = WM_operatortype_find(idname, 0);
 
@@ -1136,8 +1094,6 @@
 		return ot->modalkeymap;
 }
 
-<<<<<<< HEAD
-=======
 /* just to work around 'const char *' warning and to ensure this is a python op */
 static void rna_Operator_bl_idname_set(PointerRNA *ptr, const char *value)
 {
@@ -1163,7 +1119,6 @@
 	else		assert(!"setting the bl_description on a non-builtin operator");
 }
 
->>>>>>> 2198cfdb
 #else /* RNA_RUNTIME */
 
 static void rna_def_operator(BlenderRNA *brna)
