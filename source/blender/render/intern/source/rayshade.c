/**
 * $Id$
 *
 * ***** BEGIN GPL LICENSE BLOCK *****
 *
 * This program is free software; you can redistribute it and/or
 * modify it under the terms of the GNU General Public License
 * as published by the Free Software Foundation; either version 2
 * of the License, or (at your option) any later version. 
 *
 * This program is distributed in the hope that it will be useful,
 * but WITHOUT ANY WARRANTY; without even the implied warranty of
 * MERCHANTABILITY or FITNESS FOR A PARTICULAR PURPOSE.  See the
 * GNU General Public License for more details.
 *
 * You should have received a copy of the GNU General Public License
 * along with this program; if not, write to the Free Software Foundation,
 * Inc., 59 Temple Place - Suite 330, Boston, MA  02111-1307, USA.
 *
 * The Original Code is Copyright (C) 1990-1998 NeoGeo BV.
 * All rights reserved.
 *
 * Contributors: 2004/2005 Blender Foundation, full recode
 *
 * ***** END GPL LICENSE BLOCK *****
 */

#include <math.h>
#include <string.h>
#include <stdlib.h>
#include <float.h>

#include "MEM_guardedalloc.h"

#include "DNA_material_types.h"
#include "DNA_lamp_types.h"

#include "BKE_global.h"
#include "BKE_node.h"
#include "BKE_utildefines.h"

#include "BLI_arithb.h"
#include "BLI_blenlib.h"
#include "BLI_jitter.h"
#include "BLI_rand.h"

#include "PIL_time.h"

#include "render_types.h"
#include "renderpipeline.h"
#include "rendercore.h"
#include "renderdatabase.h"
#include "pixelblending.h"
#include "pixelshading.h"
#include "shading.h"
#include "texture.h"
#include "volumetric.h"

#include "RE_raytrace.h"

#define RAY_TRA		1
#define RAY_TRAFLIP	2

#define DEPTH_SHADOW_TRA  10

/* ~~~~~~~~~~~~~~~~~~~~~~~~~~~~~~~~~~~~~~~~~~~~~~~~~~~~~~~~~~~~~~~~~~~~~ */
/* defined in pipeline.c, is hardcopy of active dynamic allocated Render */
/* only to be used here in this file, it's for speed */
extern struct Render R;
/* ~~~~~~~~~~~~~~~~~~~~~~~~~~~~~~~~~~~~~~~~~~~~~~~~~~~~~~~~~~~~~~~~~~~~~ */

static void vlr_face_coords(RayFace *face, float **v1, float **v2, float **v3, float **v4)
{
	VlakRen *vlr= (VlakRen*)face;

	*v1 = (vlr->v1)? vlr->v1->co: NULL;
	*v2 = (vlr->v2)? vlr->v2->co: NULL;
	*v3 = (vlr->v3)? vlr->v3->co: NULL;
	*v4 = (vlr->v4)? vlr->v4->co: NULL;
}

static int vlr_check_intersect(Isect *is, int ob, RayFace *face)
{
	ObjectInstanceRen *obi= RAY_OBJECT_GET((Render*)is->userdata, ob);
	VlakRen *vlr = (VlakRen*)face;

	/* for baking selected to active non-traceable materials might still
	 * be in the raytree */
	if(!(vlr->mat->mode & MA_TRACEBLE))
		return 0;

	/* I know... cpu cycle waste, might do smarter once */
	if(is->mode==RE_RAY_MIRROR)
		return !(vlr->mat->mode & MA_ONLYCAST);
	else
		return (is->lay & obi->lay);
}

static int vlr_check_intersect_solid(Isect *is, int ob, RayFace *face)
{
	VlakRen *vlr = (VlakRen*)face;

	/* solid material types only */
	if (vlr->mat->material_type == MA_SOLID)
		return 1;
	else
		return 0;
}

static float *vlr_get_transform(void *userdata, int i)
{
	ObjectInstanceRen *obi= RAY_OBJECT_GET((Render*)userdata, i);

	return (obi->flag & R_TRANSFORMED)? (float*)obi->mat: NULL;
}

void freeraytree(Render *re)
{
	if(re->raytree) {
		RE_ray_tree_free(re->raytree);
		re->raytree= NULL;
	}
}

void makeraytree(Render *re)
{
	ObjectInstanceRen *obi;
	ObjectRen *obr;
	VlakRen *vlr= NULL;
	float min[3], max[3], co1[3], co2[3], co3[3], co4[3];
	double lasttime= PIL_check_seconds_timer();
	int v, totv = 0, totface = 0;

	INIT_MINMAX(min, max);

	/* first min max raytree space */
	for(obi=re->instancetable.first; obi; obi=obi->next) {
		obr= obi->obr;

		if(re->excludeob && obr->ob == re->excludeob)
			continue;

		for(v=0;v<obr->totvlak;v++) {
			if((v & 255)==0) vlr= obr->vlaknodes[v>>8].vlak;
			else vlr++;
			/* baking selected to active needs non-traceable too */
			if((re->flag & R_BAKE_TRACE) || (vlr->mat->mode & MA_TRACEBLE)) {	
				if(vlr->mat->material_type != MA_TYPE_WIRE) {
					VECCOPY(co1, vlr->v1->co);
					VECCOPY(co2, vlr->v2->co);
					VECCOPY(co3, vlr->v3->co);

					if(obi->flag & R_TRANSFORMED) {
						Mat4MulVecfl(obi->mat, co1);
						Mat4MulVecfl(obi->mat, co2);
						Mat4MulVecfl(obi->mat, co3);
					}

					DO_MINMAX(co1, min, max);
					DO_MINMAX(co2, min, max);
					DO_MINMAX(co3, min, max);

					if(vlr->v4) {
						VECCOPY(co4, vlr->v4->co);
						if(obi->flag & R_TRANSFORMED)
							Mat4MulVecfl(obi->mat, co4);
						DO_MINMAX(co4, min, max);
					}

					totface++;
				}
			}
		}
	}

	re->raytree= RE_ray_tree_create(re->r.ocres, totface, min, max,
		vlr_face_coords, vlr_check_intersect, vlr_get_transform, re);

	if(min[0] > max[0]) { /* empty raytree */
		RE_ray_tree_done(re->raytree);
		return;	
	}

	for(obi=re->instancetable.first; obi; obi=obi->next) {
		obr= obi->obr;

		if(re->excludeob && obr->ob == re->excludeob)
			continue;

		for(v=0; v<obr->totvlak; v++, totv++) {
			if((v & 255)==0) {
				double time= PIL_check_seconds_timer();

				vlr= obr->vlaknodes[v>>8].vlak;
				if(re->test_break(re->tbh))
					break;
				if(time-lasttime>1.0f) {
					char str[32];
					sprintf(str, "Filling Octree: %d", totv);
					re->i.infostr= str;
					re->stats_draw(re->sdh, &re->i);
					re->i.infostr= NULL;
					lasttime= time;
				}
			}
			else vlr++;
			
			if((re->flag & R_BAKE_TRACE) || (vlr->mat->mode & MA_TRACEBLE))
				if(vlr->mat->material_type != MA_TYPE_WIRE)
					RE_ray_tree_add_face(re->raytree, RAY_OBJECT_SET(re, obi), vlr);
		}
	}

	RE_ray_tree_done(re->raytree);
	
	re->i.infostr= NULL;
	re->stats_draw(re->sdh, &re->i);
}

void shade_ray(Isect *is, ShadeInput *shi, ShadeResult *shr)
{
	VlakRen *vlr= (VlakRen*)is->face;
	ObjectInstanceRen *obi= RAY_OBJECT_GET(&R, is->ob);
	int osatex= 0;
	
	/* set up view vector */
	VECCOPY(shi->view, is->vec);

	/* render co */
	shi->co[0]= is->start[0]+is->labda*(shi->view[0]);
	shi->co[1]= is->start[1]+is->labda*(shi->view[1]);
	shi->co[2]= is->start[2]+is->labda*(shi->view[2]);
	
	Normalize(shi->view);

	shi->obi= obi;
	shi->obr= obi->obr;
	shi->vlr= vlr;
	shi->mat= vlr->mat;
	shade_input_init_material(shi);
	
	// Osa structs we leave unchanged now
	SWAP(int, osatex, shi->osatex);
	
	shi->dxco[0]= shi->dxco[1]= shi->dxco[2]= 0.0f;
	shi->dyco[0]= shi->dyco[1]= shi->dyco[2]= 0.0f;
	
	// but, set Osa stuff to zero where it can confuse texture code
	if(shi->mat->texco & (TEXCO_NORM|TEXCO_REFL) ) {
		shi->dxno[0]= shi->dxno[1]= shi->dxno[2]= 0.0f;
		shi->dyno[0]= shi->dyno[1]= shi->dyno[2]= 0.0f;
	}

	if(vlr->v4) {
		if(is->isect==2) 
			shade_input_set_triangle_i(shi, obi, vlr, 2, 1, 3);
		else
			shade_input_set_triangle_i(shi, obi, vlr, 0, 1, 3);
	}
	else {
		shade_input_set_triangle_i(shi, obi, vlr, 0, 1, 2);
	}

	shi->u= is->u;
	shi->v= is->v;
	shi->dx_u= shi->dx_v= shi->dy_u= shi->dy_v=  0.0f;

	shade_input_set_normals(shi);

	/* point normals to viewing direction */
	if(INPR(shi->facenor, shi->view) < 0.0f)
		shade_input_flip_normals(shi);

	shade_input_set_shade_texco(shi);
	
<<<<<<< HEAD
	if(is->mode==RE_RAY_SHADOW_TRA) {
		/* temp hack to prevent recursion */
		if(shi->nodes==0 && shi->mat->nodetree && shi->mat->use_nodes) {
=======
	if (shi->mat->material_type == MA_VOLUME) {
		if(ELEM(is->mode, RE_RAY_SHADOW, RE_RAY_SHADOW_TRA)) {
			shade_volume_shadow(shi, shr, is);
		} else {
			shade_volume_outside(shi, shr);
		}
	}
	else if(is->mode==RE_RAY_SHADOW_TRA) 
		if(shi->mat->nodetree && shi->mat->use_nodes) {
>>>>>>> 7da0d1a7
			ntreeShaderExecTree(shi->mat->nodetree, shi, shr);
			shi->mat= vlr->mat;		/* shi->mat is being set in nodetree */
		}
		else {
			shade_color(shi, shr);
<<<<<<< HEAD
	}
=======
		}
>>>>>>> 7da0d1a7
	else {
		if(shi->mat->nodetree && shi->mat->use_nodes) {
			ntreeShaderExecTree(shi->mat->nodetree, shi, shr);
			shi->mat= vlr->mat;		/* shi->mat is being set in nodetree */
		}
		else {
			int tempdepth;
			/* XXX dodgy business here, set ray depth to -1
			 * to ignore raytrace in shade_material_loop()
			 * this could really use a refactor --Matt */
			if (shi->volume_depth == 0) {
				tempdepth = shi->depth;
				shi->depth = -1;
				shade_material_loop(shi, shr);
				shi->depth = tempdepth;
			} else {
				shade_material_loop(shi, shr);
			}
		}
		/* raytrace likes to separate the spec color */
		VECSUB(shr->diff, shr->combined, shr->spec);
	}	
	
	SWAP(int, osatex, shi->osatex);  // XXXXX!!!!

}

static int refraction(float *refract, float *n, float *view, float index)
{
	float dot, fac;

	VECCOPY(refract, view);
	
	dot= view[0]*n[0] + view[1]*n[1] + view[2]*n[2];

	if(dot>0.0f) {
		index = 1.0f/index;
		fac= 1.0f - (1.0f - dot*dot)*index*index;
		if(fac<= 0.0f) return 0;
		fac= -dot*index + sqrt(fac);
	}
	else {
		fac= 1.0f - (1.0f - dot*dot)*index*index;
		if(fac<= 0.0f) return 0;
		fac= -dot*index - sqrt(fac);
	}

	refract[0]= index*view[0] + fac*n[0];
	refract[1]= index*view[1] + fac*n[1];
	refract[2]= index*view[2] + fac*n[2];

	return 1;
}

/* orn = original face normal */
static void reflection(float *ref, float *n, float *view, float *orn)
{
	float f1;
	
	f1= -2.0f*(n[0]*view[0]+ n[1]*view[1]+ n[2]*view[2]);
	
	ref[0]= (view[0]+f1*n[0]);
	ref[1]= (view[1]+f1*n[1]);
	ref[2]= (view[2]+f1*n[2]);

	if(orn) {
		/* test phong normals, then we should prevent vector going to the back */
		f1= ref[0]*orn[0]+ ref[1]*orn[1]+ ref[2]*orn[2];
		if(f1>0.0f) {
			f1+= .01f;
			ref[0]-= f1*orn[0];
			ref[1]-= f1*orn[1];
			ref[2]-= f1*orn[2];
		}
	}
}

#if 0
static void color_combine(float *result, float fac1, float fac2, float *col1, float *col2)
{
	float col1t[3], col2t[3];
	
	col1t[0]= sqrt(col1[0]);
	col1t[1]= sqrt(col1[1]);
	col1t[2]= sqrt(col1[2]);
	col2t[0]= sqrt(col2[0]);
	col2t[1]= sqrt(col2[1]);
	col2t[2]= sqrt(col2[2]);

	result[0]= (fac1*col1t[0] + fac2*col2t[0]);
	result[0]*= result[0];
	result[1]= (fac1*col1t[1] + fac2*col2t[1]);
	result[1]*= result[1];
	result[2]= (fac1*col1t[2] + fac2*col2t[2]);
	result[2]*= result[2];
}
#endif

static float shade_by_transmission(Isect *is, ShadeInput *shi, ShadeResult *shr)
{
	float dx, dy, dz, d, p;

	if (0 == (shi->mat->mode & (MA_RAYTRANSP|MA_ZTRA)))
		return -1;
	   
	if (shi->mat->tx_limit <= 0.0f) {
		d= 1.0f;
	} 
	else {
		/* shi.co[] calculated by shade_ray() */
		dx= shi->co[0] - is->start[0];
		dy= shi->co[1] - is->start[1];
		dz= shi->co[2] - is->start[2];
		d= sqrt(dx*dx+dy*dy+dz*dz);
		if (d > shi->mat->tx_limit)
			d= shi->mat->tx_limit;

		p = shi->mat->tx_falloff;
		if(p < 0.0f) p= 0.0f;
		else if (p > 10.0f) p= 10.0f;

		shr->alpha *= pow(d, p);
		if (shr->alpha > 1.0f)
			shr->alpha= 1.0f;
	}

	return d;
}

static void ray_fadeout_endcolor(float *col, ShadeInput *origshi, ShadeInput *shi, ShadeResult *shr, Isect *isec, float *vec)
{
	/* un-intersected rays get either rendered material color or sky color */
	if (origshi->mat->fadeto_mir == MA_RAYMIR_FADETOMAT) {
		VECCOPY(col, shr->combined);
	} else if (origshi->mat->fadeto_mir == MA_RAYMIR_FADETOSKY) {
		VECCOPY(shi->view, vec);
		Normalize(shi->view);
		
		shadeSkyView(col, isec->start, shi->view, NULL, shi->thread);
		shadeSunView(col, shi->view);
	}
}

static void ray_fadeout(Isect *is, ShadeInput *shi, float *col, float *blendcol, float dist_mir)
{
	/* if fading out, linear blend against fade color */
	float blendfac;

	blendfac = 1.0 - VecLenf(shi->co, is->start)/dist_mir;
	
	col[0] = col[0]*blendfac + (1.0 - blendfac)*blendcol[0];
	col[1] = col[1]*blendfac + (1.0 - blendfac)*blendcol[1];
	col[2] = col[2]*blendfac + (1.0 - blendfac)*blendcol[2];
}

/* the main recursive tracer itself */
static void traceray(ShadeInput *origshi, ShadeResult *origshr, short depth, float *start, float *vec, float *col, ObjectInstanceRen *obi, VlakRen *vlr, int traflag)
{
	ShadeInput shi;
	ShadeResult shr;
	Isect isec;
	float f, f1, fr, fg, fb;
	float ref[3], maxsize=RE_ray_tree_max_size(R.raytree);
	float dist_mir = origshi->mat->dist_mir;

	/* Warning, This is not that nice, and possibly a bit slow for every ray,
	however some variables were not initialized properly in, unless using shade_input_initialize(...), we need to do a memset */
	memset(&shi, 0, sizeof(ShadeInput)); 
	/* end warning! - Campbell */
	
	VECCOPY(isec.start, start);
	if (dist_mir > 0.0) {
		isec.end[0]= start[0]+dist_mir*vec[0];
		isec.end[1]= start[1]+dist_mir*vec[1];
		isec.end[2]= start[2]+dist_mir*vec[2];
	} else {
		isec.end[0]= start[0]+maxsize*vec[0];
		isec.end[1]= start[1]+maxsize*vec[1];
		isec.end[2]= start[2]+maxsize*vec[2];
	}
	isec.mode= RE_RAY_MIRROR;
	isec.faceorig= (RayFace*)vlr;
	isec.oborig= RAY_OBJECT_SET(&R, obi);

	if(RE_ray_tree_intersect(R.raytree, &isec)) {
		float d= 1.0f;
		
		shi.mask= origshi->mask;
		shi.osatex= origshi->osatex;
		shi.depth = origshi->depth + 1;					/* only used to indicate tracing */
		shi.thread= origshi->thread;
		//shi.sample= 0; // memset above, so dont need this
		shi.xs= origshi->xs;
		shi.ys= origshi->ys;
		shi.lay= origshi->lay;
		shi.passflag= SCE_PASS_COMBINED; /* result of tracing needs no pass info */
		shi.combinedflag= 0xFFFFFF;		 /* ray trace does all options */
		//shi.do_preview= 0; // memset above, so dont need this
		shi.light_override= origshi->light_override;
		shi.mat_override= origshi->mat_override;
		
		memset(&shr, 0, sizeof(ShadeResult));
		
		shade_ray(&isec, &shi, &shr);

		if (traflag & RAY_TRA)
			d= shade_by_transmission(&isec, &shi, &shr);
		
		if(depth>0) {

			if(shi.mat->mode_l & (MA_RAYTRANSP|MA_ZTRA) && shr.alpha < 1.0f) {
				float nf, f, f1, refract[3], tracol[4];
				
				tracol[0]= shi.r;
				tracol[1]= shi.g;
				tracol[2]= shi.b;
				tracol[3]= col[3];	// we pass on and accumulate alpha
				
				if(shi.mat->mode & MA_RAYTRANSP) {
					/* odd depths: use normal facing viewer, otherwise flip */
					if(traflag & RAY_TRAFLIP) {
						float norm[3];
						norm[0]= - shi.vn[0];
						norm[1]= - shi.vn[1];
						norm[2]= - shi.vn[2];
						if (!refraction(refract, norm, shi.view, shi.ang))
							reflection(refract, norm, shi.view, shi.vn);
					}
					else {
						if (!refraction(refract, shi.vn, shi.view, shi.ang))
							reflection(refract, shi.vn, shi.view, shi.vn);
					}
					traflag |= RAY_TRA;
					traceray(origshi, origshr, depth-1, shi.co, refract, tracol, shi.obi, shi.vlr, traflag ^ RAY_TRAFLIP);
				}
				else
					traceray(origshi, origshr, depth-1, shi.co, shi.view, tracol, shi.obi, shi.vlr, 0);
				
				f= shr.alpha; f1= 1.0f-f;
				nf= d * shi.mat->filter;
				fr= 1.0f+ nf*(shi.r-1.0f);
				fg= 1.0f+ nf*(shi.g-1.0f);
				fb= 1.0f+ nf*(shi.b-1.0f);
				shr.diff[0]= f*shr.diff[0] + f1*fr*tracol[0];
				shr.diff[1]= f*shr.diff[1] + f1*fg*tracol[1];
				shr.diff[2]= f*shr.diff[2] + f1*fb*tracol[2];
				
				shr.spec[0] *=f;
				shr.spec[1] *=f;
				shr.spec[2] *=f;

				col[3]= f1*tracol[3] + f;
			}
			else 
				col[3]= 1.0f;

			if(shi.mat->mode_l & MA_RAYMIRROR) {
				f= shi.ray_mirror;
				if(f!=0.0f) f*= fresnel_fac(shi.view, shi.vn, shi.mat->fresnel_mir_i, shi.mat->fresnel_mir);
			}
			else f= 0.0f;
			
			if(f!=0.0f) {
				float mircol[4];
				
				reflection(ref, shi.vn, shi.view, NULL);			
				traceray(origshi, origshr, depth-1, shi.co, ref, mircol, shi.obi, shi.vlr, 0);
			
				f1= 1.0f-f;

				/* combine */
				//color_combine(col, f*fr*(1.0f-shr.spec[0]), f1, col, shr.diff);
				//col[0]+= shr.spec[0];
				//col[1]+= shr.spec[1];
				//col[2]+= shr.spec[2];
				
				fr= shi.mirr;
				fg= shi.mirg;
				fb= shi.mirb;
		
				col[0]= f*fr*(1.0f-shr.spec[0])*mircol[0] + f1*shr.diff[0] + shr.spec[0];
				col[1]= f*fg*(1.0f-shr.spec[1])*mircol[1] + f1*shr.diff[1] + shr.spec[1];
				col[2]= f*fb*(1.0f-shr.spec[2])*mircol[2] + f1*shr.diff[2] + shr.spec[2];
			}
			else {
				col[0]= shr.diff[0] + shr.spec[0];
				col[1]= shr.diff[1] + shr.spec[1];
				col[2]= shr.diff[2] + shr.spec[2];
			}
			
			if (dist_mir > 0.0) {
				float blendcol[3];
				
				/* max ray distance set, but found an intersection, so fade this color
				 * out towards the sky/material color for a smooth transition */
				ray_fadeout_endcolor(blendcol, origshi, &shi, origshr, &isec, vec);
				ray_fadeout(&isec, &shi, col, blendcol, dist_mir);
			}
		}
		else {
			col[0]= shr.diff[0] + shr.spec[0];
			col[1]= shr.diff[1] + shr.spec[1];
			col[2]= shr.diff[2] + shr.spec[2];
		}
		
	}
	else {
		ray_fadeout_endcolor(col, origshi, &shi, origshr, &isec, vec);
	}
}

/* **************** jitter blocks ********** */

/* calc distributed planar energy */

static void DP_energy(float *table, float *vec, int tot, float xsize, float ysize)
{
	int x, y, a;
	float *fp, force[3], result[3];
	float dx, dy, dist, min;
	
	min= MIN2(xsize, ysize);
	min*= min;
	result[0]= result[1]= 0.0f;
	
	for(y= -1; y<2; y++) {
		dy= ysize*y;
		for(x= -1; x<2; x++) {
			dx= xsize*x;
			fp= table;
			for(a=0; a<tot; a++, fp+= 2) {
				force[0]= vec[0] - fp[0]-dx;
				force[1]= vec[1] - fp[1]-dy;
				dist= force[0]*force[0] + force[1]*force[1];
				if(dist < min && dist>0.0f) {
					result[0]+= force[0]/dist;
					result[1]+= force[1]/dist;
				}
			}
		}
	}
	vec[0] += 0.1*min*result[0]/(float)tot;
	vec[1] += 0.1*min*result[1]/(float)tot;
	// cyclic clamping
	vec[0]= vec[0] - xsize*floor(vec[0]/xsize + 0.5);
	vec[1]= vec[1] - ysize*floor(vec[1]/ysize + 0.5);
}

// random offset of 1 in 2
static void jitter_plane_offset(float *jitter1, float *jitter2, int tot, float sizex, float sizey, float ofsx, float ofsy)
{
	float dsizex= sizex*ofsx;
	float dsizey= sizey*ofsy;
	float hsizex= 0.5*sizex, hsizey= 0.5*sizey;
	int x;
	
	for(x=tot; x>0; x--, jitter1+=2, jitter2+=2) {
		jitter2[0]= jitter1[0] + dsizex;
		jitter2[1]= jitter1[1] + dsizey;
		if(jitter2[0] > hsizex) jitter2[0]-= sizex;
		if(jitter2[1] > hsizey) jitter2[1]-= sizey;
	}
}

/* called from convertBlenderScene.c */
/* we do this in advance to get consistant random, not alter the render seed, and be threadsafe */
void init_jitter_plane(LampRen *lar)
{
	float *fp;
	int x, iter=12, tot= lar->ray_totsamp;
	
	/* test if already initialized */
	if(lar->jitter) return;
	
	/* at least 4, or max threads+1 tables */
	if(BLENDER_MAX_THREADS < 4) x= 4;
	else x= BLENDER_MAX_THREADS+1;
	fp= lar->jitter= MEM_callocN(x*tot*2*sizeof(float), "lamp jitter tab");
	
	/* if 1 sample, we leave table to be zero's */
	if(tot>1) {
		
		/* set per-lamp fixed seed */
		BLI_srandom(tot);
		
		/* fill table with random locations, area_size large */
		for(x=0; x<tot; x++, fp+=2) {
			fp[0]= (BLI_frand()-0.5)*lar->area_size;
			fp[1]= (BLI_frand()-0.5)*lar->area_sizey;
		}
		
		while(iter--) {
			fp= lar->jitter;
			for(x=tot; x>0; x--, fp+=2) {
				DP_energy(lar->jitter, fp, tot, lar->area_size, lar->area_sizey);
			}
		}
	}	
	/* create the dithered tables (could just check lamp type!) */
	jitter_plane_offset(lar->jitter, lar->jitter+2*tot, tot, lar->area_size, lar->area_sizey, 0.5f, 0.0f);
	jitter_plane_offset(lar->jitter, lar->jitter+4*tot, tot, lar->area_size, lar->area_sizey, 0.5f, 0.5f);
	jitter_plane_offset(lar->jitter, lar->jitter+6*tot, tot, lar->area_size, lar->area_sizey, 0.0f, 0.5f);
}

/* table around origin, -0.5*size to 0.5*size */
static float *give_jitter_plane(LampRen *lar, int thread, int xs, int ys)
{
	int tot;
	
	tot= lar->ray_totsamp;
			
	if(lar->ray_samp_type & LA_SAMP_JITTER) {
		/* made it threadsafe */
		
		if(lar->xold[thread]!=xs || lar->yold[thread]!=ys) {
			jitter_plane_offset(lar->jitter, lar->jitter+2*(thread+1)*tot, tot, lar->area_size, lar->area_sizey, BLI_thread_frand(thread), BLI_thread_frand(thread));
			lar->xold[thread]= xs; 
			lar->yold[thread]= ys;
		}
		return lar->jitter+2*(thread+1)*tot;
	}
	if(lar->ray_samp_type & LA_SAMP_DITHER) {
		return lar->jitter + 2*tot*((xs & 1)+2*(ys & 1));
	}
	
	return lar->jitter;
}


/* **************** QMC sampling *************** */

static void halton_sample(double *ht_invprimes, double *ht_nums, double *v)
{
	// incremental halton sequence generator, from:
	// "Instant Radiosity", Keller A.
	unsigned int i;
	
	for (i = 0; i < 2; i++)
	{
		double r = fabs((1.0 - ht_nums[i]) - 1e-10);
		
		if (ht_invprimes[i] >= r)
		{
			double lasth;
			double h = ht_invprimes[i];
			
			do {
				lasth = h;
				h *= ht_invprimes[i];
			} while (h >= r);
			
			ht_nums[i] += ((lasth + h) - 1.0);
		}
		else
			ht_nums[i] += ht_invprimes[i];
		
		v[i] = (float)ht_nums[i];
	}
}

/* Generate Hammersley points in [0,1)^2
 * From Lucille renderer */
static void hammersley_create(double *out, int n)
{
	double p, t;
	int k, kk;

	for (k = 0; k < n; k++) {
		t = 0;
		for (p = 0.5, kk = k; kk; p *= 0.5, kk >>= 1) {
			if (kk & 1) {		/* kk mod 2 = 1		*/
				t += p;
			}
		}
	
		out[2 * k + 0] = (double)k / (double)n;
		out[2 * k + 1] = t;
	}
}

static struct QMCSampler *QMC_initSampler(int type, int tot)
{	
	QMCSampler *qsa = MEM_callocN(sizeof(QMCSampler), "qmc sampler");
	qsa->samp2d = MEM_callocN(2*sizeof(double)*tot, "qmc sample table");

	qsa->tot = tot;
	qsa->type = type;
	
	if (qsa->type==SAMP_TYPE_HAMMERSLEY) 
		hammersley_create(qsa->samp2d, qsa->tot);
		
	return qsa;
}

static void QMC_initPixel(QMCSampler *qsa, int thread)
{
	if (qsa->type==SAMP_TYPE_HAMMERSLEY)
	{
		/* hammersley sequence is fixed, already created in QMCSampler init.
		 * per pixel, gets a random offset. We create separate offsets per thread, for write-safety */
		qsa->offs[thread][0] = 0.5 * BLI_thread_frand(thread);
		qsa->offs[thread][1] = 0.5 * BLI_thread_frand(thread);
	}
	else { 	/* SAMP_TYPE_HALTON */
		
		/* generate a new randomised halton sequence per pixel
		 * to alleviate qmc artifacts and make it reproducable 
		 * between threads/frames */
		double ht_invprimes[2], ht_nums[2];
		double r[2];
		int i;
	
		ht_nums[0] = BLI_thread_frand(thread);
		ht_nums[1] = BLI_thread_frand(thread);
		ht_invprimes[0] = 0.5;
		ht_invprimes[1] = 1.0/3.0;
		
		for (i=0; i< qsa->tot; i++) {
			halton_sample(ht_invprimes, ht_nums, r);
			qsa->samp2d[2*i+0] = r[0];
			qsa->samp2d[2*i+1] = r[1];
		}
	}
}

static void QMC_freeSampler(QMCSampler *qsa)
{
	MEM_freeN(qsa->samp2d);
	MEM_freeN(qsa);
}

static void QMC_getSample(double *s, QMCSampler *qsa, int thread, int num)
{
	if (qsa->type == SAMP_TYPE_HAMMERSLEY) {
		s[0] = fmod(qsa->samp2d[2*num+0] + qsa->offs[thread][0], 1.0f);
		s[1] = fmod(qsa->samp2d[2*num+1] + qsa->offs[thread][1], 1.0f);
	}
	else { /* SAMP_TYPE_HALTON */
		s[0] = qsa->samp2d[2*num+0];
		s[1] = qsa->samp2d[2*num+1];
	}
}

/* phong weighted disc using 'blur' for exponent, centred on 0,0 */
static void QMC_samplePhong(float *vec, QMCSampler *qsa, int thread, int num, float blur)
{
	double s[2];
	float phi, pz, sqr;
	
	QMC_getSample(s, qsa, thread, num);

	phi = s[0]*2*M_PI;
	pz = pow(s[1], blur);
	sqr = sqrt(1.0f-pz*pz);

	vec[0] = cos(phi)*sqr;
	vec[1] = sin(phi)*sqr;
	vec[2] = 0.0f;
}

/* rect of edge lengths sizex, sizey, centred on 0.0,0.0 i.e. ranging from -sizex/2 to +sizey/2 */
static void QMC_sampleRect(float *vec, QMCSampler *qsa, int thread, int num, float sizex, float sizey)
{
	double s[2];

	QMC_getSample(s, qsa, thread, num);
		
	vec[0] = (s[0] - 0.5) * sizex;
	vec[1] = (s[1] - 0.5) * sizey;
	vec[2] = 0.0f;
}

/* disc of radius 'radius', centred on 0,0 */
static void QMC_sampleDisc(float *vec, QMCSampler *qsa, int thread, int num, float radius)
{
	double s[2];
	float phi, sqr;
	
	QMC_getSample(s, qsa, thread, num);
	
	phi = s[0]*2*M_PI;
	sqr = sqrt(s[1]);

	vec[0] = cos(phi)*sqr* radius/2.0;
	vec[1] = sin(phi)*sqr* radius/2.0;
	vec[2] = 0.0f;
}

/* uniform hemisphere sampling */
static void QMC_sampleHemi(float *vec, QMCSampler *qsa, int thread, int num)
{
	double s[2];
	float phi, sqr;
	
	QMC_getSample(s, qsa, thread, num);
	
	phi = s[0]*2.f*M_PI;	
	sqr = sqrt(s[1]);

	vec[0] = cos(phi)*sqr;
	vec[1] = sin(phi)*sqr;
	vec[2] = 1.f - s[1]*s[1];
}

#if 0 /* currently not used */
/* cosine weighted hemisphere sampling */
static void QMC_sampleHemiCosine(float *vec, QMCSampler *qsa, int thread, int num)
{
	double s[2];
	float phi, sqr;
	
	QMC_getSample(s, qsa, thread, num);
	
	phi = s[0]*2.f*M_PI;	
	sqr = s[1]*sqrt(2-s[1]*s[1]);

	vec[0] = cos(phi)*sqr;
	vec[1] = sin(phi)*sqr;
	vec[2] = 1.f - s[1]*s[1];

}
#endif

/* called from convertBlenderScene.c */
void init_render_qmcsampler(Render *re)
{
	re->qmcsamplers= MEM_callocN(sizeof(ListBase)*BLENDER_MAX_THREADS, "QMCListBase");
}

static QMCSampler *get_thread_qmcsampler(Render *re, int thread, int type, int tot)
{
	QMCSampler *qsa;

	/* create qmc samplers as needed, since recursion makes it hard to
	 * predict how many are needed */

	for(qsa=re->qmcsamplers[thread].first; qsa; qsa=qsa->next) {
		if(qsa->type == type && qsa->tot == tot && !qsa->used) {
			qsa->used= 1;
			return qsa;
		}
	}

	qsa= QMC_initSampler(type, tot);
	qsa->used= 1;
	BLI_addtail(&re->qmcsamplers[thread], qsa);

	return qsa;
}

static void release_thread_qmcsampler(Render *re, int thread, QMCSampler *qsa)
{
	qsa->used= 0;
}

void free_render_qmcsampler(Render *re)
{
	QMCSampler *qsa, *next;
	int a;

	if(re->qmcsamplers) {
		for(a=0; a<BLENDER_MAX_THREADS; a++) {
			for(qsa=re->qmcsamplers[a].first; qsa; qsa=next) {
				next= qsa->next;
				QMC_freeSampler(qsa);
			}

			re->qmcsamplers[a].first= re->qmcsamplers[a].last= NULL;
		}

		MEM_freeN(re->qmcsamplers);
		re->qmcsamplers= NULL;
	}
}

static int adaptive_sample_variance(int samples, float *col, float *colsq, float thresh)
{
	float var[3], mean[3];

	/* scale threshold just to give a bit more precision in input rather than dealing with 
	 * tiny tiny numbers in the UI */
	thresh /= 2;
	
	mean[0] = col[0] / (float)samples;
	mean[1] = col[1] / (float)samples;
	mean[2] = col[2] / (float)samples;

	var[0] = (colsq[0] / (float)samples) - (mean[0]*mean[0]);
	var[1] = (colsq[1] / (float)samples) - (mean[1]*mean[1]);
	var[2] = (colsq[2] / (float)samples) - (mean[2]*mean[2]);
	
	if ((var[0] * 0.4 < thresh) && (var[1] * 0.3 < thresh) && (var[2] * 0.6 < thresh))
		return 1;
	else
		return 0;
}

static int adaptive_sample_contrast_val(int samples, float prev, float val, float thresh)
{
	/* if the last sample's contribution to the total value was below a small threshold
	 * (i.e. the samples taken are very similar), then taking more samples that are probably 
	 * going to be the same is wasting effort */
	if (fabs( prev/(float)(samples-1) - val/(float)samples ) < thresh) {
		return 1;
	} else
		return 0;
}

static float get_avg_speed(ShadeInput *shi)
{
	float pre_x, pre_y, post_x, post_y, speedavg;
	
	pre_x = (shi->winspeed[0] == PASS_VECTOR_MAX)?0.0:shi->winspeed[0];
	pre_y = (shi->winspeed[1] == PASS_VECTOR_MAX)?0.0:shi->winspeed[1];
	post_x = (shi->winspeed[2] == PASS_VECTOR_MAX)?0.0:shi->winspeed[2];
	post_y = (shi->winspeed[3] == PASS_VECTOR_MAX)?0.0:shi->winspeed[3];
	
	speedavg = (sqrt(pre_x*pre_x + pre_y*pre_y) + sqrt(post_x*post_x + post_y*post_y)) / 2.0;
	
	return speedavg;
}

/* ***************** main calls ************** */


static void trace_refract(float *col, ShadeInput *shi, ShadeResult *shr)
{
	QMCSampler *qsa=NULL;
	int samp_type;
	
	float samp3d[3], orthx[3], orthy[3];
	float v_refract[3], v_refract_new[3];
	float sampcol[4], colsq[4];
	
	float blur = pow(1.0 - shi->mat->gloss_tra, 3);
	short max_samples = shi->mat->samp_gloss_tra;
	float adapt_thresh = shi->mat->adapt_thresh_tra;
	
	int samples=0;
	
	colsq[0] = colsq[1] = colsq[2] = 0.0;
	col[0] = col[1] = col[2] = 0.0;
	col[3]= shr->alpha;
	
	if (blur > 0.0) {
		if (adapt_thresh != 0.0) samp_type = SAMP_TYPE_HALTON;
		else samp_type = SAMP_TYPE_HAMMERSLEY;
			
		/* all samples are generated per pixel */
		qsa = get_thread_qmcsampler(&R, shi->thread, samp_type, max_samples);
		QMC_initPixel(qsa, shi->thread);
	} else 
		max_samples = 1;
	

	while (samples < max_samples) {		
		refraction(v_refract, shi->vn, shi->view, shi->ang);
		
		if (max_samples > 1) {
			/* get a quasi-random vector from a phong-weighted disc */
			QMC_samplePhong(samp3d, qsa, shi->thread, samples, blur);
						
			VecOrthoBasisf(v_refract, orthx, orthy);
			VecMulf(orthx, samp3d[0]);
			VecMulf(orthy, samp3d[1]);
				
			/* and perturb the refraction vector in it */
			VecAddf(v_refract_new, v_refract, orthx);
			VecAddf(v_refract_new, v_refract_new, orthy);
			
			Normalize(v_refract_new);
		} else {
			/* no blurriness, use the original normal */
			VECCOPY(v_refract_new, v_refract);
		}
	
		traceray(shi, shr, shi->mat->ray_depth_tra, shi->co, v_refract_new, sampcol, shi->obi, shi->vlr, RAY_TRA|RAY_TRAFLIP);
	
		col[0] += sampcol[0];
		col[1] += sampcol[1];
		col[2] += sampcol[2];
		col[3] += sampcol[3];
		
		/* for variance calc */
		colsq[0] += sampcol[0]*sampcol[0];
		colsq[1] += sampcol[1]*sampcol[1];
		colsq[2] += sampcol[2]*sampcol[2];
		
		samples++;
		
		/* adaptive sampling */
		if (adapt_thresh < 1.0 && samples > max_samples/2) 
		{
			if (adaptive_sample_variance(samples, col, colsq, adapt_thresh))
				break;
			
			/* if the pixel so far is very dark, we can get away with less samples */
			if ( (col[0] + col[1] + col[2])/3.0/(float)samples < 0.01 )
				max_samples--;
		}
	}
	
	col[0] /= (float)samples;
	col[1] /= (float)samples;
	col[2] /= (float)samples;
	col[3] /= (float)samples;
	
	if (qsa)
		release_thread_qmcsampler(&R, shi->thread, qsa);
}

static void trace_reflect(float *col, ShadeInput *shi, ShadeResult *shr, float fresnelfac)
{
	QMCSampler *qsa=NULL;
	int samp_type;
	
	float samp3d[3], orthx[3], orthy[3];
	float v_nor_new[3], v_reflect[3];
	float sampcol[4], colsq[4];
		
	float blur = pow(1.0 - shi->mat->gloss_mir, 3);
	short max_samples = shi->mat->samp_gloss_mir;
	float adapt_thresh = shi->mat->adapt_thresh_mir;
	float aniso = 1.0 - shi->mat->aniso_gloss_mir;
	
	int samples=0;
	
	col[0] = col[1] = col[2] = 0.0;
	colsq[0] = colsq[1] = colsq[2] = 0.0;
	
	if (blur > 0.0) {
		if (adapt_thresh != 0.0) samp_type = SAMP_TYPE_HALTON;
		else samp_type = SAMP_TYPE_HAMMERSLEY;
			
		/* all samples are generated per pixel */
		qsa = get_thread_qmcsampler(&R, shi->thread, samp_type, max_samples);
		QMC_initPixel(qsa, shi->thread);
	} else 
		max_samples = 1;
	
	while (samples < max_samples) {
				
		if (max_samples > 1) {
			/* get a quasi-random vector from a phong-weighted disc */
			QMC_samplePhong(samp3d, qsa, shi->thread, samples, blur);

			/* find the normal's perpendicular plane, blurring along tangents
			 * if tangent shading enabled */
			if (shi->mat->mode & (MA_TANGENT_V)) {
				Crossf(orthx, shi->vn, shi->tang);      // bitangent
				VECCOPY(orthy, shi->tang);
				VecMulf(orthx, samp3d[0]);
				VecMulf(orthy, samp3d[1]*aniso);
			} else {
				VecOrthoBasisf(shi->vn, orthx, orthy);
				VecMulf(orthx, samp3d[0]);
				VecMulf(orthy, samp3d[1]);
			}

			/* and perturb the normal in it */
			VecAddf(v_nor_new, shi->vn, orthx);
			VecAddf(v_nor_new, v_nor_new, orthy);
			Normalize(v_nor_new);
		} else {
			/* no blurriness, use the original normal */
			VECCOPY(v_nor_new, shi->vn);
		}
		
		if((shi->vlr->flag & R_SMOOTH)) 
			reflection(v_reflect, v_nor_new, shi->view, shi->facenor);
		else
			reflection(v_reflect, v_nor_new, shi->view, NULL);
		
		traceray(shi, shr, shi->mat->ray_depth, shi->co, v_reflect, sampcol, shi->obi, shi->vlr, 0);

		
		col[0] += sampcol[0];
		col[1] += sampcol[1];
		col[2] += sampcol[2];
	
		/* for variance calc */
		colsq[0] += sampcol[0]*sampcol[0];
		colsq[1] += sampcol[1]*sampcol[1];
		colsq[2] += sampcol[2]*sampcol[2];
		
		samples++;

		/* adaptive sampling */
		if (adapt_thresh > 0.0 && samples > max_samples/3) 
		{
			if (adaptive_sample_variance(samples, col, colsq, adapt_thresh))
				break;
			
			/* if the pixel so far is very dark, we can get away with less samples */
			if ( (col[0] + col[1] + col[2])/3.0/(float)samples < 0.01 )
				max_samples--;
		
			/* reduce samples when reflection is dim due to low ray mirror blend value or fresnel factor
			 * and when reflection is blurry */
			if (fresnelfac < 0.1 * (blur+1)) {
				max_samples--;
				
				/* even more for very dim */
				if (fresnelfac < 0.05 * (blur+1)) 
					max_samples--;
			}
		}
	}
	
	col[0] /= (float)samples;
	col[1] /= (float)samples;
	col[2] /= (float)samples;
	
	if (qsa)
		release_thread_qmcsampler(&R, shi->thread, qsa);
}

/* extern call from render loop */
void ray_trace(ShadeInput *shi, ShadeResult *shr)
{
	float i, f, f1, fr, fg, fb;
	float mircol[4], tracol[4];
	float diff[3];
	int do_tra, do_mir;
	
	do_tra= ((shi->mat->mode & (MA_RAYTRANSP)) && shr->alpha!=1.0f);
	do_mir= ((shi->mat->mode & MA_RAYMIRROR) && shi->ray_mirror!=0.0f);

	
	/* raytrace mirror amd refract like to separate the spec color */
	if(shi->combinedflag & SCE_PASS_SPEC)
		VECSUB(diff, shr->combined, shr->spec) /* no ; */
	else
		VECCOPY(diff, shr->combined);
	
	if(do_tra) {
		float olddiff[3];
		
		trace_refract(tracol, shi, shr);
		
		f= shr->alpha; f1= 1.0f-f;
		fr= 1.0f+ shi->mat->filter*(shi->r-1.0f);
		fg= 1.0f+ shi->mat->filter*(shi->g-1.0f);
		fb= 1.0f+ shi->mat->filter*(shi->b-1.0f);
		
		/* for refract pass */
		VECCOPY(olddiff, diff);
		
		diff[0]= f*diff[0] + f1*fr*tracol[0];
		diff[1]= f*diff[1] + f1*fg*tracol[1];
		diff[2]= f*diff[2] + f1*fb*tracol[2];
		
		if(shi->passflag & SCE_PASS_REFRACT)
			VECSUB(shr->refr, diff, olddiff);
		
		if(!(shi->combinedflag & SCE_PASS_REFRACT))
			VECSUB(diff, diff, shr->refr);
		
		shr->alpha= tracol[3];
	}
	
	if(do_mir) {
	
		i= shi->ray_mirror*fresnel_fac(shi->view, shi->vn, shi->mat->fresnel_mir_i, shi->mat->fresnel_mir);
		if(i!=0.0f) {
		
			trace_reflect(mircol, shi, shr, i);
			
			fr= i*shi->mirr;
			fg= i*shi->mirg;
			fb= i*shi->mirb;

			if(shi->passflag & SCE_PASS_REFLECT) {
				/* mirror pass is not blocked out with spec */
				shr->refl[0]= fr*mircol[0] - fr*diff[0];
				shr->refl[1]= fg*mircol[1] - fg*diff[1];
				shr->refl[2]= fb*mircol[2] - fb*diff[2];
			}
			
			if(shi->combinedflag & SCE_PASS_REFLECT) {
				
				f= fr*(1.0f-shr->spec[0]);	f1= 1.0f-i;
				diff[0]= f*mircol[0] + f1*diff[0];
				
				f= fg*(1.0f-shr->spec[1]);	f1= 1.0f-i;
				diff[1]= f*mircol[1] + f1*diff[1];
				
				f= fb*(1.0f-shr->spec[2]);	f1= 1.0f-i;
				diff[2]= f*mircol[2] + f1*diff[2];
			}
		}
	}
	/* put back together */
	if(shi->combinedflag & SCE_PASS_SPEC)
		VECADD(shr->combined, diff, shr->spec) /* no ; */
	else
		VECCOPY(shr->combined, diff);
}

/* color 'shadfac' passes through 'col' with alpha and filter */
/* filter is only applied on alpha defined transparent part */
static void addAlphaLight(float *shadfac, float *col, float alpha, float filter)
{
	float fr, fg, fb;
	
	fr= 1.0f+ filter*(col[0]-1.0f);
	fg= 1.0f+ filter*(col[1]-1.0f);
	fb= 1.0f+ filter*(col[2]-1.0f);
	
	shadfac[0]= alpha*col[0] + fr*(1.0f-alpha)*shadfac[0];
	shadfac[1]= alpha*col[1] + fg*(1.0f-alpha)*shadfac[1];
	shadfac[2]= alpha*col[2] + fb*(1.0f-alpha)*shadfac[2];
	
	shadfac[3]= (1.0f-alpha)*shadfac[3];
}

<<<<<<< HEAD
static void ray_trace_shadow_tra(Isect *is, ShadeInput *origshi, int depth, int traflag)
=======
void ray_trace_shadow_tra(Isect *is, int depth, int traflag)
>>>>>>> 7da0d1a7
{
	/* ray to lamp, find first face that intersects, check alpha properties,
	   if it has col[3]>0.0f  continue. so exit when alpha is full */
	ShadeInput shi;
	ShadeResult shr;

	if(RE_ray_tree_intersect(R.raytree, is)) {
		float d= 1.0f;
		/* we got a face */
		
		/* Warning, This is not that nice, and possibly a bit slow for every ray,
		however some variables were not initialized properly in, unless using shade_input_initialize(...), we need to do a memset */
		memset(&shi, 0, sizeof(ShadeInput)); 
		/* end warning! - Campbell */
		
		shi.depth= 1;					/* only used to indicate tracing */
		shi.mask= origshi->mask;
		shi.thread= origshi->thread;
		shi.passflag= SCE_PASS_COMBINED;
		shi.combinedflag= 0xFFFFFF;		 /* ray trace does all options */
	
		shi.xs= origshi->xs;
		shi.ys= origshi->ys;
		shi.lay= origshi->lay;
		shi.nodes= origshi->nodes;
		
		shade_ray(is, &shi, &shr);
		if (shi.mat->material_type == MA_SOLID) {
			if (traflag & RAY_TRA)
				d= shade_by_transmission(is, &shi, &shr);
			
			/* mix colors based on shadfac (rgb + amount of light factor) */
			addAlphaLight(is->col, shr.diff, shr.alpha, d*shi.mat->filter);
		} else {
			// MA_VOLUME
			addAlphaLight(is->col, shr.combined, shr.alpha, 1.0f);
		}
		
		if(depth>0 && is->col[3]>0.0f) {
			
			/* adapt isect struct */
			VECCOPY(is->start, shi.co);
			is->oborig= RAY_OBJECT_SET(&R, shi.obi);
			is->faceorig= (RayFace*)shi.vlr;

			ray_trace_shadow_tra(is, origshi, depth-1, traflag | RAY_TRA);
		}
	}
}

/* not used, test function for ambient occlusion (yaf: pathlight) */
/* main problem; has to be called within shading loop, giving unwanted recursion */
int ray_trace_shadow_rad(ShadeInput *ship, ShadeResult *shr)
{
	static int counter=0, only_one= 0;
	extern float hashvectf[];
	Isect isec;
	ShadeInput shi;
	ShadeResult shr_t;
	float vec[3], accum[3], div= 0.0f, maxsize= RE_ray_tree_max_size(R.raytree);
	int a;
	
	if(only_one) {
		return 0;
	}
	only_one= 1;
	
	accum[0]= accum[1]= accum[2]= 0.0f;
	isec.mode= RE_RAY_MIRROR;
	isec.faceorig= (RayFace*)ship->vlr;
	isec.oborig= RAY_OBJECT_SET(&R, ship->obi);
	
	for(a=0; a<8*8; a++) {
		
		counter+=3;
		counter %= 768;
		VECCOPY(vec, hashvectf+counter);
		if(ship->vn[0]*vec[0]+ship->vn[1]*vec[1]+ship->vn[2]*vec[2]>0.0f) {
			vec[0]-= vec[0];
			vec[1]-= vec[1];
			vec[2]-= vec[2];
		}
		VECCOPY(isec.start, ship->co);
		isec.end[0]= isec.start[0] + maxsize*vec[0];
		isec.end[1]= isec.start[1] + maxsize*vec[1];
		isec.end[2]= isec.start[2] + maxsize*vec[2];
		
		if(RE_ray_tree_intersect(R.raytree, &isec)) {
			float fac;
			
			/* Warning, This is not that nice, and possibly a bit slow for every ray,
			however some variables were not initialized properly in, unless using shade_input_initialize(...), we need to do a memset */
			memset(&shi, 0, sizeof(ShadeInput)); 
			/* end warning! - Campbell */
			
			shade_ray(&isec, &shi, &shr_t);
			fac= isec.labda*isec.labda;
			fac= 1.0f;
			accum[0]+= fac*(shr_t.diff[0]+shr_t.spec[0]);
			accum[1]+= fac*(shr_t.diff[1]+shr_t.spec[1]);
			accum[2]+= fac*(shr_t.diff[2]+shr_t.spec[2]);
			div+= fac;
		}
		else div+= 1.0f;
	}
	
	if(div!=0.0f) {
		shr->diff[0]+= accum[0]/div;
		shr->diff[1]+= accum[1]/div;
		shr->diff[2]+= accum[2]/div;
	}
	shr->alpha= 1.0f;
	
	only_one= 0;
	return 1;
}

/* aolight: function to create random unit sphere vectors for total random sampling */
static void RandomSpherical(float *v)
{
	float r;
	v[2] = 2.f*BLI_frand()-1.f;
	if ((r = 1.f - v[2]*v[2])>0.f) {
		float a = 6.283185307f*BLI_frand();
		r = sqrt(r);
		v[0] = r * cos(a);
		v[1] = r * sin(a);
	}
	else v[2] = 1.f;
}

/* calc distributed spherical energy */
static void DS_energy(float *sphere, int tot, float *vec)
{
	float *fp, fac, force[3], res[3];
	int a;
	
	res[0]= res[1]= res[2]= 0.0f;
	
	for(a=0, fp=sphere; a<tot; a++, fp+=3) {
		VecSubf(force, vec, fp);
		fac= force[0]*force[0] + force[1]*force[1] + force[2]*force[2];
		if(fac!=0.0f) {
			fac= 1.0f/fac;
			res[0]+= fac*force[0];
			res[1]+= fac*force[1];
			res[2]+= fac*force[2];
		}
	}

	VecMulf(res, 0.5);
	VecAddf(vec, vec, res);
	Normalize(vec);
	
}

/* called from convertBlenderScene.c */
/* creates an equally distributed spherical sample pattern */
/* and allocates threadsafe memory */
void init_ao_sphere(World *wrld)
{
	float *fp;
	int a, tot, iter= 16;

	/* we make twice the amount of samples, because only a hemisphere is used */
	tot= 2*wrld->aosamp*wrld->aosamp;
	
	wrld->aosphere= MEM_mallocN(3*tot*sizeof(float), "AO sphere");
	
	/* fixed random */
	BLI_srandom(tot);
	
	/* init */
	fp= wrld->aosphere;
	for(a=0; a<tot; a++, fp+= 3) {
		RandomSpherical(fp);
	}
	
	while(iter--) {
		for(a=0, fp= wrld->aosphere; a<tot; a++, fp+= 3) {
			DS_energy(wrld->aosphere, tot, fp);
		}
	}
	
	/* tables */
	wrld->aotables= MEM_mallocN(BLENDER_MAX_THREADS*3*tot*sizeof(float), "AO tables");
}

/* give per thread a table, we have to compare xs ys because of way OSA works... */
static float *threadsafe_table_sphere(int test, int thread, int xs, int ys, int tot)
{
	static int xso[BLENDER_MAX_THREADS], yso[BLENDER_MAX_THREADS];
	static int firsttime= 1;
	
	if(firsttime) {
		memset(xso, 255, sizeof(xso));
		memset(yso, 255, sizeof(yso));
		firsttime= 0;
	}
	
	if(xs==xso[thread] && ys==yso[thread]) return R.wrld.aotables+ thread*tot*3;
	if(test) return NULL;
	xso[thread]= xs; yso[thread]= ys;
	return R.wrld.aotables+ thread*tot*3;
}

static float *sphere_sampler(int type, int resol, int thread, int xs, int ys)
{
	int tot;
	float *vec;
	
	tot= 2*resol*resol;

	if (type & WO_AORNDSMP) {
		float *sphere;
		int a;
		
		// always returns table
		sphere= threadsafe_table_sphere(0, thread, xs, ys, tot);

		/* total random sampling. NOT THREADSAFE! (should be removed, is not useful) */
		vec= sphere;
		for (a=0; a<tot; a++, vec+=3) {
			RandomSpherical(vec);
		}
		
		return sphere;
	} 
	else {
		float *sphere;
		float cosfi, sinfi, cost, sint;
		float ang, *vec1;
		int a;
		
		// returns table if xs and ys were equal to last call
		sphere= threadsafe_table_sphere(1, thread, xs, ys, tot);
		if(sphere==NULL) {
			sphere= threadsafe_table_sphere(0, thread, xs, ys, tot);
			
			// random rotation
			ang= BLI_thread_frand(thread);
			sinfi= sin(ang); cosfi= cos(ang);
			ang= BLI_thread_frand(thread);
			sint= sin(ang); cost= cos(ang);
			
			vec= R.wrld.aosphere;
			vec1= sphere;
			for (a=0; a<tot; a++, vec+=3, vec1+=3) {
				vec1[0]= cost*cosfi*vec[0] - sinfi*vec[1] + sint*cosfi*vec[2];
				vec1[1]= cost*sinfi*vec[0] + cosfi*vec[1] + sint*sinfi*vec[2];
				vec1[2]= -sint*vec[0] + cost*vec[2];			
			}
		}
		return sphere;
	}
}

static void ray_ao_qmc(ShadeInput *shi, float *shadfac)
{
	Isect isec;
	QMCSampler *qsa=NULL;
	float samp3d[3];
	float up[3], side[3], dir[3], nrm[3];
	
	float maxdist = R.wrld.aodist;
	float fac=0.0f, prev=0.0f;
	float adapt_thresh = R.wrld.ao_adapt_thresh;
	float adapt_speed_fac = R.wrld.ao_adapt_speed_fac;
	
	int samples=0;
	int max_samples = R.wrld.aosamp*R.wrld.aosamp;
	
	float dxyview[3], skyadded=0, div;
	int aocolor;
	
	isec.faceorig= (RayFace*)shi->vlr;
	isec.oborig= RAY_OBJECT_SET(&R, shi->obi);
	isec.face_last= NULL;
	isec.ob_last= 0;
	isec.mode= (R.wrld.aomode & WO_AODIST)?RE_RAY_SHADOW_TRA:RE_RAY_SHADOW;
	isec.lay= -1;
	
	shadfac[0]= shadfac[1]= shadfac[2]= 0.0f;
	
	/* prevent sky colors to be added for only shadow (shadow becomes alpha) */
	aocolor= R.wrld.aocolor;
	if(shi->mat->mode & MA_ONLYSHADOW)
		aocolor= WO_AOPLAIN;
	
	if(aocolor == WO_AOSKYTEX) {
		dxyview[0]= 1.0f/(float)R.wrld.aosamp;
		dxyview[1]= 1.0f/(float)R.wrld.aosamp;
		dxyview[2]= 0.0f;
	}
	
	if(shi->vlr->flag & R_SMOOTH) {
		VECCOPY(nrm, shi->vn);
	}
	else {
		VECCOPY(nrm, shi->facenor);
	}
	
	VecOrthoBasisf(nrm, up, side);
	
	/* sampling init */
	if (R.wrld.ao_samp_method==WO_AOSAMP_HALTON) {
		float speedfac;
		
		speedfac = get_avg_speed(shi) * adapt_speed_fac;
		CLAMP(speedfac, 1.0, 1000.0);
		max_samples /= speedfac;
		if (max_samples < 5) max_samples = 5;
		
		qsa = get_thread_qmcsampler(&R, shi->thread, SAMP_TYPE_HALTON, max_samples);
	} else if (R.wrld.ao_samp_method==WO_AOSAMP_HAMMERSLEY)
		qsa = get_thread_qmcsampler(&R, shi->thread, SAMP_TYPE_HAMMERSLEY, max_samples);

	QMC_initPixel(qsa, shi->thread);
	
	while (samples < max_samples) {

		/* sampling, returns quasi-random vector in unit hemisphere */
		QMC_sampleHemi(samp3d, qsa, shi->thread, samples);

		dir[0] = (samp3d[0]*up[0] + samp3d[1]*side[0] + samp3d[2]*nrm[0]);
		dir[1] = (samp3d[0]*up[1] + samp3d[1]*side[1] + samp3d[2]*nrm[1]);
		dir[2] = (samp3d[0]*up[2] + samp3d[1]*side[2] + samp3d[2]*nrm[2]);
		
		Normalize(dir);
			
		VECCOPY(isec.start, shi->co);
		isec.end[0] = shi->co[0] - maxdist*dir[0];
		isec.end[1] = shi->co[1] - maxdist*dir[1];
		isec.end[2] = shi->co[2] - maxdist*dir[2];
		
		prev = fac;
		
		if(RE_ray_tree_intersect_check(R.raytree, &isec, vlr_check_intersect_solid)) {
			if (R.wrld.aomode & WO_AODIST) fac+= exp(-isec.labda*R.wrld.aodistfac); 
			else fac+= 1.0f;
		}
		else if(aocolor!=WO_AOPLAIN) {
			float skycol[4];
			float skyfac, view[3];
			
			view[0]= -dir[0];
			view[1]= -dir[1];
			view[2]= -dir[2];
			Normalize(view);
			
			if(aocolor==WO_AOSKYCOL) {
				skyfac= 0.5*(1.0f+view[0]*R.grvec[0]+ view[1]*R.grvec[1]+ view[2]*R.grvec[2]);
				shadfac[0]+= (1.0f-skyfac)*R.wrld.horr + skyfac*R.wrld.zenr;
				shadfac[1]+= (1.0f-skyfac)*R.wrld.horg + skyfac*R.wrld.zeng;
				shadfac[2]+= (1.0f-skyfac)*R.wrld.horb + skyfac*R.wrld.zenb;
			}
			else {	/* WO_AOSKYTEX */
				shadeSkyView(skycol, isec.start, view, dxyview, shi->thread);
				shadeSunView(skycol, shi->view);
				shadfac[0]+= skycol[0];
				shadfac[1]+= skycol[1];
				shadfac[2]+= skycol[2];
			}
			skyadded++;
		}
		
		samples++;
		
		if (qsa->type == SAMP_TYPE_HALTON) {
			/* adaptive sampling - consider samples below threshold as in shadow (or vice versa) and exit early */		
			if (adapt_thresh > 0.0 && (samples > max_samples/2) ) {
				
				if (adaptive_sample_contrast_val(samples, prev, fac, adapt_thresh)) {
					break;
				}
			}
		}
	}
	
	if(aocolor!=WO_AOPLAIN && skyadded) {
		div= (1.0f - fac/(float)samples)/((float)skyadded);
		
		shadfac[0]*= div;	// average color times distances/hits formula
		shadfac[1]*= div;	// average color times distances/hits formula
		shadfac[2]*= div;	// average color times distances/hits formula
	} else {
		shadfac[0]= shadfac[1]= shadfac[2]= 1.0f - fac/(float)samples;
	}
	
	if (qsa)
		release_thread_qmcsampler(&R, shi->thread, qsa);
}

/* extern call from shade_lamp_loop, ambient occlusion calculus */
static void ray_ao_spheresamp(ShadeInput *shi, float *shadfac)
{
	Isect isec;
	float *vec, *nrm, div, bias, sh=0.0f;
	float maxdist = R.wrld.aodist;
	float dxyview[3];
	int j= -1, tot, actual=0, skyadded=0, aocolor, resol= R.wrld.aosamp;
	
	isec.faceorig= (RayFace*)shi->vlr;
	isec.oborig= RAY_OBJECT_SET(&R, shi->obi);
	isec.face_last= NULL;
	isec.ob_last= 0;
	isec.mode= (R.wrld.aomode & WO_AODIST)?RE_RAY_SHADOW_TRA:RE_RAY_SHADOW;
	isec.lay= -1;


	shadfac[0]= shadfac[1]= shadfac[2]= 0.0f;

	/* bias prevents smoothed faces to appear flat */
	if(shi->vlr->flag & R_SMOOTH) {
		bias= R.wrld.aobias;
		nrm= shi->vn;
	}
	else {
		bias= 0.0f;
		nrm= shi->facenor;
	}

	/* prevent sky colors to be added for only shadow (shadow becomes alpha) */
	aocolor= R.wrld.aocolor;
	if(shi->mat->mode & MA_ONLYSHADOW)
		aocolor= WO_AOPLAIN;
	
	if(resol>32) resol= 32;
	
	vec= sphere_sampler(R.wrld.aomode, resol, shi->thread, shi->xs, shi->ys);
	
	// warning: since we use full sphere now, and dotproduct is below, we do twice as much
	tot= 2*resol*resol;

	if(aocolor == WO_AOSKYTEX) {
		dxyview[0]= 1.0f/(float)resol;
		dxyview[1]= 1.0f/(float)resol;
		dxyview[2]= 0.0f;
	}
	
	while(tot--) {
		
		if ((vec[0]*nrm[0] + vec[1]*nrm[1] + vec[2]*nrm[2]) > bias) {
			/* only ao samples for mask */
			if(R.r.mode & R_OSA) {
				j++;
				if(j==R.osa) j= 0;
				if(!(shi->mask & (1<<j))) {
					vec+=3;
					continue;
				}
			}
			
			actual++;
			
			/* always set start/end, RE_ray_tree_intersect clips it */
			VECCOPY(isec.start, shi->co);
			isec.end[0] = shi->co[0] - maxdist*vec[0];
			isec.end[1] = shi->co[1] - maxdist*vec[1];
			isec.end[2] = shi->co[2] - maxdist*vec[2];
			
			/* do the trace */
			if(RE_ray_tree_intersect_check(R.raytree, &isec, vlr_check_intersect_solid)) {
				if (R.wrld.aomode & WO_AODIST) sh+= exp(-isec.labda*R.wrld.aodistfac); 
				else sh+= 1.0f;
			}
			else if(aocolor!=WO_AOPLAIN) {
				float skycol[4];
				float fac, view[3];
				
				view[0]= -vec[0];
				view[1]= -vec[1];
				view[2]= -vec[2];
				Normalize(view);
				
				if(aocolor==WO_AOSKYCOL) {
					fac= 0.5*(1.0f+view[0]*R.grvec[0]+ view[1]*R.grvec[1]+ view[2]*R.grvec[2]);
					shadfac[0]+= (1.0f-fac)*R.wrld.horr + fac*R.wrld.zenr;
					shadfac[1]+= (1.0f-fac)*R.wrld.horg + fac*R.wrld.zeng;
					shadfac[2]+= (1.0f-fac)*R.wrld.horb + fac*R.wrld.zenb;
				}
				else {	/* WO_AOSKYTEX */
					shadeSkyView(skycol, isec.start, view, dxyview, shi->thread);
					shadeSunView(skycol, shi->view);
					shadfac[0]+= skycol[0];
					shadfac[1]+= skycol[1];
					shadfac[2]+= skycol[2];
				}
				skyadded++;
			}
		}
		// samples
		vec+= 3;
	}
	
	if(actual==0) sh= 1.0f;
	else sh = 1.0f - sh/((float)actual);
	
	if(aocolor!=WO_AOPLAIN && skyadded) {
		div= sh/((float)skyadded);
		
		shadfac[0]*= div;	// average color times distances/hits formula
		shadfac[1]*= div;	// average color times distances/hits formula
		shadfac[2]*= div;	// average color times distances/hits formula
	}
	else {
		shadfac[0]= shadfac[1]= shadfac[2]= sh;
	}
}

void ray_ao(ShadeInput *shi, float *shadfac)
{
	/* Unfortunately, the unusual way that the sphere sampler calculates roughly twice as many
	 * samples as are actually traced, and skips them based on bias and OSA settings makes it very difficult
	 * to reuse code between these two functions. This is the easiest way I can think of to do it
	 * --broken */
	if (ELEM(R.wrld.ao_samp_method, WO_AOSAMP_HAMMERSLEY, WO_AOSAMP_HALTON))
		ray_ao_qmc(shi, shadfac);
	else if (R.wrld.ao_samp_method == WO_AOSAMP_CONSTANT)
		ray_ao_spheresamp(shi, shadfac);
}

static void ray_shadow_jittered_coords(ShadeInput *shi, int max, float jitco[RE_MAX_OSA][3], int *totjitco)
{
	/* magic numbers for reordering sample positions to give better
	 * results with adaptive sample, when it usually only takes 4 samples */
	int order8[8] = {0, 1, 5, 6, 2, 3, 4, 7};
	int order11[11] = {1, 3, 8, 10, 0, 2, 4, 5, 6, 7, 9};
	int order16[16] = {1, 3, 9, 12, 0, 6, 7, 8, 13, 2, 4, 5, 10, 11, 14, 15};
	int count = count_mask(shi->mask);

	/* for better antialising shadow samples are distributed over the subpixel
	 * sample coordinates, this only works for raytracing depth 0 though */
	if(!shi->strand && shi->depth == 0 && count > 1 && count <= max) {
		float xs, ys, zs, view[3];
		int samp, ordsamp, tot= 0;

		for(samp=0; samp<R.osa; samp++) {
			if(R.osa == 8) ordsamp = order8[samp];
			else if(R.osa == 11) ordsamp = order11[samp];
			else if(R.osa == 16) ordsamp = order16[samp];
			else ordsamp = samp;

			if(shi->mask & (1<<ordsamp)) {
				/* zbuffer has this inverse corrected, ensures xs,ys are inside pixel */
				xs= (float)shi->scanco[0] + R.jit[ordsamp][0] + 0.5f;
				ys= (float)shi->scanco[1] + R.jit[ordsamp][1] + 0.5f;
				zs= shi->scanco[2];

				shade_input_calc_viewco(shi, xs, ys, zs, view, NULL, jitco[tot], NULL, NULL);
				tot++;
			}
		}

		*totjitco= tot;
	}
	else {
		VECCOPY(jitco[0], shi->co);
		*totjitco= 1;
	}
}

static void ray_shadow_qmc(ShadeInput *shi, LampRen *lar, float *lampco, float *shadfac, Isect *isec)
{
	QMCSampler *qsa=NULL;
	int samples=0;
	float samp3d[3];

	float fac=0.0f, vec[3];
	float colsq[4];
	float adapt_thresh = lar->adapt_thresh;
	int min_adapt_samples=4, max_samples = lar->ray_totsamp;
	float *co;
	int do_soft=1, full_osa=0;

	float jitco[RE_MAX_OSA][3];
	int totjitco;

	colsq[0] = colsq[1] = colsq[2] = 0.0;
	if(isec->mode==RE_RAY_SHADOW_TRA) {
		shadfac[0]= shadfac[1]= shadfac[2]= shadfac[3]= 0.0f;
	} else
		shadfac[3]= 1.0f;
	
	if (lar->ray_totsamp < 2) do_soft = 0;
	if ((R.r.mode & R_OSA) && (R.osa > 0) && (shi->vlr->flag & R_FULL_OSA)) full_osa = 1;
	
	if (full_osa) {
		if (do_soft) max_samples  = max_samples/R.osa + 1;
		else max_samples = 1;
	} else {
		if (do_soft) max_samples = lar->ray_totsamp;
		else max_samples = (R.osa > 4)?R.osa:5;
	}
	
	ray_shadow_jittered_coords(shi, max_samples, jitco, &totjitco);

	/* sampling init */
	if (lar->ray_samp_method==LA_SAMP_HALTON)
		qsa = get_thread_qmcsampler(&R, shi->thread, SAMP_TYPE_HALTON, max_samples);
	else if (lar->ray_samp_method==LA_SAMP_HAMMERSLEY)
		qsa = get_thread_qmcsampler(&R, shi->thread, SAMP_TYPE_HAMMERSLEY, max_samples);
	
	QMC_initPixel(qsa, shi->thread);
	
	VECCOPY(vec, lampco);
	
	
	while (samples < max_samples) {
		isec->faceorig= (RayFace*)shi->vlr;
		isec->oborig= RAY_OBJECT_SET(&R, shi->obi);

		/* manually jitter the start shading co-ord per sample
		 * based on the pre-generated OSA texture sampling offsets, 
		 * for anti-aliasing sharp shadow edges. */
		co = jitco[samples % totjitco];

		if (do_soft) {
			/* sphere shadow source */
			if (lar->type == LA_LOCAL) {
				float ru[3], rv[3], v[3], s[3];
				
				/* calc tangent plane vectors */
				v[0] = co[0] - lampco[0];
				v[1] = co[1] - lampco[1];
				v[2] = co[2] - lampco[2];
				Normalize(v);
				VecOrthoBasisf(v, ru, rv);
				
				/* sampling, returns quasi-random vector in area_size disc */
				QMC_sampleDisc(samp3d, qsa, shi->thread, samples,lar->area_size);

				/* distribute disc samples across the tangent plane */
				s[0] = samp3d[0]*ru[0] + samp3d[1]*rv[0];
				s[1] = samp3d[0]*ru[1] + samp3d[1]*rv[1];
				s[2] = samp3d[0]*ru[2] + samp3d[1]*rv[2];
				
				VECCOPY(samp3d, s);
			}
			else {
				/* sampling, returns quasi-random vector in [sizex,sizey]^2 plane */
				QMC_sampleRect(samp3d, qsa, shi->thread, samples, lar->area_size, lar->area_sizey);
								
				/* align samples to lamp vector */
				Mat3MulVecfl(lar->mat, samp3d);
			}
			isec->end[0]= vec[0]+samp3d[0];
			isec->end[1]= vec[1]+samp3d[1];
			isec->end[2]= vec[2]+samp3d[2];
		} else {
			VECCOPY(isec->end, vec);
		}

		if(shi->strand) {
			/* bias away somewhat to avoid self intersection */
			float jitbias= 0.5f*(VecLength(shi->dxco) + VecLength(shi->dyco));
			float v[3];

			VECSUB(v, co, isec->end);
			Normalize(v);

			co[0] -= jitbias*v[0];
			co[1] -= jitbias*v[1];
			co[2] -= jitbias*v[2];
		}

		VECCOPY(isec->start, co);
		
		/* trace the ray */
		if(isec->mode==RE_RAY_SHADOW_TRA) {
			isec->col[0]= isec->col[1]= isec->col[2]=  1.0f;
			isec->col[3]= 1.0f;
			
			ray_trace_shadow_tra(isec, shi, DEPTH_SHADOW_TRA, 0);
			shadfac[0] += isec->col[0];
			shadfac[1] += isec->col[1];
			shadfac[2] += isec->col[2];
			shadfac[3] += isec->col[3];
			
			/* for variance calc */
			colsq[0] += isec->col[0]*isec->col[0];
			colsq[1] += isec->col[1]*isec->col[1];
			colsq[2] += isec->col[2]*isec->col[2];
		}
		else {
			if( RE_ray_tree_intersect(R.raytree, isec) ) fac+= 1.0f;
		}
		
		samples++;
		
		if ((lar->ray_samp_method == LA_SAMP_HALTON)) {
		
			/* adaptive sampling - consider samples below threshold as in shadow (or vice versa) and exit early */
			if ((max_samples > min_adapt_samples) && (adapt_thresh > 0.0) && (samples > max_samples / 3)) {
				if (isec->mode==RE_RAY_SHADOW_TRA) {
					if ((shadfac[3] / samples > (1.0-adapt_thresh)) || (shadfac[3] / samples < adapt_thresh))
						break;
					else if (adaptive_sample_variance(samples, shadfac, colsq, adapt_thresh))
						break;
				} else {
					if ((fac / samples > (1.0-adapt_thresh)) || (fac / samples < adapt_thresh))
						break;
				}
			}
		}
	}
	
	if(isec->mode==RE_RAY_SHADOW_TRA) {
		shadfac[0] /= samples;
		shadfac[1] /= samples;
		shadfac[2] /= samples;
		shadfac[3] /= samples;
	} else
		shadfac[3]= 1.0f-fac/samples;

	if (qsa)
		release_thread_qmcsampler(&R, shi->thread, qsa);
}

static void ray_shadow_jitter(ShadeInput *shi, LampRen *lar, float *lampco, float *shadfac, Isect *isec)
{
	/* area soft shadow */
	float *jitlamp;
	float fac=0.0f, div=0.0f, vec[3];
	int a, j= -1, mask;
	
	if(isec->mode==RE_RAY_SHADOW_TRA) {
		shadfac[0]= shadfac[1]= shadfac[2]= shadfac[3]= 0.0f;
	}
	else shadfac[3]= 1.0f;
	
	fac= 0.0f;
	jitlamp= give_jitter_plane(lar, shi->thread, shi->xs, shi->ys);

	a= lar->ray_totsamp;
	
	/* this correction to make sure we always take at least 1 sample */
	mask= shi->mask;
	if(a==4) mask |= (mask>>4)|(mask>>8);
	else if(a==9) mask |= (mask>>9);
	
	while(a--) {
		
		if(R.r.mode & R_OSA) {
			j++;
			if(j>=R.osa) j= 0;
			if(!(mask & (1<<j))) {
				jitlamp+= 2;
				continue;
			}
		}
		
		isec->faceorig= (RayFace*)shi->vlr;
		isec->oborig= RAY_OBJECT_SET(&R, shi->obi);
		
		vec[0]= jitlamp[0];
		vec[1]= jitlamp[1];
		vec[2]= 0.0f;
		Mat3MulVecfl(lar->mat, vec);
		
		/* set start and end, RE_ray_tree_intersect clips it */
		VECCOPY(isec->start, shi->co);
		isec->end[0]= lampco[0]+vec[0];
		isec->end[1]= lampco[1]+vec[1];
		isec->end[2]= lampco[2]+vec[2];
		
		if(isec->mode==RE_RAY_SHADOW_TRA) {
			/* isec.col is like shadfac, so defines amount of light (0.0 is full shadow) */
			isec->col[0]= isec->col[1]= isec->col[2]=  1.0f;
			isec->col[3]= 1.0f;
			
			ray_trace_shadow_tra(isec, shi, DEPTH_SHADOW_TRA, 0);
			shadfac[0] += isec->col[0];
			shadfac[1] += isec->col[1];
			shadfac[2] += isec->col[2];
			shadfac[3] += isec->col[3];
		}
		else if( RE_ray_tree_intersect(R.raytree, isec) ) fac+= 1.0f;
		
		div+= 1.0f;
		jitlamp+= 2;
	}
	
	if(isec->mode==RE_RAY_SHADOW_TRA) {
		shadfac[0] /= div;
		shadfac[1] /= div;
		shadfac[2] /= div;
		shadfac[3] /= div;
	}
	else {
		// sqrt makes nice umbra effect
		if(lar->ray_samp_type & LA_SAMP_UMBRA)
			shadfac[3]= sqrt(1.0f-fac/div);
		else
			shadfac[3]= 1.0f-fac/div;
	}
}
/* extern call from shade_lamp_loop */
void ray_shadow(ShadeInput *shi, LampRen *lar, float *shadfac)
{
	Isect isec;
	float lampco[3], maxsize;

	/* setup isec */
	if(shi->mat->mode & MA_SHADOW_TRA) isec.mode= RE_RAY_SHADOW_TRA;
	else isec.mode= RE_RAY_SHADOW;
	
	if(lar->mode & (LA_LAYER|LA_LAYER_SHADOW))
		isec.lay= lar->lay;
	else
		isec.lay= -1;

	/* only when not mir tracing, first hit optimm */
	if(shi->depth==0) {
		isec.face_last= (RayFace*)lar->vlr_last[shi->thread];
		isec.ob_last= RAY_OBJECT_SET(&R, lar->obi_last[shi->thread]);
	}
	else {
		isec.face_last= NULL;
		isec.ob_last= 0;
	}
	
	if(lar->type==LA_SUN || lar->type==LA_HEMI) {
		maxsize= RE_ray_tree_max_size(R.raytree);
		lampco[0]= shi->co[0] - maxsize*lar->vec[0];
		lampco[1]= shi->co[1] - maxsize*lar->vec[1];
		lampco[2]= shi->co[2] - maxsize*lar->vec[2];
	}
	else {
		VECCOPY(lampco, lar->co);
	}
	
	if (ELEM(lar->ray_samp_method, LA_SAMP_HALTON, LA_SAMP_HAMMERSLEY)) {
		
		ray_shadow_qmc(shi, lar, lampco, shadfac, &isec);
		
	} else {
		if(lar->ray_totsamp<2) {
			
			isec.faceorig= (RayFace*)shi->vlr;
			isec.oborig= RAY_OBJECT_SET(&R, shi->obi);
			shadfac[3]= 1.0f; // 1.0=full light
			
			/* set up isec vec */
			VECCOPY(isec.start, shi->co);
			VECCOPY(isec.end, lampco);

			if(isec.mode==RE_RAY_SHADOW_TRA) {
				/* isec.col is like shadfac, so defines amount of light (0.0 is full shadow) */
				isec.col[0]= isec.col[1]= isec.col[2]=  1.0f;
				isec.col[3]= 1.0f;

				ray_trace_shadow_tra(&isec, shi, DEPTH_SHADOW_TRA, 0);
				QUATCOPY(shadfac, isec.col);
			}
			else if(RE_ray_tree_intersect(R.raytree, &isec)) shadfac[3]= 0.0f;
		}
		else {
			ray_shadow_jitter(shi, lar, lampco, shadfac, &isec);
		}
	}
		
	/* for first hit optim, set last interesected shadow face */
	if(shi->depth==0) {
		lar->vlr_last[shi->thread]= (VlakRen*)isec.face_last;
		lar->obi_last[shi->thread]= RAY_OBJECT_GET(&R, isec.ob_last);
	}

}

#if 0
/* only when face points away from lamp, in direction of lamp, trace ray and find first exit point */
static void ray_translucent(ShadeInput *shi, LampRen *lar, float *distfac, float *co)
{
	Isect isec;
	float lampco[3], maxsize;
	
	/* setup isec */
	isec.mode= RE_RAY_SHADOW_TRA;
	
	if(lar->mode & LA_LAYER) isec.lay= lar->lay; else isec.lay= -1;
	
	if(lar->type==LA_SUN || lar->type==LA_HEMI) {
		maxsize= RE_ray_tree_max_size(R.raytree);
		lampco[0]= shi->co[0] - maxsize*lar->vec[0];
		lampco[1]= shi->co[1] - maxsize*lar->vec[1];
		lampco[2]= shi->co[2] - maxsize*lar->vec[2];
	}
	else {
		VECCOPY(lampco, lar->co);
	}
	
	isec.faceorig= (RayFace*)shi->vlr;
	isec.oborig= RAY_OBJECT_SET(&R, shi->obi);
	
	/* set up isec vec */
	VECCOPY(isec.start, shi->co);
	VECCOPY(isec.end, lampco);
	
	if(RE_ray_tree_intersect(R.raytree, &isec)) {
		/* we got a face */
		
		/* render co */
		co[0]= isec.start[0]+isec.labda*(isec.vec[0]);
		co[1]= isec.start[1]+isec.labda*(isec.vec[1]);
		co[2]= isec.start[2]+isec.labda*(isec.vec[2]);
		
		*distfac= VecLength(isec.vec);
	}
	else
		*distfac= 0.0f;
}

#endif
<|MERGE_RESOLUTION|>--- conflicted
+++ resolved
@@ -101,7 +101,7 @@
 	VlakRen *vlr = (VlakRen*)face;
 
 	/* solid material types only */
-	if (vlr->mat->material_type == MA_SOLID)
+	if (vlr->mat->material_type == MA_TYPE_SURFACE)
 		return 1;
 	else
 		return 0;
@@ -272,32 +272,22 @@
 		shade_input_flip_normals(shi);
 
 	shade_input_set_shade_texco(shi);
-	
-<<<<<<< HEAD
-	if(is->mode==RE_RAY_SHADOW_TRA) {
-		/* temp hack to prevent recursion */
-		if(shi->nodes==0 && shi->mat->nodetree && shi->mat->use_nodes) {
-=======
-	if (shi->mat->material_type == MA_VOLUME) {
+	if (shi->mat->material_type == MA_TYPE_VOLUME) {
 		if(ELEM(is->mode, RE_RAY_SHADOW, RE_RAY_SHADOW_TRA)) {
 			shade_volume_shadow(shi, shr, is);
 		} else {
 			shade_volume_outside(shi, shr);
 		}
 	}
-	else if(is->mode==RE_RAY_SHADOW_TRA) 
-		if(shi->mat->nodetree && shi->mat->use_nodes) {
->>>>>>> 7da0d1a7
+	else if(is->mode==RE_RAY_SHADOW_TRA) {
+		/* temp hack to prevent recursion */
+		if(shi->nodes==0 && shi->mat->nodetree && shi->mat->use_nodes) {
 			ntreeShaderExecTree(shi->mat->nodetree, shi, shr);
 			shi->mat= vlr->mat;		/* shi->mat is being set in nodetree */
 		}
-		else {
+		else
 			shade_color(shi, shr);
-<<<<<<< HEAD
-	}
-=======
-		}
->>>>>>> 7da0d1a7
+	}
 	else {
 		if(shi->mat->nodetree && shi->mat->use_nodes) {
 			ntreeShaderExecTree(shi->mat->nodetree, shi, shr);
@@ -487,7 +477,7 @@
 		
 		shi.mask= origshi->mask;
 		shi.osatex= origshi->osatex;
-		shi.depth = origshi->depth + 1;					/* only used to indicate tracing */
+		shi.depth= 1;					/* only used to indicate tracing */
 		shi.thread= origshi->thread;
 		//shi.sample= 0; // memset above, so dont need this
 		shi.xs= origshi->xs;
@@ -502,7 +492,6 @@
 		memset(&shr, 0, sizeof(ShadeResult));
 		
 		shade_ray(&isec, &shi, &shr);
-
 		if (traflag & RAY_TRA)
 			d= shade_by_transmission(&isec, &shi, &shr);
 		
@@ -1314,11 +1303,7 @@
 	shadfac[3]= (1.0f-alpha)*shadfac[3];
 }
 
-<<<<<<< HEAD
 static void ray_trace_shadow_tra(Isect *is, ShadeInput *origshi, int depth, int traflag)
-=======
-void ray_trace_shadow_tra(Isect *is, int depth, int traflag)
->>>>>>> 7da0d1a7
 {
 	/* ray to lamp, find first face that intersects, check alpha properties,
 	   if it has col[3]>0.0f  continue. so exit when alpha is full */
@@ -1346,14 +1331,13 @@
 		shi.nodes= origshi->nodes;
 		
 		shade_ray(is, &shi, &shr);
-		if (shi.mat->material_type == MA_SOLID) {
+		if (shi.mat->material_type == MA_TYPE_SURFACE) {
 			if (traflag & RAY_TRA)
 				d= shade_by_transmission(is, &shi, &shr);
 			
 			/* mix colors based on shadfac (rgb + amount of light factor) */
 			addAlphaLight(is->col, shr.diff, shr.alpha, d*shi.mat->filter);
-		} else {
-			// MA_VOLUME
+		} else if (shi.mat->material_type == MA_TYPE_VOLUME) {
 			addAlphaLight(is->col, shr.combined, shr.alpha, 1.0f);
 		}
 		
