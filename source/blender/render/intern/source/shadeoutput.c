--- conflicted
+++ resolved
@@ -1665,11 +1665,7 @@
 			shi->r= shi->vcol[0];
 			shi->g= shi->vcol[1];
 			shi->b= shi->vcol[2];
-<<<<<<< HEAD
 			if((ma->mode & (MA_FACETEXTURE_ALPHA)) || ma->vcol_alpha)
-				shi->alpha= (shi->mode & MA_TRANSP) ? shi->vcol[3] : 1.0f;
-=======
-			if(ma->mode & (MA_FACETEXTURE_ALPHA))
 				shi->alpha= shi->vcol[3];
 		}
 		else if(ma->mode & (MA_VERTEXCOLP)) {
@@ -1677,7 +1673,6 @@
 			shi->r= shi->r*neg_alpha + shi->vcol[0]*shi->vcol[3];
 			shi->g= shi->g*neg_alpha + shi->vcol[1]*shi->vcol[3];
 			shi->b= shi->b*neg_alpha + shi->vcol[2]*shi->vcol[3];
->>>>>>> fc42a618
 		}
 		if(ma->texco){
 			do_material_tex(shi, &R);
