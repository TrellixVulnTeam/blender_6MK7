#
# $Id$
#
# ***** BEGIN GPL/BL DUAL LICENSE BLOCK *****
#
# This program is free software; you can redistribute it and/or
# modify it under the terms of the GNU General Public License
# as published by the Free Software Foundation; either version 2
# of the License, or (at your option) any later version. The Blender
# Foundation also sells licenses for use in proprietary software under
# the Blender License.  See http://www.blender.org/BL/ for information
# about this.
#
# This program is distributed in the hope that it will be useful,
# but WITHOUT ANY WARRANTY; without even the implied warranty of
# MERCHANTABILITY or FITNESS FOR A PARTICULAR PURPOSE.  See the
# GNU General Public License for more details.
#
# You should have received a copy of the GNU General Public License
# along with this program; if not, write to the Free Software Foundation,
# Inc., 59 Temple Place - Suite 330, Boston, MA  02111-1307, USA.
#
# The Original Code is Copyright (C) 2001-2002 by NaN Holding BV.
# All rights reserved.
#
# The Original Code is: all of this file.
#
# Contributor(s): none yet.
#
# ***** END GPL/BL DUAL LICENSE BLOCK *****
#
# set some defaults when these are not overruled (?=) by environment variables
#

sinclude ../user-def.mk

ifndef CONFIG_GUESS
  ifeq (debug, $(findstring debug, $(MAKECMDGOALS)))
    ifeq (all, $(findstring all, $(MAKECMDGOALS)))
all debug::
      ERRTXT = "ERROR: all and debug targets cannot be used together anymore"
      ERRTXT += "Use something like ..make all && make debug.. instead"
      $(error $(ERRTXT))
    endif
  endif

  # First generic defaults for all platforms which should be constant.
  # Note: ?= lets these defaults be overruled by environment variables,
<<<<<<< HEAD
=======
    export NAN_NO_KETSJI=true
    export NAN_JUST_BLENDERDYNAMIC=true
    export NAN_NO_OPENAL=true
>>>>>>> 185c6bb4
    export SRCHOME ?= $(NANBLENDERHOME)/source
    export CONFIG_GUESS := $(shell ${SRCHOME}/tools/guess/guessconfig)
    export OS := $(shell echo ${CONFIG_GUESS} | sed -e 's/-.*//')
    export OS_VERSION := $(shell echo ${CONFIG_GUESS} | sed -e 's/^[^-]*-//' -e 's/-[^-]*//')
    export CPU := $(shell echo ${CONFIG_GUESS} | sed -e 's/^[^-]*-[^-]*-//')
    export MAKE_START := $(shell date "+%H:%M:%S %d-%b-%Y")
    export NAN_LIBDIR ?= $(NANBLENDERHOME)/../lib
    export NAN_OBJDIR ?= $(NANBLENDERHOME)/obj
    # Library Config_Guess DIRectory
    export LCGDIR = $(NAN_LIBDIR)/$(CONFIG_GUESS)
    # Object Config_Guess DIRectory
    export OCGDIR = $(NAN_OBJDIR)/$(CONFIG_GUESS)
    export NAN_MOTO ?= $(LCGDIR)/moto
ifeq ($(FREE_WINDOWS), true)
    export NAN_SOLID ?= $(LCGDIR)/gcc/solid
    export NAN_QHULL ?= $(LCGDIR)/gcc/qhull
else
    export NAN_SOLID ?= $(LCGDIR)/solid
    export NAN_QHULL ?= $(LCGDIR)/qhull
endif
    export NAN_BULLET ?= $(LCGDIR)/bullet
    export NAN_SUMO ?= $(SRCHOME)/gameengine/Physics/Sumo
    export NAN_FUZZICS ?= $(SRCHOME)/gameengine/Physics/Sumo/Fuzzics
    export NAN_BLENKEY ?= $(LCGDIR)/blenkey
    export NAN_DECIMATION ?= $(LCGDIR)/decimation
    export NAN_GUARDEDALLOC ?= $(LCGDIR)/guardedalloc
    export NAN_IKSOLVER ?= $(LCGDIR)/iksolver
    export NAN_BSP ?= $(LCGDIR)/bsp
	export NAN_BOOLOP ?= $(LCGDIR)/boolop
    export NAN_SOUNDSYSTEM ?= $(LCGDIR)/SoundSystem
    export NAN_STRING ?= $(LCGDIR)/string
    export NAN_MEMUTIL ?= $(LCGDIR)/memutil
    export NAN_CONTAINER ?= $(LCGDIR)/container
    export NAN_ACTION ?= $(LCGDIR)/action
    export NAN_IMG ?= $(LCGDIR)/img
    export NAN_GHOST ?= $(LCGDIR)/ghost
    export NAN_TEST_VERBOSITY ?= 1
    export NAN_BMFONT ?= $(LCGDIR)/bmfont
    export NAN_OPENNL ?= $(LCGDIR)/opennl
    export NAN_ELBEEM ?= $(LCGDIR)/elbeem
    export NAN_SUPERLU ?= $(LCGDIR)/superlu
    ifeq ($(FREE_WINDOWS), true)
      export NAN_FTGL ?= $(LCGDIR)/gcc/ftgl
    else
      export NAN_FTGL ?= $(LCGDIR)/ftgl
    endif

    export WITH_OPENEXR ?= true
    ifeq ($(OS),windows)
      ifeq ($(FREE_WINDOWS), true)
        export NAN_OPENEXR ?= $(LCGDIR)/gcc/openexr
        export NAN_OPENEXR_LIBS ?= $(NAN_OPENEXR)/lib/libIlmImf.a $(NAN_OPENEXR)/lib/libHalf.a $(NAN_OPENEXR)/lib/libIex.a
        export NAN_OPENEXR_INC ?= -I$(NAN_OPENEXR)/include -I$(NAN_OPENEXR)/include/OpenEXR
      else
        export NAN_OPENEXR ?= $(LCGDIR)/openexr
        export NAN_OPENEXR_LIBS ?= $(NAN_OPENEXR)/lib/IlmImf.lib $(NAN_OPENEXR)/lib/Half.lib $(NAN_OPENEXR)/lib/Iex.lib
        export NAN_OPENEXR_INC ?= -I$(NAN_OPENEXR)/include -I$(NAN_OPENEXR)/include/IlmImf -I$(NAN_OPENEXR)/include/Imath -I$(NAN_OPENEXR)/include/Iex
      endif
    else
      export NAN_OPENEXR ?= /usr/local
      export NAN_OPENEXR_INC ?= -I$(NAN_OPENEXR)/include -I$(NAN_OPENEXR)/include/OpenEXR
      export NAN_OPENEXR_LIBS ?= $(NAN_OPENEXR)/lib/libIlmImf.a $(NAN_OPENEXR)/lib/libHalf.a $(NAN_OPENEXR)/lib/libIex.a
    endif
  # Platform Dependent settings go below:

  ifeq ($(OS),beos)

    export ID = $(USER)
    export HOST = $(HOSTNAME)
    export NAN_PYTHON ?= $(LCGDIR)/python
    export NAN_PYTHON_VERSION ?= 2.3
    export NAN_PYTHON_BINARY ?= $(NAN_PYTHON)/bin/python$(NAN_PYTHON_VERSION)
    export NAN_OPENAL ?= $(LCGDIR)/openal
    export NAN_FMOD ?= $(LCGDIR)/fmod
    export NAN_JPEG ?= $(LCGDIR)/jpeg
    export NAN_PNG ?= $(LCGDIR)/png
    export NAN_TIFF ?= $(LCGDIR)/tiff
    export NAN_ODE ?= $(LCGDIR)/ode
    export NAN_TERRAPLAY ?= $(LCGDIR)/terraplay
    export NAN_MESA ?= /usr/src/Mesa-3.1
    export NAN_ZLIB ?= $(LCGDIR)/zlib
    export NAN_NSPR ?= $(LCGDIR)/nspr
    export NAN_FREETYPE ?= $(LCGDIR)/freetype
    export NAN_GETTEXT ?= $(LCGDIR)/gettext
    export NAN_SDL ?= $(shell sdl-config --prefix)
    export NAN_SDLLIBS ?= $(shell sdl-config --libs) 
    export NAN_SDLCFLAGS ?= $(shell sdl-config --cflags)

    # Uncomment the following line to use Mozilla inplace of netscape
    # CPPFLAGS +=-DMOZ_NOT_NET
    # Location of MOZILLA/Netscape header files...
    export NAN_MOZILLA_INC ?= $(LCGDIR)/mozilla/include
    export NAN_MOZILLA_LIB ?= $(LCGDIR)/mozilla/lib/
    # Will fall back to look in NAN_MOZILLA_INC/nspr and NAN_MOZILLA_LIB
    # if this is not set.

    export NAN_BUILDINFO ?= true
    # Be paranoid regarding library creation (do not update archives)
    export NAN_PARANOID ?= true

    # l10n
    #export INTERNATIONAL ?= true

    # enable freetype2 support for text objects
    #export WITH_FREETYPE2 ?= true

  else
  ifeq ($(OS),darwin)

    export ID = $(shell whoami)
    export HOST = $(shell hostname -s)

    export PY_FRAMEWORK	= 1    

    ifdef PY_FRAMEWORK
       export NAN_PYTHON ?= /System/Library/Frameworks/Python.framework/Versions/2.3
       export NAN_PYTHON_VERSION ?= 2.3
       export NAN_PYTHON_BINARY ?= $(NAN_PYTHON)/bin/python$(NAN_PYTHON_VERSION)
    else 
       export NAN_PYTHON ?= /sw
       export NAN_PYTHON_VERSION ?= 2.3
       export NAN_PYTHON_BINARY ?= $(NAN_PYTHON)/bin/python$(NAN_PYTHON_VERSION)
    endif

    export NAN_OPENAL ?= $(LCGDIR)/openal
    export NAN_FMOD ?= $(LCGDIR)/fmod
    export NAN_JPEG ?= $(LCGDIR)/jpeg
    export NAN_PNG ?= $(LCGDIR)/png
    export NAN_TIFF ?= $(LCGDIR)/tiff
    export NAN_ODE ?= $(LCGDIR)/ode
    export NAN_TERRAPLAY ?= $(LCGDIR)/terraplay
    export NAN_MESA ?= /usr/src/Mesa-3.1
    export NAN_ZLIB ?= $(LCGDIR)/zlib
    export NAN_NSPR ?= $(LCGDIR)/nspr
    export NAN_FREETYPE ?= $(LCGDIR)/freetype
    export NAN_GETTEXT ?= $(LCGDIR)/gettext
    export NAN_SDL ?= $(LCGDIR)/sdl
    export NAN_SDLCFLAGS ?= -I$(NAN_SDL)/include
    export NAN_SDLLIBS ?= $(NAN_SDL)/lib/libSDL.a -framework Cocoa -framework IOKit

    # Uncomment the following line to use Mozilla inplace of netscape
    # CPPFLAGS +=-DMOZ_NOT_NET
    # Location of MOZILLA/Netscape header files...
    export NAN_MOZILLA_INC ?= $(LCGDIR)/mozilla/include
    export NAN_MOZILLA_LIB ?= $(LCGDIR)/mozilla/lib/
    # Will fall back to look in NAN_MOZILLA_INC/nspr and NAN_MOZILLA_LIB
    # if this is not set.

    export NAN_BUILDINFO ?= true
    # Be paranoid regarding library creation (do not update archives)
    export NAN_PARANOID ?= true

    # enable quicktime by default on OS X
    export WITH_QUICKTIME ?= true

    # enable l10n
    export INTERNATIONAL ?= true

    # enable freetype2 support for text objects
    export WITH_FREETYPE2 ?= true

  else
  ifeq ($(OS),freebsd)

    export ID = $(shell whoami)
    export HOST = $(shell hostname -s)
    export NAN_PYTHON ?= /usr/local
    export NAN_PYTHON_VERSION ?= 2.3
    export NAN_PYTHON_BINARY ?= $(NAN_PYTHON)/bin/python$(NAN_PYTHON_VERSION)
    export NAN_OPENAL ?= /usr/local
    export NAN_FMOD ?= $(LCGDIR)/fmod
    export NAN_JPEG ?= /usr/local
    export NAN_PNG ?= /usr/local
    export NAN_TIFF ?= /usr/local
    export NAN_ODE ?= $(LCGDIR)/ode
    export NAN_TERRAPLAY ?= $(LCGDIR)/terraplay
    export NAN_MESA ?= /usr/src/Mesa-3.1
    export NAN_ZLIB ?= /usr
    export NAN_NSPR ?= /usr/local
    export NAN_FREETYPE ?= $(LCGDIR)/freetype
    export NAN_GETTEXT ?= $(LCGDIR)/gettext
    export NAN_SDL ?= $(shell sdl11-config --prefix)
    export NAN_SDLLIBS ?= $(shell sdl11-config --libs)
    export NAN_SDLCFLAGS ?= $(shell sdl11-config --cflags)

    # Uncomment the following line to use Mozilla inplace of netscape
    # CPPFLAGS +=-DMOZ_NOT_NET
    # Location of MOZILLA/Netscape header files...
    export NAN_MOZILLA_INC ?= $(LCGDIR)/mozilla/include
    export NAN_MOZILLA_LIB ?= $(LCGDIR)/mozilla/lib/
    # Will fall back to look in NAN_MOZILLA_INC/nspr and NAN_MOZILLA_LIB
    # if this is not set.

    export NAN_BUILDINFO ?= true
    # Be paranoid regarding library creation (do not update archives)
    export NAN_PARANOID ?= true

    # enable l10n
    # export INTERNATIONAL ?= true

    # enable freetype2 support for text objects
    # export WITH_FREETYPE2 ?= true

  else
  ifeq ($(OS),irix)

    export ID = $(shell whoami)
    export HOST = $(shell /usr/bsd/hostname -s)
    #export NAN_NO_KETSJI=true
    export NAN_JUST_BLENDERDYNAMIC=true
    export NAN_PYTHON ?= $(LCGDIR)/python
    export NAN_PYTHON_VERSION ?= 2.3
    export NAN_PYTHON_BINARY ?= $(NAN_PYTHON)/bin/python$(NAN_PYTHON_VERSION)
    export NAN_OPENAL ?= $(LCGDIR)/openal
    export NAN_FMOD ?= $(LCGDIR)/fmod
    export NAN_JPEG ?= $(LCGDIR)/jpeg
    export NAN_PNG ?= $(LCGDIR)/png
    export NAN_TIFF ?= /usr/freeware
    export NAN_ODE ?= $(LCGDIR)/ode
    export NAN_TERRAPLAY ?= $(LCGDIR)/terraplay
    export NAN_MESA ?= /usr/src/Mesa-3.1
    export NAN_ZLIB ?= /usr/freeware
    export NAN_NSPR ?= $(LCGDIR)/nspr
    export NAN_FREETYPE ?= /usr/freeware
    export NAN_GETTEXT ?= /usr/freeware
    export NAN_SDL ?= $(LCGDIR)/sdl
    export NAN_SDLLIBS ?= -L$(NAN_SDL)/lib -lSDL
    export NAN_SDLCFLAGS ?= -I$(NAN_SDL)/include/SDL
 
    # Uncomment the following line to use Mozilla inplace of netscape
    # CPPFLAGS +=-DMOZ_NOT_NET
    # Location of MOZILLA/Netscape header files...
    export NAN_MOZILLA_INC ?= $(LCGDIR)/mozilla/include
    export NAN_MOZILLA_LIB ?= $(LCGDIR)/mozilla/lib/
    # Will fall back to look in NAN_MOZILLA_INC/nspr and NAN_MOZILLA_LIB
    # if this is not set.

    export NAN_BUILDINFO ?= true
    # Be paranoid regarding library creation (do not update archives)
    export NAN_PARANOID ?= true

    # enable l10n
    export INTERNATIONAL ?= true

    # enable freetype2 support for text objects
    export WITH_FREETYPE2 ?= true

  else
  ifeq ($(OS),linux)

    export ID = $(shell whoami)
    export HOST = $(shell hostname -s)
    export NAN_PYTHON ?= /usr
      ifeq ($(CPU),ia64)
    export NAN_PYTHON_VERSION ?= 2.2
      else
    export NAN_PYTHON_VERSION ?= 2.3
      endif
    export NAN_PYTHON_BINARY ?= $(NAN_PYTHON)/bin/python$(NAN_PYTHON_VERSION)
    export NAN_OPENAL ?= /usr
    export NAN_FMOD ?= $(LCGDIR)/fmod
    export NAN_JPEG ?= /usr
    export NAN_PNG ?= /usr
    export NAN_TIFF ?= /usr
    export NAN_ODE ?= $(LCGDIR)/ode
    export NAN_TERRAPLAY ?= $(LCGDIR)/terraplay
    export NAN_MESA ?= /usr
    export NAN_ZLIB ?= /usr
    export NAN_NSPR ?= $(LCGDIR)/nspr
    export NAN_FREETYPE ?= /usr
    export NAN_GETTEXT ?= /usr
    export NAN_SDL ?= $(shell sdl-config --prefix)
    export NAN_SDLLIBS ?= $(shell sdl-config --libs)
    export NAN_SDLCFLAGS ?= $(shell sdl-config --cflags)

    # Uncomment the following line to use Mozilla inplace of netscape
    export CPPFLAGS += -DMOZ_NOT_NET
    # Location of MOZILLA/Netscape header files...
    export NAN_MOZILLA_INC ?= /usr/include/mozilla
    export NAN_MOZILLA_LIB ?= $(LCGDIR)/mozilla/lib/
    # Will fall back to look in NAN_MOZILLA_INC/nspr and NAN_MOZILLA_LIB
    # if this is not set.

    export NAN_BUILDINFO ?= true
    # Be paranoid regarding library creation (do not update archives)
    export NAN_PARANOID ?= true

    # l10n
    export INTERNATIONAL ?= true

    # enable freetype2 support for text objects
    export WITH_FREETYPE2 ?= true


  else
  ifeq ($(OS),openbsd)

    export ID = $(shell whoami)
    export HOST = $(shell hostname -s)
    export NAN_PYTHON ?= $(LCGDIR)/python
    export NAN_PYTHON_VERSION ?= 2.3
    export NAN_PYTHON_BINARY ?= $(NAN_PYTHON)/bin/python$(NAN_PYTHON_VERSION)
    export NAN_OPENAL ?= $(LCGDIR)/openal
    export NAN_FMOD ?= $(LCGDIR)/fmod
    export NAN_JPEG ?= $(LCGDIR)/jpeg
    export NAN_PNG ?= $(LCGDIR)/png
    export NAN_TIFF ?= $(LCGDIR)/tiff
    export NAN_ODE ?= $(LCGDIR)/ode
    export NAN_TERRAPLAY ?= $(LCGDIR)/terraplay
    export NAN_MESA ?= /usr/src/Mesa-3.1
    export NAN_ZLIB ?= $(LCGDIR)/zlib
    export NAN_NSPR ?= $(LCGDIR)/nspr
    export NAN_FREETYPE ?= $(LCGDIR)/freetype
    export NAN_GETTEXT ?= $(LCGDIR)/gettext
    export NAN_SDL ?= $(shell sdl-config --prefix)
    export NAN_SDLLIBS ?= $(shell sdl-config --libs)
    export NAN_SDLCFLAGS ?= $(shell sdl-config --cflags)

    # Uncomment the following line to use Mozilla inplace of netscape
    # CPPFLAGS +=-DMOZ_NOT_NET
    # Location of MOZILLA/Netscape header files...
    export NAN_MOZILLA_INC ?= $(LCGDIR)/mozilla/include
    export NAN_MOZILLA_LIB ?= $(LCGDIR)/mozilla/lib/
    # Will fall back to look in NAN_MOZILLA_INC/nspr and NAN_MOZILLA_LIB
    # if this is not set.

    export NAN_BUILDINFO ?= true
    # Be paranoid regarding library creation (do not update archives)
    export NAN_PARANOID ?= true

    # l10n
    #export INTERNATIONAL ?= true

    # enable freetype2 support for text objects
    #export WITH_FREETYPE2 ?= true

  else
  ifeq ($(OS),solaris)

    export ID = $(shell /usr/ucb/whoami)
    export HOST = $(shell hostname)
    export NAN_PYTHON ?= /usr/local
    export NAN_PYTHON_VERSION ?= 2.3
    export NAN_PYTHON_BINARY ?= $(NAN_PYTHON)/bin/python$(NAN_PYTHON_VERSION)
    export NAN_OPENAL ?= /usr/local
    export NAN_FMOD ?= $(LCGDIR)/fmod
    export NAN_JPEG ?= /usr/local
    export NAN_PNG ?= /usr/local
    export NAN_TIFF ?= /usr
    export NAN_ODE ?= $(LCGDIR)/ode
    export NAN_TERRAPLAY ?=
    export NAN_MESA ?= /usr/src/Mesa-3.1
    export NAN_ZLIB ?= /usr
    export NAN_NSPR ?= $(LCGDIR)/nspr
    export NAN_FREETYPE ?= $(LCGDIR)/freetype
    export NAN_GETTEXT ?= $(LCGDIR)/gettext
    export NAN_SDL ?= $(shell sdl-config --prefix)
    export NAN_SDLLIBS ?= $(shell sdl-config --libs)
    export NAN_SDLCFLAGS ?= $(shell sdl-config --cflags)

    # Uncomment the following line to use Mozilla inplace of netscape
    # CPPFLAGS +=-DMOZ_NOT_NET
    # Location of MOZILLA/Netscape header files...
    export NAN_MOZILLA_INC ?= $(LCGDIR)/mozilla/include
    export NAN_MOZILLA_LIB ?= $(LCGDIR)/mozilla/lib/
    # Will fall back to look in NAN_MOZILLA_INC/nspr and NAN_MOZILLA_LIB
    # if this is not set.

    export NAN_BUILDINFO ?= true
    # Be paranoid regarding library creation (do not update archives)
    export NAN_PARANOID ?= true

    # l10n
    #export INTERNATIONAL ?= true

    # enable freetype2 support for text objects
    #export WITH_FREETYPE2 ?= true

  else
  ifeq ($(OS),windows)

    export ID = $(LOGNAME)
    export NAN_NO_KETSJI=false
    export NAN_PYTHON ?= $(LCGDIR)/python
    export NAN_ICONV ?= $(LCGDIR)/iconv
    export NAN_PYTHON_VERSION ?= 2.4
    ifeq ($(FREE_WINDOWS), true)
      export NAN_PYTHON_BINARY ?= $(NAN_PYTHON)/bin/python$(NAN_PYTHON_VERSION)
      export NAN_FREETYPE ?= $(LCGDIR)/gcc/freetype
      export NAN_ODE ?= $(LCGDIR)/gcc/ode
      ifeq ($(NAN_SDL),)
	  export NAN_SDL ?= $(LCGDIR)/gcc/sdl
	  export NAN_SDLCFLAGS ?= -I$(NAN_SDL)/include
      endif
    else
      export NAN_PYTHON_BINARY ?= python
      export NAN_FREETYPE ?= $(LCGDIR)/freetype
      export NAN_ODE ?= $(LCGDIR)/ode
      ifeq ($(NAN_SDL),)
	  export NAN_SDL ?= $(LCGDIR)/sdl
	  export NAN_SDLCFLAGS ?= -I$(NAN_SDL)/include
      endif
    endif
    export NAN_OPENAL ?= $(LCGDIR)/openal
    export NAN_FMOD ?= $(LCGDIR)/fmod
    export NAN_JPEG ?= $(LCGDIR)/jpeg
    export NAN_PNG ?= $(LCGDIR)/png
    export NAN_TIFF ?= $(LCGDIR)/tiff
    export NAN_TERRAPLAY ?= $(LCGDIR)/terraplay
    export NAN_MESA ?= /usr/src/Mesa-3.1
    export NAN_ZLIB ?= $(LCGDIR)/zlib
    export NAN_NSPR ?= $(LCGDIR)/nspr
    export NAN_GETTEXT ?= $(LCGDIR)/gettext

    # Uncomment the following line to use Mozilla inplace of netscape
    # CPPFLAGS +=-DMOZ_NOT_NET
    # Location of MOZILLA/Netscape header files...
    export NAN_MOZILLA_INC ?= $(LCGDIR)/mozilla/include
    export NAN_MOZILLA_LIB ?= $(LCGDIR)/mozilla/lib/
    # Will fall back to look in NAN_MOZILLA_INC/nspr and NAN_MOZILLA_LIB
    # if this is not set.
	export NAN_PYTHON_BINARY ?= python
    export NAN_BUILDINFO ?= true
    # Be paranoid regarding library creation (do not update archives)
    export NAN_PARANOID ?= true

    # l10n
    export INTERNATIONAL ?= true

    # enable freetype2 support for text objects
    export WITH_FREETYPE2 ?= true
    
    # enable quicktime support
    # export WITH_QUICKTIME ?= true

  else # Platform not listed above

    export NAN_PYTHON ?= $(LCGDIR)/python
    export NAN_PYTHON_VERSION ?= 2.3
    export NAN_PYTHON_BINARY ?= python
    export NAN_OPENAL ?= $(LCGDIR)/openal
    export NAN_FMOD ?= $(LCGDIR)/fmod
    export NAN_JPEG ?= $(LCGDIR)/jpeg
    export NAN_PNG ?= $(LCGDIR)/png
    export NAN_TIFF ?= $(LCGDIR)/tiff
    export NAN_SDL ?= $(LCGDIR)/sdl
    export NAN_ODE ?= $(LCGDIR)/ode
    export NAN_TERRAPLAY ?= $(LCGDIR)/terraplay
    export NAN_MESA ?= /usr/src/Mesa-3.1
    export NAN_ZLIB ?= $(LCGDIR)/zlib
    export NAN_NSPR ?= $(LCGDIR)/nspr
    export NAN_FREETYPE ?= $(LCGDIR)/freetype
    export NAN_GETTEXT ?= $(LCGDIR)/gettext
    export NAN_SDL ?= $(shell sdl-config --prefix)
    export NAN_SDLLIBS ?= $(shell sdl-config --libs)
    export NAN_SDLCFLAGS ?= $(shell sdl-config --cflags)

    # Uncomment the following line to use Mozilla inplace of netscape
    # CPPFLAGS +=-DMOZ_NOT_NET
    # Location of MOZILLA/Netscape header files...
    export NAN_MOZILLA_INC ?= $(LCGDIR)/mozilla/include
    export NAN_MOZILLA_LIB ?= $(LCGDIR)/mozilla/lib/
    # Will fall back to look in NAN_MOZILLA_INC/nspr and NAN_MOZILLA_LIB
    # if this is not set.

    export NAN_BUILDINFO ?= true
    # Be paranoid regarding library creation (do not update archives)
    export NAN_PARANOID ?= true

    # l10n
    #export INTERNATIONAL ?= true

    # enable freetype2 support for text objects
    #export WITH_FREETYPE2 ?= true
  endif

endif
endif
endif
endif
endif
endif
endif
endif

# Don't want to build the gameengine?
ifeq ($(NAN_NO_KETSJI), true)
   export NAN_JUST_BLENDERDYNAMIC=true
   export NAN_NO_OPENAL=true
endif<|MERGE_RESOLUTION|>--- conflicted
+++ resolved
@@ -46,12 +46,9 @@
 
   # First generic defaults for all platforms which should be constant.
   # Note: ?= lets these defaults be overruled by environment variables,
-<<<<<<< HEAD
-=======
     export NAN_NO_KETSJI=true
     export NAN_JUST_BLENDERDYNAMIC=true
     export NAN_NO_OPENAL=true
->>>>>>> 185c6bb4
     export SRCHOME ?= $(NANBLENDERHOME)/source
     export CONFIG_GUESS := $(shell ${SRCHOME}/tools/guess/guessconfig)
     export OS := $(shell echo ${CONFIG_GUESS} | sed -e 's/-.*//')
